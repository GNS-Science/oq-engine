# -*- coding: utf-8 -*-
# vim: tabstop=4 shiftwidth=4 softtabstop=4
#
# Copyright (C) 2014-2018 GEM Foundation
#
# OpenQuake is free software: you can redistribute it and/or modify it
# under the terms of the GNU Affero General Public License as published
# by the Free Software Foundation, either version 3 of the License, or
# (at your option) any later version.
#
# OpenQuake is distributed in the hope that it will be useful,
# but WITHOUT ANY WARRANTY; without even the implied warranty of
# MERCHANTABILITY or FITNESS FOR A PARTICULAR PURPOSE.  See the
# GNU Affero General Public License for more details.
#
# You should have received a copy of the GNU Affero General Public License
# along with OpenQuake. If not, see <http://www.gnu.org/licenses/>.
import os
import sys
import abc
import pdb
import logging
import operator
import itertools
import traceback
from functools import partial
from datetime import datetime
from shapely import wkt
import numpy

from openquake.baselib import (
    config, general, hdf5, datastore, __version__ as engine_version)
from openquake.baselib.performance import perf_dt, Monitor
from openquake.hazardlib.calc.filters import SourceFilter, RtreeFilter
from openquake.risklib import riskinput, riskmodels
from openquake.commonlib import readinput, source, calc, writers
from openquake.baselib.parallel import Starmap
from openquake.hazardlib.shakemap import get_sitecol_shakemap, to_gmfs
from openquake.calculators.export import export as exp
from openquake.calculators.getters import GmfDataGetter, PmapGetter

get_taxonomy = operator.attrgetter('taxonomy')
get_weight = operator.attrgetter('weight')
get_trt = operator.attrgetter('src_group_id')
get_imt = operator.attrgetter('imt')

calculators = general.CallableDict(operator.attrgetter('calculation_mode'))
U16 = numpy.uint16
U32 = numpy.uint32
U64 = numpy.uint64
F32 = numpy.float32
TWO16 = 2 ** 16
logversion = True


class InvalidCalculationID(Exception):
    """
    Raised when running a post-calculation on top of an incompatible
    pre-calculation
    """


PRECALC_MAP = dict(
    classical=['psha'],
    disaggregation=['psha'],
    scenario_risk=['scenario'],
    scenario_damage=['scenario'],
    classical_risk=['classical'],
    classical_bcr=['classical'],
    classical_damage=['classical'],
    event_based=['event_based', 'event_based_risk', 'ucerf_hazard'],
    event_based_risk=['event_based', 'event_based_risk', 'ucerf_hazard'],
    ucerf_classical=['ucerf_psha'],
    ucerf_hazard=['ucerf_hazard'])


def set_array(longarray, shortarray):
    """
    :param longarray: a numpy array of floats of length L >= l
    :param shortarray: a numpy array of floats of length l

    Fill `longarray` with the values of `shortarray`, starting from the left.
    If `shortarry` is shorter than `longarray`, then the remaining elements on
    the right are filled with `numpy.nan` values.
    """
    longarray[:len(shortarray)] = shortarray
    longarray[len(shortarray):] = numpy.nan


def check_precalc_consistency(calc_mode, precalc_mode):
    """
    Defensive programming against users providing an incorrect pre-calculation
    ID (with ``--hazard-calculation-id``)

    :param calc_mode:
        calculation_mode of the current calculation
    :param precalc_mode:
        calculation_mode of the previous calculation
    """
    ok_mode = PRECALC_MAP[calc_mode]
    if calc_mode != precalc_mode and precalc_mode not in ok_mode:
        raise InvalidCalculationID(
            'In order to run a risk calculation of kind %r, '
            'you need to provide a calculation of kind %r, '
            'but you provided a %r instead' %
            (calc_mode, ok_mode, precalc_mode))


class BaseCalculator(metaclass=abc.ABCMeta):
    """
    Abstract base class for all calculators.

    :param oqparam: OqParam object
    :param monitor: monitor object
    :param calc_id: numeric calculation ID
    """
    from_engine = False  # set by engine.run_calc
    is_stochastic = False  # True for scenario and event based calculators

    def __init__(self, oqparam, calc_id=None):
        self.datastore = datastore.DataStore(calc_id)
        self._monitor = Monitor(
            '%s.run' % self.__class__.__name__, measuremem=True)
        self.oqparam = oqparam

    def monitor(self, operation='', **kw):
        """
        :returns: a new Monitor instance
        """
        mon = self._monitor(operation, hdf5=self.datastore.hdf5)
        self._monitor.calc_id = mon.calc_id = self.datastore.calc_id
        vars(mon).update(kw)
        return mon

    def save_params(self, **kw):
        """
        Update the current calculation parameters and save engine_version
        """
        if ('hazard_calculation_id' in kw and
                kw['hazard_calculation_id'] is None):
            del kw['hazard_calculation_id']
        vars(self.oqparam).update(**kw)
        self.datastore['oqparam'] = self.oqparam  # save the updated oqparam
        attrs = self.datastore['/'].attrs
        attrs['engine_version'] = engine_version
        attrs['date'] = datetime.now().isoformat()[:19]
        if 'checksum32' not in attrs:
            attrs['checksum32'] = readinput.get_checksum32(self.oqparam)
        self.datastore.flush()

    def set_log_format(self):
        """Set the format of the root logger"""
        fmt = '[%(asctime)s #{} %(levelname)s] %(message)s'.format(
            self.datastore.calc_id)
        for handler in logging.root.handlers:
            handler.setFormatter(logging.Formatter(fmt))

    def run(self, pre_execute=True, concurrent_tasks=None, close=True, **kw):
        """
        Run the calculation and return the exported outputs.
        """
        global logversion
        with self._monitor:
            self._monitor.username = kw.get('username', '')
            self._monitor.hdf5 = self.datastore.hdf5
            if 'performance_data' not in self.datastore:
                self.datastore.create_dset('performance_data', perf_dt)
            self.set_log_format()
            if logversion:  # make sure this is logged only once
                logging.info('Running %s', self.oqparam.inputs['job_ini'])
                logging.info('Using engine version %s', engine_version)
                logversion = False
            if concurrent_tasks is None:  # use the job.ini parameter
                ct = self.oqparam.concurrent_tasks
            else:  # used the parameter passed in the command-line
                ct = concurrent_tasks
            if ct == 0:  # disable distribution temporarily
                oq_distribute = os.environ.get('OQ_DISTRIBUTE')
                os.environ['OQ_DISTRIBUTE'] = 'no'
            if ct != self.oqparam.concurrent_tasks:
                # save the used concurrent_tasks
                self.oqparam.concurrent_tasks = ct
            self.save_params(**kw)
            try:
                if pre_execute:
                    self.pre_execute()
                self.result = self.execute()
                if self.result is not None:
                    self.post_execute(self.result)
                self.before_export()
                self.export(kw.get('exports', ''))
            except Exception:
                if kw.get('pdb'):  # post-mortem debug
                    tb = sys.exc_info()[2]
                    traceback.print_tb(tb)
                    pdb.post_mortem(tb)
                else:
                    logging.critical('', exc_info=True)
                    raise
            finally:
                # cleanup globals
                if ct == 0:  # restore OQ_DISTRIBUTE
                    if oq_distribute is None:  # was not set
                        del os.environ['OQ_DISTRIBUTE']
                    else:
                        os.environ['OQ_DISTRIBUTE'] = oq_distribute
                readinput.pmap = None
                readinput.exposure = None
                self._monitor.flush()

                if close:  # in the engine we close later
                    self.result = None
                    try:
                        self.datastore.close()
                    except (RuntimeError, ValueError):
                        # sometimes produces errors but they are difficult to
                        # reproduce
                        logging.warn('', exc_info=True)

        return getattr(self, 'exported', {})

    def core_task(*args):
        """
        Core routine running on the workers.
        """
        raise NotImplementedError

    @abc.abstractmethod
    def pre_execute(self):
        """
        Initialization phase.
        """

    @abc.abstractmethod
    def execute(self):
        """
        Execution phase. Usually will run in parallel the core
        function and return a dictionary with the results.
        """

    @abc.abstractmethod
    def post_execute(self, result):
        """
        Post-processing phase of the aggregated output. It must be
        overridden with the export code. It will return a dictionary
        of output files.
        """

    def export(self, exports=None):
        """
        Export all the outputs in the datastore in the given export formats.
        Individual outputs are not exported if there are multiple realizations.
        """
        self.exported = getattr(self.precalc, 'exported', {})
        if isinstance(exports, tuple):
            fmts = exports
        elif exports:  # is a string
            fmts = exports.split(',')
        elif isinstance(self.oqparam.exports, tuple):
            fmts = self.oqparam.exports
        else:  # is a string
            fmts = self.oqparam.exports.split(',')
        keys = set(self.datastore)
        has_hcurves = 'hcurves' in self.datastore or 'poes' in self.datastore
        if has_hcurves:
            keys.add('hcurves')
        for fmt in fmts:
            if not fmt:
                continue
            for key in sorted(keys):  # top level keys
                if 'rlzs' in key and self.R > 1:
                    continue  # skip individual curves
                self._export((key, fmt))
            if has_hcurves and self.oqparam.hazard_maps:
                self._export(('hmaps', fmt))
            if has_hcurves and self.oqparam.uniform_hazard_spectra:
                self._export(('uhs', fmt))

    def _export(self, ekey):
        if ekey not in exp or self.exported.get(ekey):  # already exported
            return
        with self.monitor('export'):
            self.exported[ekey] = fnames = exp(ekey, self.datastore)
            if fnames:
                logging.info('exported %s: %s', ekey[0], fnames)

    def before_export(self):
        """
        Set the attributes nbytes
        """
        # sanity check that eff_ruptures have been set, i.e. are not -1
        csm_info = self.datastore['csm_info']
        for sm in csm_info.source_models:
            for sg in sm.src_groups:
                assert sg.eff_ruptures != -1, sg

        for key in self.datastore:
            self.datastore.set_nbytes(key)
        self.datastore.flush()


def check_time_event(oqparam, occupancy_periods):
    """
    Check the `time_event` parameter in the datastore, by comparing
    with the periods found in the exposure.
    """
    time_event = oqparam.time_event
    if time_event and time_event not in occupancy_periods:
        raise ValueError(
            'time_event is %s in %s, but the exposure contains %s' %
            (time_event, oqparam.inputs['job_ini'],
             ', '.join(occupancy_periods)))


class HazardCalculator(BaseCalculator):
    """
    Base class for hazard calculators based on source models
    """
    precalc = None

    def filter_csm(self):
        """
        :returns: (filtered CompositeSourceModel, SourceFilter)
        """
        oq = self.oqparam
        mon = self.monitor('preprocess')
        self.hdf5cache = self.datastore.hdf5cache()
        src_filter = SourceFilter(self.sitecol.complete, oq.maximum_distance,
                                  self.hdf5cache)
        param = dict(concurrent_tasks=oq.concurrent_tasks)
        if 'EventBased' in self.__class__.__name__:
            param['filter_distance'] = oq.filter_distance
            param['ses_per_logic_tree_path'] = oq.ses_per_logic_tree_path
            param['gsims_by_trt'] = self.csm.gsim_lt.values
        else:
            # use processpool in classical
            param['distribute'] = 'processpool'
            if oq.prefilter_sources == 'no':
                logging.info('Not prefiltering the sources')
                return src_filter, self.csm
        dist = param.get('distribute', os.environ['OQ_DISTRIBUTE'])
        if 'ucerf' in oq.calculation_mode:
            # do not prefilter
            csm = self.csm
        elif oq.prefilter_sources == 'rtree' and dist in ('no', 'processpool'):
            # rtree can be used only with processpool, otherwise one gets an
            # RTreeError: Error in "Index_Create": Spatial Index Error:
            # IllegalArgumentException: SpatialIndex::DiskStorageManager:
            # Index/Data file cannot be read/writen.
            logging.info('Preprocessing the sources with rtree')
            prefilter = RtreeFilter(self.sitecol.complete, oq.maximum_distance,
                                    self.hdf5cache)
            sources_by_grp = prefilter.pfilter(
                self.csm.get_sources(), param, mon)
            csm = self.csm.new(sources_by_grp)
        else:
            logging.info('Preprocessing the sources')
            sources_by_grp = src_filter.pfilter(
                self.csm.get_sources(), param, mon)
            csm = self.csm.new(sources_by_grp)
        logging.info('There are %d realizations', csm.info.get_num_rlzs())
        return src_filter, csm

    def can_read_parent(self):
        """
        :returns:
            the parent datastore if it is present and can be read from the
            workers, None otherwise
        """
        read_access = (
            config.distribution.oq_distribute in ('no', 'processpool') or
            config.directory.shared_dir)
        hdf5cache = getattr(self, 'hdf5cache', None)
        if hdf5cache and read_access:
            return hdf5cache
        elif (self.oqparam.hazard_calculation_id and read_access and
                'gmf_data' not in self.datastore.hdf5):
            self.datastore.parent.close()  # make sure it is closed
            return self.datastore.parent
        logging.warn('With a parent calculation reading the hazard '
                     'would be faster')

    def check_overflow(self):
        """Overridden in event based"""

    def check_floating_spinning(self):
        f, s = self.csm.get_floating_spinning_factors()
        if f != 1:
            logging.info('Rupture floating factor=%s', f)
        if s != 1:
            logging.info('Rupture spinning factor=%s', s)

    def read_inputs(self):
        """
        Read risk data and sources if any
        """
        oq = self.oqparam
        self._read_risk_data()
        self.check_overflow()  # check if self.sitecol is too large
        if 'source' in oq.inputs and oq.hazard_calculation_id is None:
            self.csm = readinput.get_composite_source_model(
<<<<<<< HEAD
                oq, self.monitor(), split_all=not oq.disagg_by_src)
            self.src_filter, self.csm = self.filter_csm()
            if oq.disagg_by_src:
                self.csm = self.csm.grp_by_src()  # one group per source
            self.csm.info.gsim_lt.check_imts(oq.imtls)
            self.csm.info.gsim_lt.store_gmpe_tables(self.datastore)
            self.rup_data = {}
=======
                oq, self.monitor(), split_all=True)
>>>>>>> 141de7cc
        self.init()  # do this at the end of pre-execute

    def pre_execute(self, pre_calculator=None):
        """
        Check if there is a previous calculation ID.
        If yes, read the inputs by retrieving the previous calculation;
        if not, read the inputs directly.
        """
        oq = self.oqparam
        if 'gmfs' in oq.inputs:  # read hazard from file
            assert not oq.hazard_calculation_id, (
                'You cannot use --hc together with gmfs_file')
            self.read_inputs()
            save_gmfs(self)
        elif 'hazard_curves' in oq.inputs:  # read hazard from file
            assert not oq.hazard_calculation_id, (
                'You cannot use --hc together with hazard_curves')
            haz_sitecol = readinput.get_site_collection(oq)
            # NB: horrible: get_site_collection calls get_pmap_from_nrml
            # that sets oq.investigation_time, so it must be called first
            self.load_riskmodel()  # must be after get_site_collection
            self.read_exposure(haz_sitecol)  # define .assets_by_site
            self.datastore['poes/grp-00'] = readinput.pmap
            self.datastore['sitecol'] = self.sitecol
            self.datastore['assetcol'] = self.assetcol
            self.datastore['csm_info'] = fake = source.CompositionInfo.fake()
            self.rlzs_assoc = fake.get_rlzs_assoc()
        elif oq.hazard_calculation_id:
            parent = datastore.read(oq.hazard_calculation_id)
            check_precalc_consistency(
                oq.calculation_mode,
                parent['oqparam'].calculation_mode)
            self.datastore.parent = parent
            # copy missing parameters from the parent
            params = {name: value for name, value in
                      vars(parent['oqparam']).items()
                      if name not in vars(self.oqparam)}
            self.save_params(**params)
            self.read_inputs()
            oqp = parent['oqparam']
            if oqp.investigation_time != oq.investigation_time:
                raise ValueError(
                    'The parent calculation was using investigation_time=%s'
                    ' != %s' % (oqp.investigation_time, oq.investigation_time))
            if oqp.minimum_intensity != oq.minimum_intensity:
                raise ValueError(
                    'The parent calculation was using minimum_intensity=%s'
                    ' != %s' % (oqp.minimum_intensity, oq.minimum_intensity))
            missing_imts = set(oq.imtls) - set(oqp.imtls)
            if missing_imts:
                raise ValueError(
                    'The parent calculation is missing the IMT(s) %s' %
                    ', '.join(missing_imts))
        elif pre_calculator:
            calc = calculators[pre_calculator](
                self.oqparam, self.datastore.calc_id)
            calc.run()
            self.param = calc.param
            self.sitecol = calc.sitecol
            self.assetcol = calc.assetcol
            self.riskmodel = calc.riskmodel
            self.rlzs_assoc = calc.rlzs_assoc
        else:
            self.read_inputs()

    def init(self):
        """
        To be overridden to initialize the datasets needed by the calculation
        """
        if not self.oqparam.risk_imtls:
            if self.datastore.parent:
                self.oqparam.risk_imtls = (
                    self.datastore.parent['oqparam'].risk_imtls)
            elif not self.oqparam.imtls:
                raise ValueError('Missing intensity_measure_types!')
        if self.precalc:
            self.rlzs_assoc = self.precalc.rlzs_assoc
        elif 'csm_info' in self.datastore:
            self.rlzs_assoc = self.datastore['csm_info'].get_rlzs_assoc()
        elif hasattr(self, 'csm'):
            self.check_floating_spinning()
            self.rlzs_assoc = self.csm.info.get_rlzs_assoc()
            self.datastore['csm_info'] = self.csm.info
        else:  # build a fake; used by risk-from-file calculators
            self.datastore['csm_info'] = fake = source.CompositionInfo.fake()
            self.rlzs_assoc = fake.get_rlzs_assoc()

    def read_exposure(self, haz_sitecol=None):
        """
        Read the exposure, the riskmodel and update the attributes
        .sitecol, .assetcol
        """
        with self.monitor('reading exposure', autoflush=True):
            self.sitecol, self.assetcol = readinput.get_sitecol_assetcol(
                self.oqparam, haz_sitecol, self.riskmodel.loss_types)
            readinput.exposure = None  # reset the global

    def get_min_iml(self, oq):
        # set the minimum_intensity
        if hasattr(self, 'riskmodel') and not oq.minimum_intensity:
            # infer it from the risk models if not directly set in job.ini
            oq.minimum_intensity = self.riskmodel.get_min_iml()
        min_iml = calc.fix_minimum_intensity(
            oq.minimum_intensity, oq.imtls)
        if min_iml.sum() == 0:
            logging.warn('The GMFs are not filtered: '
                         'you may want to set a minimum_intensity')
        else:
            logging.info('minimum_intensity=%s', oq.minimum_intensity)
        return min_iml

    def load_riskmodel(self):
        """
        Read the risk model and set the attribute .riskmodel.
        The riskmodel can be empty for hazard calculations.
        Save the loss ratios (if any) in the datastore.
        """
        logging.info('Reading the risk model if present')
        self.riskmodel = rm = readinput.get_risk_model(self.oqparam)
        if not self.riskmodel:
            parent = self.datastore.parent
            if 'composite_risk_model' in parent:
                self.riskmodel = riskinput.read_composite_risk_model(parent)
            return
        self.save_params()  # re-save oqparam
        # save the risk models and loss_ratios in the datastore
        self.datastore['composite_risk_model'] = rm
        attrs = self.datastore.getitem('composite_risk_model').attrs
        attrs['min_iml'] = hdf5.array_of_vstr(sorted(rm.get_min_iml().items()))
        self.datastore.set_nbytes('composite_risk_model')
        self.datastore.hdf5.flush()

    def _read_risk_data(self):
        # read the exposure (if any), the risk model (if any) and then the
        # site collection, possibly extracted from the exposure.
        oq = self.oqparam
        self.load_riskmodel()  # must be called first

        if oq.hazard_calculation_id:
            with datastore.read(oq.hazard_calculation_id) as dstore:
                haz_sitecol = dstore['sitecol'].complete
        else:
            haz_sitecol = readinput.get_site_collection(oq)
            if hasattr(self, 'rup'):
                # for scenario we reduce the site collection to the sites
                # within the maximum distance from the rupture
                haz_sitecol, _dctx = self.cmaker.filter(
                    haz_sitecol, self.rup)
                haz_sitecol.make_complete()

        oq_hazard = (self.datastore.parent['oqparam']
                     if self.datastore.parent else None)
        if 'exposure' in oq.inputs:
            self.read_exposure(haz_sitecol)
            self.datastore['assetcol'] = self.assetcol
        elif 'assetcol' in self.datastore.parent:
            assetcol = self.datastore.parent['assetcol']
            if oq.region:
                region = wkt.loads(self.oqparam.region)
                self.sitecol = haz_sitecol.within(region)
            if oq.shakemap_id or 'shakemap' in oq.inputs:
                self.sitecol, self.assetcol = self.read_shakemap(
                    haz_sitecol, assetcol)
                self.datastore['assetcol'] = self.assetcol
                logging.info('Extracted %d/%d assets',
                             len(self.assetcol), len(assetcol))
            elif hasattr(self, 'sitecol') and general.not_equal(
                    self.sitecol.sids, haz_sitecol.sids):
                self.assetcol = assetcol.reduce(self.sitecol)
                self.datastore['assetcol'] = self.assetcol
                logging.info('Extracted %d/%d assets',
                             len(self.assetcol), len(assetcol))
            else:
                self.assetcol = assetcol
        else:  # no exposure
            self.sitecol = haz_sitecol
            logging.info('Read %d hazard sites', len(self.sitecol))

        if oq_hazard:
            parent = self.datastore.parent
            if 'assetcol' in parent:
                check_time_event(oq, parent['assetcol'].occupancy_periods)
            if oq_hazard.time_event and oq_hazard.time_event != oq.time_event:
                raise ValueError(
                    'The risk configuration file has time_event=%s but the '
                    'hazard was computed with time_event=%s' % (
                        oq.time_event, oq_hazard.time_event))

        if self.oqparam.job_type == 'risk':
            taxonomies = set(taxo for taxo in self.assetcol.tagcol.taxonomy
                             if taxo != '?')

            # check that we are covering all the taxonomies in the exposure
            missing = taxonomies - set(self.riskmodel.taxonomies)
            if self.riskmodel and missing:
                raise RuntimeError('The exposure contains the taxonomies %s '
                                   'which are not in the risk model' % missing)

            # same check for the consequence models, if any
            consequence_models = riskmodels.get_risk_models(
                self.oqparam, 'consequence')
            for lt, cm in consequence_models.items():
                missing = taxonomies - set(cm)
                if missing:
                    raise ValueError(
                        'Missing consequenceFunctions for %s' %
                        ' '.join(missing))

        if hasattr(self, 'sitecol'):
            self.datastore['sitecol'] = self.sitecol.complete
        # used in the risk calculators
        self.param = dict(individual_curves=oq.individual_curves)

    def store_csm_info(self, eff_ruptures):
        """
        Save info about the composite source model inside the csm_info dataset
        """
        self.csm.info.update_eff_ruptures(eff_ruptures)
        self.rlzs_assoc = self.csm.info.get_rlzs_assoc(self.oqparam.sm_lt_path)
        if not self.rlzs_assoc:
            raise RuntimeError('Empty logic tree: too much filtering?')
        self.datastore['csm_info'] = self.csm.info
        R = len(self.rlzs_assoc.realizations)
        if 'event_based' in self.oqparam.calculation_mode and R >= TWO16:
            # rlzi is 16 bit integer in the GMFs, so there is hard limit or R
            raise ValueError(
                'The logic tree has %d realizations, the maximum '
                'is %d' % (R, TWO16))
        elif R > 10000:
            logging.warn(
                'The logic tree has %d realizations(!), please consider '
                'sampling it', R)
        if 'source_info' in self.datastore:
            # the table is missing for UCERF, we should fix that
            self.datastore.set_attrs(
                'source_info', has_dupl_sources=self.csm.has_dupl_sources)
        self.datastore.flush()

    def store_source_info(self, calc_times):
        """
        Save (weight, num_sites, calc_time) inside the source_info dataset
        """
        try:
            source_info = self.datastore['source_info']
        except KeyError:  # for UCERF
            pass
        else:
            ids, vals = zip(*sorted(calc_times.items()))
            vals = numpy.array(vals)  # shape (n, 3)
            source_info[ids, 'weight'] += vals[:, 0]
            source_info[ids, 'num_sites'] += vals[:, 1]
            source_info[ids, 'calc_time'] += vals[:, 2]

    def post_process(self):
        """For compatibility with the engine"""


def build_hmaps(hcurves_by_kind, slice_, imtls, poes, monitor):
    """
    Build hazard maps from a slice of hazard curves.
    :returns: a pair ({kind: hmaps}, slice)
    """
    dic = {}
    for kind, hcurves in hcurves_by_kind.items():
        dic[kind] = calc.make_hmap_array(hcurves, imtls, poes, len(hcurves))
    return dic, slice_


class RiskCalculator(HazardCalculator):
    """
    Base class for all risk calculators. A risk calculator must set the
    attributes .riskmodel, .sitecol, .assetcol, .riskinputs in the
    pre_execute phase.
    """
    @property
    def R(self):
        """
        :returns: the number of realizations as read from `csm_info`
        """
        try:
            return self._R
        except AttributeError:
            self._R = self.datastore['csm_info'].get_num_rlzs()
            return self._R

    def read_shakemap(self, haz_sitecol, assetcol):
        """
        Enabled only if there is a shakemap_id parameter in the job.ini.
        Download, unzip, parse USGS shakemap files and build a corresponding
        set of GMFs which are then filtered with the hazard site collection
        and stored in the datastore.
        """
        oq = self.oqparam
        E = oq.number_of_ground_motion_fields
        oq.risk_imtls = oq.imtls or self.datastore.parent['oqparam'].imtls
        extra = self.riskmodel.get_extra_imts(oq.risk_imtls)
        if extra:
            logging.warn('There are risk functions for not available IMTs '
                         'which will be ignored: %s' % extra)

        logging.info('Getting/reducing shakemap')
        with self.monitor('getting/reducing shakemap'):
            smap = oq.shakemap_id if oq.shakemap_id else numpy.load(
                oq.inputs['shakemap'])
            sitecol, shakemap = get_sitecol_shakemap(
                smap, oq.imtls, haz_sitecol, oq.asset_hazard_distance or
                oq.region_grid_spacing)
            assetcol = assetcol.reduce_also(sitecol)

        logging.info('Building GMFs')
        with self.monitor('building/saving GMFs'):
            gmfs = to_gmfs(shakemap, oq.cross_correlation, oq.site_effects,
                           oq.truncation_level, E, oq.random_seed, oq.imtls)
            save_gmf_data(self.datastore, sitecol, gmfs)
            events = numpy.zeros(E, readinput.stored_event_dt)
            events['eid'] = numpy.arange(E, dtype=U64)
            self.datastore['events'] = events
        return sitecol, assetcol

    def build_riskinputs(self, kind, eps=None, num_events=0):
        """
        :param kind:
            kind of hazard getter, can be 'poe' or 'gmf'
        :param eps:
            a matrix of epsilons (or None)
        :param num_events:
            how many events there are
        :returns:
            a list of RiskInputs objects, sorted by IMT.
        """
        logging.info('Building risk inputs from %d realization(s)', self.R)
        imtls = self.oqparam.imtls
        if not set(self.oqparam.risk_imtls) & set(imtls):
            rsk = ', '.join(self.oqparam.risk_imtls)
            haz = ', '.join(imtls)
            raise ValueError('The IMTs in the risk models (%s) are disjoint '
                             "from the IMTs in the hazard (%s)" % (rsk, haz))
        if not hasattr(self, 'assetcol'):
            self.assetcol = self.datastore['assetcol']
        self.riskmodel.taxonomy = self.assetcol.tagcol.taxonomy
        with self.monitor('building riskinputs', autoflush=True):
            riskinputs = list(self._gen_riskinputs(kind, eps, num_events))
        assert riskinputs
        logging.info('Built %d risk inputs', len(riskinputs))
        return riskinputs

    def _gen_riskinputs(self, kind, eps, num_events):
        assets_by_site = self.assetcol.assets_by_site()
        dstore = self.can_read_parent() or self.datastore
        for sid, assets in enumerate(assets_by_site):
            if len(assets) == 0:
                continue
            # build the riskinputs
            if kind == 'poe':  # hcurves, shape (R, N)
                getter = PmapGetter(dstore, self.rlzs_assoc, [sid])
                getter.num_rlzs = self.R
            else:  # gmf
                getter = GmfDataGetter(dstore, [sid], self.R,
                                       self.oqparam.imtls)
            if dstore is self.datastore:
                # read the hazard data in the controller node
                getter.init()
            else:
                # the datastore must be closed to avoid the HDF5 fork bug
                assert dstore.hdf5 == (), '%s is not closed!' % dstore
            for block in general.block_splitter(assets, 1000):
                # dictionary of epsilons for the reduced assets
                reduced_eps = {ass.ordinal: eps[ass.ordinal]
                               for ass in block
                               if eps is not None and len(eps)}
                yield riskinput.RiskInput(getter, [block], reduced_eps)

    def execute(self):
        """
        Parallelize on the riskinputs and returns a dictionary of results.
        Require a `.core_task` to be defined with signature
        (riskinputs, riskmodel, rlzs_assoc, monitor).
        """
        if not hasattr(self, 'riskinputs'):  # in the reportwriter
            return
        res = Starmap.apply(
            self.core_task.__func__,
            (self.riskinputs, self.riskmodel, self.param, self.monitor()),
            concurrent_tasks=self.oqparam.concurrent_tasks or 1,
            weight=get_weight
        ).reduce(self.combine)
        return res

    def combine(self, acc, res):
        return acc + res


def get_gmv_data(sids, gmfs):
    """
    Convert an array of shape (R, N, E, I) into an array of type gmv_data_dt
    """
    R, N, E, I = gmfs.shape
    gmv_data_dt = numpy.dtype(
        [('rlzi', U16), ('sid', U32), ('eid', U64), ('gmv', (F32, (I,)))])
    # NB: ordering of the loops: first site, then event, then realization
    # it is such that save_gmf_data saves the indices correctly for each sid
    it = ((r, sids[s], eid, gmfa[s, eid])
          for s, eid in itertools.product(
                  numpy.arange(N, dtype=U32), numpy.arange(E, dtype=U64))
          for r, gmfa in enumerate(gmfs))
    return numpy.fromiter(it, gmv_data_dt)


def save_gmdata(calc, n_rlzs):
    """
    Save a composite array `gmdata` in the datastore.

    :param calc: a calculator with a dictionary .gmdata {rlz: data}
    :param n_rlzs: the total number of realizations
    """
    n_sites = len(calc.sitecol)
    dtlist = ([(imt, F32) for imt in calc.oqparam.imtls] + [('events', U32)])
    array = numpy.zeros(n_rlzs, dtlist)
    for rlzi in sorted(calc.gmdata):
        data = calc.gmdata[rlzi]  # (imts, events)
        events = data[-1]
        gmv = data[:-1] / events / n_sites
        array[rlzi] = tuple(gmv) + (events,)
    calc.datastore['gmdata'] = array


def save_gmfs(calculator):
    """
    :param calculator: a scenario_risk/damage or event_based_risk calculator
    :returns: a pair (eids, R) where R is the number of realizations
    """
    dstore = calculator.datastore
    oq = calculator.oqparam
    logging.info('Reading gmfs from file')
    if oq.inputs['gmfs'].endswith('.csv'):
        # TODO: check if import_gmfs can be removed
        eids, num_rlzs, calculator.gmdata = import_gmfs(
            dstore, oq.inputs['gmfs'], calculator.sitecol.complete.sids)
        save_gmdata(calculator, calculator.R)
    else:  # XML
        eids, gmfs = readinput.eids, readinput.gmfs
    E = len(eids)
    calculator.eids = eids
    if hasattr(oq, 'number_of_ground_motion_fields'):
        if oq.number_of_ground_motion_fields != E:
            raise RuntimeError(
                'Expected %d ground motion fields, found %d' %
                (oq.number_of_ground_motion_fields, E))
    else:  # set the number of GMFs from the file
        oq.number_of_ground_motion_fields = E
    # NB: save_gmfs redefine oq.sites in case of GMFs from XML or CSV
    if oq.inputs['gmfs'].endswith('.xml'):
        haz_sitecol = readinput.get_site_collection(oq)
        R, N, E, I = gmfs.shape
        save_gmf_data(dstore, haz_sitecol, gmfs[:, haz_sitecol.sids], eids)


def save_gmf_data(dstore, sitecol, gmfs, eids=()):
    """
    :param dstore: a :class:`openquake.baselib.datastore.DataStore` instance
    :param sitecol: a :class:`openquake.hazardlib.site.SiteCollection` instance
    :param gmfs: an array of shape (R, N, E, M)
    :param eids: E event IDs or the empty tuple
    """
    offset = 0
    dstore['gmf_data/data'] = gmfa = get_gmv_data(sitecol.sids, gmfs)
    dic = general.group_array(gmfa, 'sid')
    lst = []
    all_sids = sitecol.complete.sids
    for sid in all_sids:
        rows = dic.get(sid, ())
        n = len(rows)
        lst.append((offset, offset + n))
        offset += n
    dstore['gmf_data/indices'] = numpy.array(lst, U32)
    dstore.set_attrs('gmf_data', num_gmfs=len(gmfs))
    if len(eids):  # store the events
        events = numpy.zeros(len(eids), readinput.stored_event_dt)
        events['eid'] = eids
        dstore['events'] = events


def import_gmfs(dstore, fname, sids):
    """
    Import in the datastore a ground motion field CSV file.

    :param dstore: the datastore
    :param fname: the CSV file
    :param sids: the site IDs (complete)
    :returns: event_ids, num_rlzs
    """
    array = writers.read_composite_array(fname).array
    n_imts = len(array.dtype.names[3:])  # rlzi, sid, eid, gmv_PGA, ...
    gmf_data_dt = numpy.dtype(
        [('rlzi', U16), ('sid', U32), ('eid', U64), ('gmv', (F32, (n_imts,)))])
    # store the events
    eids = numpy.unique(array['eid'])
    eids.sort()
    events = numpy.zeros(len(eids), readinput.stored_event_dt)
    events['eid'] = eids
    dstore['events'] = events
    # store the GMFs
    dic = general.group_array(array.view(gmf_data_dt), 'sid')
    lst = []
    offset = 0
    for sid in sids:
        n = len(dic.get(sid, []))
        lst.append((offset, offset + n))
        if n:
            offset += n
            dstore.extend('gmf_data/data', dic[sid])
    dstore['gmf_data/indices'] = numpy.array(lst, U32)

    # FIXME: if there is no data for the maximum realization
    # the inferred number of realizations will be wrong
    num_rlzs = array['rlzi'].max() + 1

    # compute gmdata
    dic = general.group_array(array.view(gmf_data_dt), 'rlzi')
    gmdata = {r: numpy.zeros(n_imts + 1, F32) for r in range(num_rlzs)}
    for r in dic:
        gmv = dic[r]['gmv']
        rec = gmdata[r]  # (imt1, ..., imtM, nevents)
        rec[:-1] += gmv.sum(axis=0)
        rec[-1] += len(gmv)
    return eids, num_rlzs, gmdata<|MERGE_RESOLUTION|>--- conflicted
+++ resolved
@@ -399,17 +399,8 @@
         self.check_overflow()  # check if self.sitecol is too large
         if 'source' in oq.inputs and oq.hazard_calculation_id is None:
             self.csm = readinput.get_composite_source_model(
-<<<<<<< HEAD
-                oq, self.monitor(), split_all=not oq.disagg_by_src)
+                oq, self.monitor(), split_all=True)
             self.src_filter, self.csm = self.filter_csm()
-            if oq.disagg_by_src:
-                self.csm = self.csm.grp_by_src()  # one group per source
-            self.csm.info.gsim_lt.check_imts(oq.imtls)
-            self.csm.info.gsim_lt.store_gmpe_tables(self.datastore)
-            self.rup_data = {}
-=======
-                oq, self.monitor(), split_all=True)
->>>>>>> 141de7cc
         self.init()  # do this at the end of pre-execute
 
     def pre_execute(self, pre_calculator=None):
