# -*- coding: utf-8 -*-
# vim: tabstop=4 shiftwidth=4 softtabstop=4
#
# Copyright (C) 2019, GEM Foundation
#
# OpenQuake is free software: you can redistribute it and/or modify it
# under the terms of the GNU Affero General Public License as published
# by the Free Software Foundation, either version 3 of the License, or
# (at your option) any later version.
#
# OpenQuake is distributed in the hope that it will be useful,
# but WITHOUT ANY WARRANTY; without even the implied warranty of
# MERCHANTABILITY or FITNESS FOR A PARTICULAR PURPOSE.  See the
# GNU Affero General Public License for more details.
#
# You should have received a copy of the GNU Affero General Public License
# along with OpenQuake.  If not, see <http://www.gnu.org/licenses/>.

import ast
import logging
import itertools
import numpy
import pandas

from openquake.baselib import general, parallel, datastore
from openquake.baselib.python3compat import encode
from openquake.hazardlib.stats import set_rlzs_stats
from openquake.risklib import scientific
from openquake.calculators import base, views

F32 = numpy.float32
U32 = numpy.uint32


def build_aggkeys(aggregate_by, tagcol, full_aggregate_by):
    """
    :param aggregate_by: what to aggregate
    :param tagcol: the TagCollection
    :param full_aggregate_by: maximum possible aggregation
    """
    name2index = {n: i for i, n in enumerate(full_aggregate_by)}
    indexes = [name2index[n] for n in aggregate_by]
    if indexes != sorted(indexes):
        raise ValueError('The aggregation tags must be an ordered subset of '
                         '%s, got %s' % (full_aggregate_by, aggregate_by))
    tagids = []
    for tagname in full_aggregate_by:
        n1 = len(getattr(tagcol, tagname))
        lst = list(range(1, n1))
        if tagname in aggregate_by:
            tagids.append(lst)
        else:
            tagids.append([lst])
    aggkeys = []
    for ids in itertools.product(*tagids):
        aggkeys.append(','.join(map(str, ids)) + ',')
    return sorted(aggkeys)


def get_loss_builder(dstore, return_periods=None, loss_dt=None):
    """
    :param dstore: datastore for an event based risk calculation
    :returns: a LossCurvesMapsBuilder instance
    """
    oq = dstore['oqparam']
    weights = dstore['weights'][()]
    eff_time = oq.investigation_time * oq.ses_per_logic_tree_path
    num_events = numpy.bincount(dstore['events']['rlz_id'])
    periods = return_periods or oq.return_periods or scientific.return_periods(
        eff_time, num_events.max())
    return scientific.LossCurvesMapsBuilder(
        oq.conditional_loss_poes, numpy.array(periods),
        loss_dt or oq.loss_dt(), weights, dict(enumerate(num_events)),
        eff_time, oq.risk_investigation_time)


def post_ebrisk(dstore, aggkey, monitor):
    """
    :param dstore: a DataStore instance
    :param aggkey: aggregation key
    :param monitor: Monitor instance
    :returns: a dictionary rlzi -> {agg_curves, agg_losses, idx}
    """
    dstore.open('r')
    oq = dstore['oqparam']
    L = len(oq.loss_names)
    agglist = [x if isinstance(x, list) else [x]
               for x in ast.literal_eval(aggkey)]
    idx = tuple(x[0] - 1 for x in agglist if len(x) == 1)
    rlz_id = dstore['events']['rlz_id']
    E = len(rlz_id)
    arr = numpy.zeros((E, L))
    for ids in itertools.product(*agglist):
        key = ','.join(map(str, ids)) + ','
        try:
            recs = dstore['event_loss_table/' + key][()]
        except (KeyError, dstore.EmptyDataset):   # no data
            continue
        for rec in recs:
            arr[rec['event_id']] += rec['loss']
    builder = get_loss_builder(dstore)
    out = {}
    for rlz in numpy.unique(rlz_id):
        # DO NOT USE groupby here! you would run out of memory
        array = arr[rlz_id == rlz]  # shape E', L
        out[rlz] = dict(agg_curves=builder.build_curves(array, rlz),
                        agg_losses=array.sum(axis=0) * oq.ses_ratio,
                        idx=idx)
    return out


def get_src_loss_table(dstore, L):
    """
    :returns:
        (source_ids, array of losses of shape (Ns, L))
    """
    lbe = dstore['event_loss_table/,'][()]
    evs = dstore['events'][()]
    rlz_ids = evs['rlz_id'][lbe['event_id']]
    rup_ids = evs['rup_id'][lbe['event_id']]
    source_id = dstore['ruptures']['source_id'][rup_ids]
    w = dstore['weights'][:]
    acc = general.AccumDict(accum=numpy.zeros(L, F32))
    for source_id, rlz_id, loss in zip(source_id, rlz_ids, lbe['loss']):
        acc[source_id] += loss * w[rlz_id]
    return zip(*sorted(acc.items()))


@base.calculators.add('post_risk')
class PostRiskCalculator(base.RiskCalculator):
    """
    Compute losses and loss curves starting from an event loss table.
    """
    def pre_execute(self):
        oq = self.oqparam
        self.L = len(oq.loss_names)
        self.tagcol = self.datastore['assetcol/tagcol']
        if oq.hazard_calculation_id and not self.datastore.parent:
            self.datastore.parent = datastore.read(oq.hazard_calculation_id)
<<<<<<< HEAD
            assetcol = self.datastore.parent['assetcol']
            aggkey = base.save_agg_values(
=======
            assetcol = self.datastore['assetcol']
            base.save_agg_values(
>>>>>>> 7769eb3d
                self.datastore, assetcol, oq.loss_names, oq.aggregate_by)
        else:
            aggkey = self.tagcol.get_aggkey(oq.aggregate_by)
        self.aggidx = {key: k for k, key in enumerate(aggkey)}

    def build_datasets(self, builder, aggregate_by, prefix):
        """
        Create the datasets agg_curves-XXX, tot_curves-XXX,
        agg_losses-XXX, tot_losses-XXX.
        """
        P = len(builder.return_periods)
        T = len(self.aggidx)
        aggby = {'aggregate_by': aggregate_by}
        for tagname in aggregate_by:
            aggby[tagname] = encode(getattr(self.tagcol, tagname)[1:])
        if prefix == 'tot_':
            shp = (self.L, self.R)
        else:
            shp = (self.L, self.R, T)
        self.datastore.create_dset(prefix + 'losses-rlzs', F32, shp)
        if prefix == 'tot_':
            shp = (P, self.R, self.L)
        else:
            shp = (P, self.R, self.L, T)
        self.datastore.create_dset(prefix + 'curves-rlzs', F32, shp)

    def execute(self):
        oq = self.oqparam
        if oq.return_periods != [0]:
            # setting return_periods = 0 disable loss curves
            eff_time = oq.investigation_time * oq.ses_per_logic_tree_path
            if eff_time < 2:
                logging.warning(
                    'eff_time=%s is too small to compute loss curves',
                    eff_time)
                return
        if 'source_info' in self.datastore:  # missing for gmf_ebrisk
            logging.info('Building src_loss_table')
            source_ids, losses = get_src_loss_table(self.datastore, self.L)
            self.datastore['src_loss_table'] = losses
            self.datastore.set_shape_attrs('src_loss_table',
                                           source=source_ids,
                                           loss_type=oq.loss_names)
        shp = self.get_shape(self.L)  # (L, T...)
        text = ' x '.join(
            '%d(%s)' % (n, t) for t, n in zip(oq.aggregate_by, shp[1:]))
        logging.info('Producing %d(loss_types) x %s loss curves', self.L, text)
        builder = get_loss_builder(self.datastore)
        if oq.aggregate_by:
            self.build_datasets(builder, oq.aggregate_by, 'agg_')
        self.build_datasets(builder, [], 'tot_')
        parent = self.datastore.parent
        full_aggregate_by = (parent['oqparam'].aggregate_by if parent
                             else ()) or oq.aggregate_by
        if oq.aggregate_by:
            aggkeys = build_aggkeys(oq.aggregate_by, self.tagcol,
                                    full_aggregate_by)
            if parent and 'event_loss_table' in parent:
                ds = parent
            else:
                ds = self.datastore
                ds.swmr_on()
            smap = parallel.Starmap(
                post_ebrisk, [(ds, aggkey) for aggkey in aggkeys],
                h5=self.datastore.hdf5)
        else:
            smap = ()
        # do everything in process since it is really fast
        ds = self.datastore
        for res in smap:
            if not res:
                continue
            for r, dic in res.items():
                if oq.aggregate_by:
                    k = self.aggidx[tuple(i + 1 for i in dic['idx'])]
                    ds['agg_curves-rlzs'][:, r, :, k] = dic['agg_curves']
                    ds['agg_losses-rlzs'][:, r, k] = dic['agg_losses']

        lbe = ds['event_loss_table/,'][()]
        rlz_ids = ds['events']['rlz_id'][lbe['event_id']]
        dic = dict(enumerate(lbe['loss'].T))  # lti -> losses
        df = pandas.DataFrame(dic, rlz_ids)
        for r, losses_df in df.groupby(rlz_ids):
            losses = numpy.array(losses_df)
            curves = builder.build_curves(losses, r)
            ds['tot_curves-rlzs'][:, r] = curves  # PL
            ds['tot_losses-rlzs'][:, r] = losses.sum(axis=0) * oq.ses_ratio
        units = self.datastore['cost_calculator'].get_units(oq.loss_names)
        set_rlzs_stats(self.datastore, 'tot_curves',
                       return_periods=builder.return_periods,
                       loss_types=oq.loss_names, units=units)
        set_rlzs_stats(self.datastore, 'tot_losses',
                       loss_types=oq.loss_names, units=units)
        if oq.aggregate_by:
            K = len(self.aggidx)
            set_rlzs_stats(self.datastore, 'agg_curves',
                           return_periods=builder.return_periods,
                           loss_types=oq.loss_names, agg_ids=K, units=units)
            set_rlzs_stats(self.datastore, 'agg_losses',
                           loss_types=oq.loss_names, agg_ids=K, units=units)
        return 1

    def post_execute(self, dummy):
        """
        Sanity check on tot_losses
        """
        logging.info('Mean portfolio loss\n' +
                     views.view('portfolio_loss', self.datastore))
        logging.info('Sanity check on agg_losses/tot_losses')
        for kind in 'rlzs', 'stats':
            agg = 'agg_losses-' + kind
            tot = 'tot_losses-' + kind
            if agg not in self.datastore:
                return
            if kind == 'rlzs':
                kinds = ['rlz-%d' % rlz for rlz in range(self.R)]
            else:
                kinds = self.oqparam.hazard_stats()
            for l in range(self.L):
                ln = self.oqparam.loss_names[l]
                for r, k in enumerate(kinds):
                    tot_losses = self.datastore[tot][l, r]
                    agg_losses = self.datastore[agg][l, r].sum()
                    if kind == 'rlzs' or k == 'mean':
                        ok = numpy.allclose(agg_losses, tot_losses, rtol=.001)
                        if not ok:
                            logging.warning(
                                'Inconsistent total losses for %s, %s: '
                                '%s != %s', ln, k, agg_losses, tot_losses)

    def get_shape(self, *sizes, aggregate_by=None):
        """
        :returns: a shape (S1, ... SN, T1 ... TN)
        """
        if aggregate_by is None:
            aggregate_by = self.oqparam.aggregate_by
        return self.tagcol.agg_shape(sizes, aggregate_by)<|MERGE_RESOLUTION|>--- conflicted
+++ resolved
@@ -134,19 +134,15 @@
     def pre_execute(self):
         oq = self.oqparam
         self.L = len(oq.loss_names)
-        self.tagcol = self.datastore['assetcol/tagcol']
         if oq.hazard_calculation_id and not self.datastore.parent:
             self.datastore.parent = datastore.read(oq.hazard_calculation_id)
-<<<<<<< HEAD
-            assetcol = self.datastore.parent['assetcol']
+            assetcol = self.datastore['assetcol']
             aggkey = base.save_agg_values(
-=======
+                self.datastore, assetcol, oq.loss_names, oq.aggregate_by)
+        else:
             assetcol = self.datastore['assetcol']
-            base.save_agg_values(
->>>>>>> 7769eb3d
-                self.datastore, assetcol, oq.loss_names, oq.aggregate_by)
-        else:
-            aggkey = self.tagcol.get_aggkey(oq.aggregate_by)
+            aggkey = assetcol.tagcol.get_aggkey(oq.aggregate_by)
+        self.tagcol = assetcol.tagcol
         self.aggidx = {key: k for k, key in enumerate(aggkey)}
 
     def build_datasets(self, builder, aggregate_by, prefix):
@@ -232,18 +228,19 @@
             ds['tot_curves-rlzs'][:, r] = curves  # PL
             ds['tot_losses-rlzs'][:, r] = losses.sum(axis=0) * oq.ses_ratio
         units = self.datastore['cost_calculator'].get_units(oq.loss_names)
+        L = len(oq.loss_names)
         set_rlzs_stats(self.datastore, 'tot_curves',
-                       return_periods=builder.return_periods,
-                       loss_types=oq.loss_names, units=units)
+                       return_periods=builder.return_periods, lti=L,
+                       units=units)
         set_rlzs_stats(self.datastore, 'tot_losses',
-                       loss_types=oq.loss_names, units=units)
+                       loss_type=oq.loss_names, units=units)
         if oq.aggregate_by:
             K = len(self.aggidx)
             set_rlzs_stats(self.datastore, 'agg_curves',
                            return_periods=builder.return_periods,
-                           loss_types=oq.loss_names, agg_ids=K, units=units)
+                           lti=L, agg_id=K, units=units)
             set_rlzs_stats(self.datastore, 'agg_losses',
-                           loss_types=oq.loss_names, agg_ids=K, units=units)
+                           loss_type=oq.loss_names, agg_id=K, units=units)
         return 1
 
     def post_execute(self, dummy):
