--- conflicted
+++ resolved
@@ -73,29 +73,6 @@
     :param float asset_correlation: a number ranging from 0 to 1
     representing the correlation between the generated loss ratios
     """
-<<<<<<< HEAD
-    hazard_getter = general.hazard_getter(hazard_getter, hazard_id, imt)
-
-    calculator = api.ProbabilisticEventBased(
-        vulnerability_function,
-        curve_resolution=loss_curve_resolution,
-        time_span=time_span,
-        tses=tses,
-        seed=seed,
-        correlation=asset_correlation)
-
-    if insured_losses:
-        calculator = api.InsuredLosses(calculator)
-
-    # if we need to compute the loss maps, we add the proper risk
-    # aggregator
-    if conditional_loss_poes:
-        calculator = api.ConditionalLosses(conditional_loss_poes, calculator)
-
-    with logs.tracing('getting hazard'):
-        ground_motion_fields = [hazard_getter(asset.site) for asset in assets]
-=======
->>>>>>> 62286cc8
 
     asset_outputs = OrderedDict()
     for hazard_output_id, hazard_data in hazard.items():
@@ -280,19 +257,12 @@
             correlation = 0
         else:
             correlation = self.rc.asset_correlation
-<<<<<<< HEAD
-        return [self.rc.conditional_loss_poes,
-                self.rc.insured_losses,
-                self.imt, time_span, tses,
-                self.rc.loss_curve_resolution, correlation]
-=======
 
         return [self.rc.conditional_loss_poes,
                 self.rc.insured_losses,
                 self.imt, time_span, tses,
                 self.rc.loss_curve_resolution, correlation,
                 self.hc.number_of_logic_tree_samples == 0]
->>>>>>> 62286cc8
 
     def create_outputs(self, hazard_output):
         """
@@ -317,16 +287,10 @@
             insured_curve_id = (
                 models.LossCurve.objects.create(
                     insured=True,
-<<<<<<< HEAD
-                    output=models.Output.objects.create_output(
-                        self.job,
-                        "Insured Loss Curve Set",
-=======
                     hazard_output=hazard_output,
                     output=models.Output.objects.create_output(
                         self.job,
                         "Insured Loss Curve Set for hazard %s" % hazard_output,
->>>>>>> 62286cc8
                         "ins_loss_curve")
                 ).id)
         else:
