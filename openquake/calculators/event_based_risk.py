--- conflicted
+++ resolved
@@ -41,35 +41,7 @@
 indices_dt = numpy.dtype([('start', U32), ('stop', U32)])
 
 
-<<<<<<< HEAD
-def _aggregate(outputs, compositemodel, taxid, agg, idx, result, param):
-=======
-def build_agg_curve(cb_inputs, monitor):
-    """
-    Build the aggregate loss curve in parallel for each loss type
-    and realization pair.
-
-    :param cb_inputs:
-        a list of triples `(cbs, rlzname, data)` where `cbs` are the curve
-        builders, `rlzname` is a string of kind `rlz-%03d` and `data` is an
-        array of kind `(eid, loss)`
-    :param monitor:
-        a Monitor instance
-    :returns:
-        a dictionary (li, r) -> (losses, poes, avg)
-    """
-    result = {}
-    for cbs, rlzname, data in cb_inputs:
-        if len(data) == 0:  # realization with no losses
-            continue
-        r = int(rlzname[4:])  # strip rlz-
-        for li, losses in enumerate(data['loss'].T):
-            result[li, r] = cbs[li].calc_agg_curve(losses)
-    return result
-
-
 def _aggregate(outputs, compositemodel, tagmask, agg, idx, result, param):
->>>>>>> 295e935f
     # update the result dictionary and the agg array with each output
     L = len(compositemodel.lti)
     I = param['insured_losses'] + 1
