--- conflicted
+++ resolved
@@ -26,11 +26,7 @@
 import numpy
 
 from openquake.baselib.python3compat import encode
-<<<<<<< HEAD
-from openquake.baselib.general import AccumDict
-=======
-from openquake.baselib.general import AccumDict, group_array, split_in_blocks
->>>>>>> 227e5a90
+from openquake.baselib.general import AccumDict, split_in_blocks
 from openquake.hazardlib.calc.filters import \
     filter_sites_by_distance_to_rupture
 from openquake.hazardlib.calc.hazard_curve import ProbabilityMap
@@ -452,7 +448,7 @@
     :param sitecol:
         a :class:`openquake.hazardlib.site.SiteCollection` instance
     :param imts:
-        a list of IMT string
+        a list of intensity measure type strings
     :param rlzs_by_gsim:
         a dictionary gsim -> associated realizations
     :param monitor:
@@ -465,20 +461,11 @@
     # ruptures of the same src_group_id
     trunc_level = oq.truncation_level
     correl_model = readinput.get_correl_model(oq)
-<<<<<<< HEAD
     gmfcoll = create(
-        GmfCollector, eb_ruptures, sitecol, imts, rlzs_assoc,
+        GmfCollector, eb_ruptures, sitecol, imts, rlzs_by_gsim,
         trunc_level, correl_model, min_iml, monitor)
     result = dict(gmfcoll=gmfcoll if oq.ground_motion_fields else None,
                   hcurves={})
-=======
-    gmfadict = create(
-        calc.GmfColl, eb_ruptures, sitecol, imts, rlzs_by_gsim, trunc_level,
-        correl_model, min_iml, monitor).by_rlzi()
-    result = {rlzi: [gmfadict[rlzi], None]
-              if oq.ground_motion_fields else [None, None]
-              for rlzi in gmfadict}
->>>>>>> 227e5a90
     if oq.hazard_curves_from_gmfs:
         with monitor('bulding hazard curves', measuremem=False):
             duration = oq.investigation_time * oq.ses_per_logic_tree_path
@@ -555,15 +542,15 @@
         oq = self.oqparam
         monitor = self.monitor(self.core_task.__name__)
         monitor.oqparam = oq
-        min_iml = calc.fix_minimum_intensity(oq.minimum_intensity, oq.imtls)
+        imts = list(oq.imtls)
+        min_iml = calc.fix_minimum_intensity(oq.minimum_intensity, imts)
         for block in split_in_blocks(
                 ebruptures, oq.concurrent_tasks or 1,
                 key=operator.attrgetter('grp_id'),
                 weight=operator.attrgetter('weight')):
             grp_id = block[0].grp_id
             rlzs_by_gsim = self.rlzs_assoc.get_rlzs_by_gsim(grp_id)
-            yield (block, self.sitecol, oq.imtls, rlzs_by_gsim,
-                   min_iml, monitor)
+            yield block, self.sitecol, imts, rlzs_by_gsim, min_iml, monitor
 
     def execute(self):
         """
@@ -574,23 +561,9 @@
         oq = self.oqparam
         if not oq.hazard_curves_from_gmfs and not oq.ground_motion_fields:
             return
-<<<<<<< HEAD
-        monitor = self.monitor(self.core_task.__name__)
-        monitor.oqparam = oq
-        min_iml = calc.fix_minimum_intensity(
-            oq.minimum_intensity, oq.imtls)
         L = len(oq.imtls.array)
-        acc = parallel.apply(
-            self.core_task.__func__,
-            (self.sesruptures, self.sitecol, list(oq.imtls), self.rlzs_assoc,
-             min_iml, monitor),
-            concurrent_tasks=self.oqparam.concurrent_tasks,
-            key=operator.attrgetter('grp_id'),
-            weight=operator.attrgetter('weight')).reduce(
-=======
         acc = parallel.starmap(
             self.core_task.__func__, self.gen_args(self.sesruptures)).reduce(
->>>>>>> 227e5a90
                 agg=self.combine_curves_and_save_gmfs,
                 acc={rlz.ordinal: ProbabilityMap(L, 1)
                      for rlz in self.rlzs_assoc.realizations})
