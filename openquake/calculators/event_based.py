# -*- coding: utf-8 -*-
# vim: tabstop=4 shiftwidth=4 softtabstop=4
#
# Copyright (C) 2015-2018 GEM Foundation
#
# OpenQuake is free software: you can redistribute it and/or modify it
# under the terms of the GNU Affero General Public License as published
# by the Free Software Foundation, either version 3 of the License, or
# (at your option) any later version.
#
# OpenQuake is distributed in the hope that it will be useful,
# but WITHOUT ANY WARRANTY; without even the implied warranty of
# MERCHANTABILITY or FITNESS FOR A PARTICULAR PURPOSE.  See the
# GNU Affero General Public License for more details.
#
# You should have received a copy of the GNU Affero General Public License
# along with OpenQuake. If not, see <http://www.gnu.org/licenses/>.
import os.path
import logging
import collections
import numpy

from openquake.baselib import hdf5, datastore
from openquake.baselib.python3compat import zip
from openquake.baselib.general import (
    AccumDict, block_splitter, split_in_slices, humansize, get_array)
from openquake.hazardlib.calc.stochastic import sample_ruptures
from openquake.hazardlib.probability_map import ProbabilityMap
from openquake.hazardlib.stats import compute_pmap_stats
from openquake.risklib.riskinput import str2rsi
from openquake.baselib import parallel
from openquake.commonlib import calc, util, readinput
from openquake.calculators import base
from openquake.calculators.getters import GmfGetter, RuptureGetter
from openquake.calculators.classical import ClassicalCalculator

U8 = numpy.uint8
U16 = numpy.uint16
U32 = numpy.uint32
U64 = numpy.uint64
F32 = numpy.float32
F64 = numpy.float64
TWO32 = 2 ** 32


def weight(src):
    # heuristic weight
    return src.num_ruptures * src.ndists


def get_events(ebruptures):
    """
    Extract an array of dtype stored_event_dt from a list of EBRuptures
    """
    events = []
    year = 0  # to be set later
    for ebr in ebruptures:
        for event in ebr.events:
            rec = (event['eid'], ebr.serial, ebr.grp_id, year, event['ses'],
                   event['sample'])
            events.append(rec)
    return numpy.array(events, readinput.stored_event_dt)


def max_gmf_size(ruptures_by_grp, get_rlzs_by_gsim,
                 samples_by_grp, num_imts):
    """
    :param ruptures_by_grp: dictionary grp_id -> EBRuptures
    :param rlzs_by_gsim: method grp_id -> {gsim: rlzs}
    :param samples_by_grp: dictionary grp_id -> samples
    :param num_imts: number of IMTs
    :returns:
        the size of the GMFs generated by the ruptures, by excess, if
        minimum_intensity is set
    """
    # ('rlzi', U16), ('sid', U32),  ('eid', U64), ('gmv', (F32, (len(imtls),)))
    nbytes = 2 + 4 + 8 + 4 * num_imts
    n = 0
    for grp_id, ebruptures in ruptures_by_grp.items():
        sample = 0
        samples = samples_by_grp[grp_id]
        for gsim, rlzs in get_rlzs_by_gsim(grp_id).items():
            for ebr in ebruptures:
                if samples > 1:
                    len_eids = [len(get_array(ebr.events, sample=s)['eid'])
                                for s in range(sample, sample + len(rlzs))]
                else:  # full enumeration
                    len_eids = [len(ebr.events['eid'])] * len(rlzs)
                for r, rlzi in enumerate(rlzs):
                    n += len(ebr.rupture.sctx.sids) * len_eids[r]
            sample += len(rlzs)
    return n * nbytes


def set_counts(dstore, dsetname):
    """
    :param dstore: a DataStore instance
    :param dsetname: name of dataset with a field `grp_id`
    :returns: a dictionary grp_id > counts
    """
    groups = dstore[dsetname]['grp_id']
    unique, counts = numpy.unique(groups, return_counts=True)
    dic = dict(zip(unique, counts))
    dstore.set_attrs(dsetname, by_grp=sorted(dic.items()))
    return dic


def set_random_years(dstore, name, investigation_time):
    """
    Set on the `events` dataset year labels sensitive to the
    SES ordinal and the investigation time.

    :param dstore: a DataStore instance
    :param name: name of the dataset ('events')
    :param investigation_time: investigation time
    """
    events = dstore[name].value
    years = numpy.random.choice(investigation_time, len(events)) + 1
    year_of = dict(zip(numpy.sort(events['eid']), years))  # eid -> year
    for event in events:
        event['year'] = year_of[event['eid']]
    dstore[name] = events


# ######################## GMF calculator ############################ #

def update_nbytes(dstore, key, array):
    nbytes = dstore.get_attr(key, 'nbytes', 0)
    dstore.set_attrs(key, nbytes=nbytes + array.nbytes)


def get_mean_curves(dstore):
    """
    Extract the mean hazard curves from the datastore, as a composite
    array of length nsites.
    """
    return dstore['hcurves/mean'].value

# ########################################################################## #


def compute_hazard(sources_or_ruptures, src_filter,
                   rlzs_by_gsim, param, monitor):
    """
    Compute events, ruptures, gmfs and hazard curves
    """
    res = AccumDict()
    with monitor('building ruptures', measuremem=True):
        if isinstance(sources_or_ruptures, RuptureGetter):
            grp_id = sources_or_ruptures.grp_id
            res['ruptures'] = {}
            ruptures = list(sources_or_ruptures)
            sitecol = src_filter
        else:
            grp_id = sources_or_ruptures[0].src_group_id
            dic = sample_ruptures(
                sources_or_ruptures, src_filter, rlzs_by_gsim, param, monitor)
            ruptures = dic['eb_ruptures']
            res.num_events = dic['num_events']
            res.calc_times = dic['calc_times']
            res.eff_ruptures = {grp_id: dic['num_ruptures']}
            res['ruptures'] = {grp_id: ruptures}
            res.num_ruptures = len(ruptures)
            sitecol = src_filter.sitecol
    res['num_ruptures'] = len(ruptures)
    getter = GmfGetter(
        rlzs_by_gsim, ruptures, sitecol,
        param['oqparam'], param['min_iml'], param['samples'])
    res.update(getter.compute_gmfs_curves(monitor))
    if param['oqparam'].save_ruptures is False:
        res.events = get_events(ruptures)
        res['ruptures'] = {}
    return res


@base.calculators.add('event_based')
class EventBasedCalculator(base.HazardCalculator):
    """
    Event based PSHA calculator generating the ground motion fields and
    the hazard curves from the ruptures, depending on the configuration
    parameters.
    """
    core_task = compute_hazard
    is_stochastic = True

    def gen_args(self, monitor):
        """
        :yields: the arguments for compute_gmfs_and_curves
        """
        oq = self.oqparam
        param = dict(
            oqparam=oq, min_iml=self.get_min_iml(oq),
            truncation_level=oq.truncation_level,
            imtls=oq.imtls, filter_distance=oq.filter_distance,
            seed=oq.ses_seed, maximum_distance=oq.maximum_distance,
            ses_per_logic_tree_path=oq.ses_per_logic_tree_path)
        concurrent_tasks = oq.concurrent_tasks
        if oq.hazard_calculation_id:
            U = len(self.datastore.parent['ruptures'])
            logging.info('Found %d ruptures', U)
            parent = self.can_read_parent() or self.datastore
            samples_by_grp = self.csm_info.get_samples_by_grp()
            for slc in split_in_slices(U, concurrent_tasks or 1):
                for grp_id in self.rlzs_by_gsim_grp:
                    rlzs_by_gsim = self.rlzs_by_gsim_grp[grp_id]
                    ruptures = RuptureGetter(parent, slc, grp_id)
                    param['samples'] = samples_by_grp[grp_id]
                    yield ruptures, self.sitecol, rlzs_by_gsim, param, monitor
            return

        maxweight = self.csm.get_maxweight(weight, concurrent_tasks or 1)
        logging.info('Using maxweight=%d', maxweight)
        num_tasks = 0
        num_sources = 0
        for sm in self.csm.source_models:
            param['samples'] = sm.samples
            for sg in sm.src_groups:
                rlzs_by_gsim = self.rlzs_by_gsim_grp[sg.id]
                self.csm.add_infos(sg.sources)
                if sg.src_interdep == 'mutex':  # do not split
                    yield sg, self.src_filter, rlzs_by_gsim, param, monitor
                    num_tasks += 1
                    num_sources += len(sg.sources)
                    continue
                for block in block_splitter(sg.sources, maxweight, weight):
                    yield block, self.src_filter, rlzs_by_gsim, param, monitor
                    num_tasks += 1
                    num_sources += len(block)
        logging.info('Sent %d sources in %d tasks', num_sources, num_tasks)

    def zerodict(self):
        """
        Initial accumulator, a dictionary (grp_id, gsim) -> curves
        """
        if self.oqparam.hazard_calculation_id is None:
            # filter_csm must be called first
            self.src_filter, self.csm = self.filter_csm()
            self.csm_info = self.csm.info
        else:
            self.datastore.parent = datastore.read(
                self.oqparam.hazard_calculation_id)
            self.csm_info = self.datastore.parent['csm_info']
        self.rlzs_by_gsim_grp = self.csm_info.get_rlzs_by_gsim_grp()
        self.L = len(self.oqparam.imtls.array)
        self.R = self.csm_info.get_num_rlzs()
        zd = AccumDict({r: ProbabilityMap(self.L) for r in range(self.R)})
        zd.eff_ruptures = AccumDict()
        self.grp_trt = self.csm_info.grp_by("trt")
        return zd

    def agg_dicts(self, acc, result):
        """
        :param acc: accumulator dictionary
        :param result: an AccumDict with events, ruptures, gmfs and hcurves
        """
        oq = self.oqparam
        if oq.save_ruptures and not oq.ground_motion_fields:
            self.gmf_size += max_gmf_size(
                result['ruptures'], self.csm_info.rlzs_assoc.get_rlzs_by_gsim,
                self.csm_info.get_samples_by_grp(), len(self.oqparam.imtls))
        if hasattr(result, 'calc_times'):
            for srcid, nsites, eids, dt in result.calc_times:
                info = self.csm.infos[srcid]
                info.num_sites += nsites
                info.calc_time += dt
                info.num_split += 1
                info.events += len(eids)
        if hasattr(result, 'eff_ruptures'):
            acc.eff_ruptures += result.eff_ruptures
        if hasattr(result, 'events'):
            self.datastore.extend('events', result.events)
        self.save_ruptures(result['ruptures'])
        sav_mon = self.monitor('saving gmfs')
        agg_mon = self.monitor('aggregating hcurves')
        if 'gmdata' in result:
            self.gmdata += result['gmdata']
            data = result['gmfdata']
            with sav_mon:
                self.datastore.extend('gmf_data/data', data)
                # it is important to save the number of bytes while the
                # computation is going, to see the progress
                update_nbytes(self.datastore, 'gmf_data/data', data)
                for sid, start, stop in result['indices']:
                    self.indices[sid, 0].append(start + self.offset)
                    self.indices[sid, 1].append(stop + self.offset)
                self.offset += len(data)
                if self.offset >= TWO32:
                    raise RuntimeError(
                        'The gmf_data table has more than %d rows' % TWO32)
        imtls = self.oqparam.imtls
        with agg_mon:
            for key, poes in result.get('hcurves', {}).items():
                r, sid, imt = str2rsi(key)
                array = acc[r].setdefault(sid, 0).array[imtls(imt), 0]
                array[:] = 1. - (1. - array) * (1. - poes)
        sav_mon.flush()
        agg_mon.flush()
        self.datastore.flush()
        return acc

    def save_ruptures(self, ruptures_by_grp_id):
        """
        Extend the 'events' dataset with the events from the given ruptures;
        also, save the ruptures if the flag `save_ruptures` is on.

        :param ruptures_by_grp_id: a dictionary grp_id -> list of EBRuptures
        """
        with self.monitor('saving ruptures', autoflush=True):
            for grp_id, ebrs in ruptures_by_grp_id.items():
                if len(ebrs):
                    events = get_events(ebrs)
                    dset = self.datastore.extend('events', events)
                    if self.oqparam.save_ruptures:
                        self.rupser.save(ebrs, eidx=len(dset)-len(events))

    def check_overflow(self):
        """
        Raise a ValueError if the number of sites is larger than 65,536 or the
        number of IMTs is larger than 256 or the number of ruptures is larger
        than 4,294,967,296. The limits are due to the numpy dtype used to
        store the GMFs (gmv_dt). They could be relaxed in the future.
        """
        max_ = dict(sites=2**16, events=2**32, imts=2**8)
        try:
            events = len(self.datastore['events'])
        except KeyError:
            events = 0
        num_ = dict(sites=len(self.sitecol), events=events,
                    imts=len(self.oqparam.imtls))
        for var in max_:
            if num_[var] > max_[var]:
                raise ValueError(
                    'The event based calculator is restricted to '
                    '%d %s, got %d' % (max_[var], var, num_[var]))

    def execute(self):
        if self.oqparam.hazard_calculation_id:
            def saving_sources_by_task(allargs, dstore):
                return allargs
        else:
            from openquake.calculators.classical import saving_sources_by_task
        self.gmdata = {}
        self.offset = 0
        self.gmf_size = 0
        self.indices = collections.defaultdict(list)  # sid, idx -> indices
        acc = self.zerodict()
        with self.monitor('managing sources', autoflush=True):
            allargs = self.gen_args(self.monitor('classical'))
            iterargs = saving_sources_by_task(allargs, self.datastore)
            if isinstance(allargs, list):
                # there is a trick here: if the arguments are known
                # (a list, not an iterator), keep them as a list
                # then the Starmap will understand the case of a single
                # argument tuple and it will run in core the task
                iterargs = list(iterargs)
            if self.oqparam.ground_motion_fields is False:
                logging.info('Generating ruptures only')
            ires = parallel.Starmap(
                self.core_task.__func__, iterargs, self.monitor()
            ).submit_all()
        acc = ires.reduce(self.agg_dicts, acc)
        if self.oqparam.hazard_calculation_id is None:
            with self.monitor('store source_info', autoflush=True):
                self.store_source_info(self.csm.infos, acc)
        self.check_overflow()  # check the number of events
        base.save_gmdata(self, self.R)
        if self.indices:
            N = len(self.sitecol.complete)
            logging.info('Saving gmf_data/indices')
            with self.monitor('saving gmf_data/indices', measuremem=True,
                              autoflush=True):
                dset = self.datastore.create_dset(
                    'gmf_data/indices', hdf5.vuint32,
                    shape=(N, 2), fillvalue=None)
                for sid in self.sitecol.complete.sids:
                    dset[sid, 0] = self.indices[sid, 0]
                    dset[sid, 1] = self.indices[sid, 1]
        elif (self.oqparam.ground_motion_fields and
              'ucerf' not in self.oqparam.calculation_mode):
            raise RuntimeError('No GMFs were generated, perhaps they were '
                               'all below the minimum_intensity threshold')
        return acc

    def save_gmf_bytes(self):
        """Save the attribute nbytes in the gmf_data datasets"""
        ds = self.datastore
        for sm_id in ds['gmf_data']:
            ds.set_nbytes('gmf_data/' + sm_id)
        ds.set_nbytes('gmf_data')

    def init(self):
        """
        Set the random seed passed to the SourceManager and the
        minimum_intensity dictionary.
        """
        self.rupser = calc.RuptureSerializer(self.datastore)

    def post_execute(self, result):
        """
        Save the SES collection
        """
        oq = self.oqparam
        N = len(self.sitecol.complete)
        L = len(oq.imtls.array)
        if oq.hazard_calculation_id is None:
            self.rupser.close()
            num_events = sum(set_counts(self.datastore, 'events').values())
            if num_events == 0:
                raise RuntimeError(
                    'No seismic events! Perhaps the investigation time is too '
                    'small or the maximum_distance is too small')
            if oq.save_ruptures:
                logging.info('Setting %d event years on %d ruptures',
                             num_events, self.rupser.nruptures)
            with self.monitor('setting event years', measuremem=True,
                              autoflush=True):
                numpy.random.seed(self.oqparam.ses_seed)
                set_random_years(self.datastore, 'events',
                                 int(self.oqparam.investigation_time))

        if self.gmf_size:
            self.datastore.set_attrs('events', max_gmf_size=self.gmf_size)
            msg = 'less than ' if self.get_min_iml(self.oqparam).sum() else ''
            logging.info('Generating %s%s of GMFs',
                         msg, humansize(self.gmf_size))

        if oq.hazard_curves_from_gmfs:
            rlzs = self.csm_info.rlzs_assoc.realizations
<<<<<<< HEAD
            if oq.individual_curves:
                # save individual curves
                for i in sorted(result):
                    key = 'hcurves/rlz-%03d' % i
                    if result[i]:
                        self.datastore[key] = result[i]
                    else:
                        self.datastore[key] = ProbabilityMap(
                            oq.imtls.array.size)
                        logging.info('Zero curves for %s', key)
=======
>>>>>>> ef04e4be
            # compute and save statistics; this is done in process and can
            # be very slow if there are thousands of realizations
            weights = [rlz.weight for rlz in rlzs]
            hstats = self.oqparam.hazard_stats()
            if len(hstats):
                logging.info('Computing statistical hazard curves')
                for kind, stat in hstats:
                    pmap = compute_pmap_stats(result.values(), [stat], weights)
                    arr = numpy.zeros((N, L), F32)
                    for sid in pmap:
                        arr[sid] = pmap[sid].array[:, 0]
                    self.datastore['hcurves/' + kind] = arr
            self.save_hmaps()
        if self.datastore.parent:
            self.datastore.parent.open('r')
        if 'gmf_data' in self.datastore:
            self.save_gmf_bytes()
        if oq.compare_with_classical:  # compute classical curves
            export_dir = os.path.join(oq.export_dir, 'cl')
            if not os.path.exists(export_dir):
                os.makedirs(export_dir)
            oq.export_dir = export_dir
            # one could also set oq.number_of_logic_tree_samples = 0
            self.cl = ClassicalCalculator(oq)
            # TODO: perhaps it is possible to avoid reprocessing the source
            # model, however usually this is quite fast and do not dominate
            # the computation
            self.cl.run(close=False)
            cl_mean_curves = get_mean_curves(self.cl.datastore)
            eb_mean_curves = get_mean_curves(self.datastore)
            rdiff, index = util.max_rel_diff_index(
                cl_mean_curves, eb_mean_curves)
            logging.warn('Relative difference with the classical '
                         'mean curves: %d%% at site index %d',
                         rdiff * 100, index)<|MERGE_RESOLUTION|>--- conflicted
+++ resolved
@@ -426,7 +426,6 @@
 
         if oq.hazard_curves_from_gmfs:
             rlzs = self.csm_info.rlzs_assoc.realizations
-<<<<<<< HEAD
             if oq.individual_curves:
                 # save individual curves
                 for i in sorted(result):
@@ -437,8 +436,6 @@
                         self.datastore[key] = ProbabilityMap(
                             oq.imtls.array.size)
                         logging.info('Zero curves for %s', key)
-=======
->>>>>>> ef04e4be
             # compute and save statistics; this is done in process and can
             # be very slow if there are thousands of realizations
             weights = [rlz.weight for rlz in rlzs]
