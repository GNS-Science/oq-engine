--- conflicted
+++ resolved
@@ -41,168 +41,7 @@
 F32 = numpy.float32
 F64 = numpy.float64
 
-<<<<<<< HEAD
-event_dt = numpy.dtype([('eid', U32), ('ses', U32), ('occ', U32),
-                        ('sample', U32)])
-
-stored_event_dt = numpy.dtype([
-    ('rupserial', U32), ('ses', U32), ('occ', U32),
-    ('sample', U32), ('grp_id', U16), ('source_id', 'S30')])
-
-
-def get_geom(surface, is_from_fault_source, is_multi_surface):
-    """
-    The following fields can be interpreted different ways,
-    depending on the value of `is_from_fault_source`. If
-    `is_from_fault_source` is True, each of these fields should
-    contain a 2D numpy array (all of the same shape). Each triple
-    of (lon, lat, depth) for a given index represents the node of
-    a rectangular mesh. If `is_from_fault_source` is False, each
-    of these fields should contain a sequence (tuple, list, or
-    numpy array, for example) of 4 values. In order, the triples
-    of (lon, lat, depth) represent top left, top right, bottom
-    left, and bottom right corners of the the rupture's planar
-    surface. Update: There is now a third case. If the rupture
-    originated from a characteristic fault source with a
-    multi-planar-surface geometry, `lons`, `lats`, and `depths`
-    will contain one or more sets of 4 points, similar to how
-    planar surface geometry is stored (see above).
-
-    :param rupture: an instance of :class:`openquake.hazardlib.source.rupture.BaseProbabilisticRupture`
-    :param is_from_fault_source: a boolean
-    :param is_multi_surface: a boolean
-    """
-    if is_from_fault_source:
-        # for simple and complex fault sources,
-        # rupture surface geometry is represented by a mesh
-        surf_mesh = surface.get_mesh()
-        lons = surf_mesh.lons
-        lats = surf_mesh.lats
-        depths = surf_mesh.depths
-    else:
-        if is_multi_surface:
-            # `list` of
-            # openquake.hazardlib.geo.surface.planar.PlanarSurface
-            # objects:
-            surfaces = surface.surfaces
-
-            # lons, lats, and depths are arrays with len == 4*N,
-            # where N is the number of surfaces in the
-            # multisurface for each `corner_*`, the ordering is:
-            #   - top left
-            #   - top right
-            #   - bottom left
-            #   - bottom right
-            lons = numpy.concatenate([x.corner_lons for x in surfaces])
-            lats = numpy.concatenate([x.corner_lats for x in surfaces])
-            depths = numpy.concatenate([x.corner_depths for x in surfaces])
-        else:
-            # For area or point source,
-            # rupture geometry is represented by a planar surface,
-            # defined by 3D corner points
-            lons = numpy.zeros((4))
-            lats = numpy.zeros((4))
-            depths = numpy.zeros((4))
-
-            # NOTE: It is important to maintain the order of these
-            # corner points. TODO: check the ordering
-            for i, corner in enumerate((surface.top_left,
-                                        surface.top_right,
-                                        surface.bottom_left,
-                                        surface.bottom_right)):
-                lons[i] = corner.longitude
-                lats[i] = corner.latitude
-                depths[i] = corner.depth
-    return lons, lats, depths
-
-
-class EBRupture(object):
-    """
-    An event based rupture. It is a wrapper over a hazardlib rupture
-    object, containing an array of site indices affected by the rupture,
-    as well as the tags of the corresponding seismic events.
-    """
-    def __init__(self, rupture, indices, events, source_id, grp_id, serial):
-        self.rupture = rupture
-        self.indices = indices
-        self.events = events
-        self.source_id = source_id
-        self.grp_id = grp_id
-        self.serial = serial
-        self.weight = len(indices) * len(events)
-
-    @property
-    def etags(self):
-        """
-        An array of tags for the underlying seismic events
-        """
-        tags = []
-        for (eid, ses, occ, sampleid) in self.events:
-            tag = 'trt=%02d~ses=%04d~src=%s~rup=%d-%02d' % (
-                self.grp_id, ses, self.source_id, self.serial, occ)
-            if sampleid > 0:
-                tag += '~sample=%d' % sampleid
-            tags.append(encode(tag))
-        return numpy.array(tags)
-
-    @property
-    def eids(self):
-        """
-        An array with the underlying event IDs
-        """
-        return self.events['eid']
-
-    @property
-    def multiplicity(self):
-        """
-        How many times the underlying rupture occurs.
-        """
-        return len(self.events)
-
-    def export(self, mesh, sm_by_grp):
-        """
-        Yield :class:`openquake.commonlib.util.Rupture` objects, with all the
-        attributes set, suitable for export in XML format.
-        """
-        rupture = self.rupture
-        for eid, etag in zip(self.eids, self.etags):
-            new = Rupture(sm_by_grp[self.grp_id], eid, etag, self.indices)
-            new.mesh = mesh[self.indices]
-            new.etag = etag
-            new.rupture = new
-            new.is_from_fault_source = iffs = isinstance(
-                rupture.surface, (geo.ComplexFaultSurface,
-                                  geo.SimpleFaultSurface))
-            new.is_multi_surface = ims = isinstance(
-                rupture.surface, geo.MultiSurface)
-            new.lons, new.lats, new.depths = get_geom(
-                rupture.surface, iffs, ims)
-            new.surface = rupture.surface
-            new.strike = rupture.surface.get_strike()
-            new.dip = rupture.surface.get_dip()
-            new.rake = rupture.rake
-            new.hypocenter = rupture.hypocenter
-            new.tectonic_region_type = rupture.tectonic_region_type
-            new.magnitude = new.mag = rupture.mag
-            new.top_left_corner = None if iffs or ims else (
-                new.lons[0], new.lats[0], new.depths[0])
-            new.top_right_corner = None if iffs or ims else (
-                new.lons[1], new.lats[1], new.depths[1])
-            new.bottom_left_corner = None if iffs or ims else (
-                new.lons[2], new.lats[2], new.depths[2])
-            new.bottom_right_corner = None if iffs or ims else (
-                new.lons[3], new.lats[3], new.depths[3])
-            yield new
-
-    def __lt__(self, other):
-        return self.serial < other.serial
-
-    def __repr__(self):
-        return '<%s #%d, grp_id=%d>' % (self.__class__.__name__,
-                                        self.serial, self.grp_id)
-=======
 # ######################## rupture calculator ############################ #
->>>>>>> 9f33d101
 
 
 def compute_ruptures(sources, sitecol, gsims, monitor):
