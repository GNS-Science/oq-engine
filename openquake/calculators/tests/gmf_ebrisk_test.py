# -*- coding: utf-8 -*-
# vim: tabstop=4 shiftwidth=4 softtabstop=4
#
# Copyright (C) 2017 GEM Foundation
#
# OpenQuake is free software: you can redistribute it and/or modify it
# under the terms of the GNU Affero General Public License as published
# by the Free Software Foundation, either version 3 of the License, or
# (at your option) any later version.
#
# OpenQuake is distributed in the hope that it will be useful,
# but WITHOUT ANY WARRANTY; without even the implied warranty of
# MERCHANTABILITY or FITNESS FOR A PARTICULAR PURPOSE.  See the
# GNU Affero General Public License for more details.
#
# You should have received a copy of the GNU Affero General Public License
# along with OpenQuake. If not, see <http://www.gnu.org/licenses/>.
<<<<<<< HEAD
import sys
import unittest
=======
>>>>>>> ae9ed041
import numpy
from nose.plugins.attrib import attr
from openquake.calculators.tests import CalculatorTestCase
from openquake.qa_tests_data.gmf_ebrisk import case_1, case_2, case_3
from openquake.qa_tests_data.event_based_risk import (
    case_master, case_2 as ebr_2)

aae = numpy.testing.assert_almost_equal

aae = numpy.testing.assert_almost_equal


class GmfEbRiskTestCase(CalculatorTestCase):
    @attr('qa', 'risk', 'gmf_ebrisk')
    def test_case_1(self):
        self.run_calc(case_1.__file__, 'job_risk.ini', exports='csv')
        num_events = len(self.calc.datastore['agg_loss_table'])
        self.assertEqual(num_events, 10)

    @attr('qa', 'risk', 'gmf_ebrisk')
    def test_case_2(self):
        # case with 3 sites but gmvs only on 2 sites
        self.run_calc(case_2.__file__, 'job.ini', exports='csv')
        alt = self.calc.datastore['agg_loss_table']
        self.assertEqual(len(alt), 3)
        self.assertEqual(set(alt['rlzi']), set([0]))  # single rlzi
        totloss = alt['loss'].sum()
<<<<<<< HEAD
        aae(totloss, 2.2632332)
=======
        aae(totloss, 0.6980584)
>>>>>>> ae9ed041

    @attr('qa', 'risk', 'gmf_ebrisk')
    def test_case_3(self):
        # case with 13 sites, 10 eids, and several 0 values
        self.run_calc(case_3.__file__, 'job.ini', exports='csv')
        alt = self.calc.datastore['agg_loss_table']
        self.assertEqual(len(alt), 8)
        self.assertEqual(set(alt['rlzi']), set([0]))  # single rlzi
        totloss = alt['loss'].sum(axis=0)
<<<<<<< HEAD
        aae(totloss, [7717694.])

        # avg_losses-rlzs has shape (A, R, LI)
        avglosses = self.calc.datastore['avg_losses-rlzs'][:, 0, :].sum(axis=0)
        aae(avglosses, [7717694.5])

    @attr('qa', 'risk', 'gmf_ebrisk')
    def test_ebr_2(self):
        self.run_calc(ebr_2.__file__, 'job_ebrisk.ini', exports='csv')
        alt = self.calc.datastore['agg_loss_table']
        self.assertEqual(len(alt), 20)
        self.assertEqual(set(alt['rlzi']), set([0]))  # single rlzi
        totloss = alt['loss'].sum()
        aae(totloss, numpy.float32(20211.566))

    @attr('qa', 'risk', 'gmf_ebrisk')
    def test_case_master(self):
        self.run_calc(case_master.__file__, 'job.ini',
                      calculation_mode='event_based')
        hc_id = str(self.calc.datastore.calc_id)
        self.run_calc(case_master.__file__, 'job.ini',
                      calculation_mode='gmf_ebrisk',
                      hazard_calculation_id=hc_id)
        avg = self.calc.datastore['avg_losses-rlzs'].value  # shape (N, R, LI)
        # means averaged on num_sites, num_rlzs
        aae([1.6009064e+03, 1.5687819e+04, 2.8527623e+04, 3.2018129e-02,
             3.6053455e+03, 2.2812500e+01, 2.2500000e+01, 2.2812502e+01,
             0.0000000e+00, 6.8750000e+00],
            avg.mean(axis=(0, 1)), decimal=3)
=======
        aae(totloss, [1808900.])

        # avg_losses-rlzs has shape (A, R, LI)
        avglosses = self.calc.datastore['avg_losses-rlzs'][:, 0, :].sum(axis=0)
        aae(avglosses, [2272048.25])
>>>>>>> ae9ed041
<|MERGE_RESOLUTION|>--- conflicted
+++ resolved
@@ -15,11 +15,7 @@
 #
 # You should have received a copy of the GNU Affero General Public License
 # along with OpenQuake. If not, see <http://www.gnu.org/licenses/>.
-<<<<<<< HEAD
-import sys
-import unittest
-=======
->>>>>>> ae9ed041
+import numpy
 import numpy
 from nose.plugins.attrib import attr
 from openquake.calculators.tests import CalculatorTestCase
@@ -47,11 +43,7 @@
         self.assertEqual(len(alt), 3)
         self.assertEqual(set(alt['rlzi']), set([0]))  # single rlzi
         totloss = alt['loss'].sum()
-<<<<<<< HEAD
         aae(totloss, 2.2632332)
-=======
-        aae(totloss, 0.6980584)
->>>>>>> ae9ed041
 
     @attr('qa', 'risk', 'gmf_ebrisk')
     def test_case_3(self):
@@ -61,7 +53,6 @@
         self.assertEqual(len(alt), 8)
         self.assertEqual(set(alt['rlzi']), set([0]))  # single rlzi
         totloss = alt['loss'].sum(axis=0)
-<<<<<<< HEAD
         aae(totloss, [7717694.])
 
         # avg_losses-rlzs has shape (A, R, LI)
@@ -90,11 +81,4 @@
         aae([1.6009064e+03, 1.5687819e+04, 2.8527623e+04, 3.2018129e-02,
              3.6053455e+03, 2.2812500e+01, 2.2500000e+01, 2.2812502e+01,
              0.0000000e+00, 6.8750000e+00],
-            avg.mean(axis=(0, 1)), decimal=3)
-=======
-        aae(totloss, [1808900.])
-
-        # avg_losses-rlzs has shape (A, R, LI)
-        avglosses = self.calc.datastore['avg_losses-rlzs'][:, 0, :].sum(axis=0)
-        aae(avglosses, [2272048.25])
->>>>>>> ae9ed041
+            avg.mean(axis=(0, 1)), decimal=3)