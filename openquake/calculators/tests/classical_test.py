--- conflicted
+++ resolved
@@ -37,11 +37,7 @@
     case_34, case_35, case_36, case_37, case_38, case_39, case_40, case_41,
     case_42, case_43, case_44, case_45, case_46, case_47, case_48, case_49,
     case_50, case_51, case_52, case_53, case_54, case_55, case_56, case_57,
-<<<<<<< HEAD
-    case_58, case_59, case_60, case_61, case_62, case_63)
-=======
-    case_58, case_59, case_60, case_61, case_62, case_64)
->>>>>>> abd27736
+    case_58, case_59, case_60, case_61, case_62, case_63, case_64)
 
 aac = numpy.testing.assert_allclose
 
@@ -872,7 +868,6 @@
         # multisurface with kite faults
         self.run_calc(case_62.__file__, 'job.ini')
         [f] = export(('hcurves/mean', 'csv'), self.calc.datastore)
-<<<<<<< HEAD
         self.assertEqualFiles('expected/hcurve-mean.csv', f)    
 
     def test_case_63(self):
@@ -880,12 +875,10 @@
         self.run_calc(case_63.__file__, 'job.ini')
         [f] = export(('hcurves/mean', 'csv'), self.calc.datastore)
         self.assertEqualFiles('expected/hcurve-mean.csv', f)    
-=======
         self.assertEqualFiles('expected/hcurve-mean.csv', f)
 
     def test_case_64(self):
         # LanzanoEtAl2016 with bas term
         self.run_calc(case_64.__file__, 'job.ini')
         [f] = export(('hcurves/mean', 'csv'), self.calc.datastore)
-        self.assertEqualFiles('expected/hcurve-mean.csv', f)
->>>>>>> abd27736
+        self.assertEqualFiles('expected/hcurve-mean.csv', f)