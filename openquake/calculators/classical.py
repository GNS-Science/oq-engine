--- conflicted
+++ resolved
@@ -41,13 +41,6 @@
 HazardCurve = collections.namedtuple('HazardCurve', 'location poes')
 
 
-<<<<<<< HEAD
-def nonzero(val):
-    """
-    :returns: the sum of the composite array `val`
-    """
-    return sum(val[k].sum() for k in val.dtype.names)
-=======
 class BBdict(AccumDict):
     """
     A serializable dictionary containing bounding box information
@@ -77,7 +70,6 @@
             bb.north = row['north']
             bb.south = row['south']
             self[lt_model_id, site_id] = bb
->>>>>>> 8a3357f4
 
 
 # this is needed for the disaggregation
@@ -321,43 +313,12 @@
         :param curves_by_grp_id:
             a dictionary grp_id -> hazard curves
         """
-<<<<<<< HEAD
-=======
         self.datastore['bb_dict'] = curves_by_grp_id.bb_dict
->>>>>>> 8a3357f4
         with self.monitor('saving probability maps', autoflush=True):
             for grp_id in curves_by_grp_id:
                 key = 'poes/%04d' % grp_id
                 self.datastore[key] = curves_by_grp_id[grp_id]
                 self.datastore.set_attrs(
-<<<<<<< HEAD
-                    key, trt=self.csm.info.get_trt(trt_id))
-            self.datastore.set_nbytes('poes')
-
-
-@base.calculators.add('classical')
-class ClassicalCalculator(PSHACalculator):
-    """
-    Classical PSHA calculator
-    """
-    pre_calculator = 'psha'
-    core_task = classical
-
-    def execute(self):
-        """
-        Builds a dictionary curves_by_trt_gsim from the stored PoEs
-        """
-        curves_by_trt_gsim = {}
-        with self.monitor('read poes', autoflush=True):
-            for group_id in self.datastore['poes']:
-                trt_id = int(group_id)
-                poes = self.datastore['poes/' + group_id]
-                gsims = self.rlzs_assoc.gsims_by_trt_id[trt_id]
-                for i, gsim in enumerate(gsims):
-                    curves_by_trt_gsim[trt_id, gsim] = poes.extract(i)
-        return curves_by_trt_gsim
-
-=======
                     key, trt=self.csm.info.get_trt(grp_id))
             self.datastore.set_nbytes('poes')
 
@@ -384,7 +345,6 @@
                     curves_by_trt_gsim[grp_id, gsim] = poes.extract(i)
         return curves_by_trt_gsim
 
->>>>>>> 8a3357f4
     def post_execute(self, curves_by_trt_gsim):
         """
         Combine the curves and store them
@@ -474,4 +434,11 @@
         if rlz is not None:
             dset.attrs['uid'] = rlz.uid
         for k, v in kw.items():
-            dset.attrs[k] = v+            dset.attrs[k] = v
+
+
+def nonzero(val):
+    """
+    :returns: the sum of the composite array `val`
+    """
+    return sum(val[k].sum() for k in val.dtype.names)