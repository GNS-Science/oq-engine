--- conflicted
+++ resolved
@@ -294,33 +294,20 @@
                     'curves_by_sm/' + '_'.join(sm.path))
                 group.attrs['source_model'] = sm.name
                 for tm in sm.trt_models:
-<<<<<<< HEAD
                     if tm.id not in curves_by_trt_id:
                         continue   # no data for this tectonic model
                     gsims = self.rlzs_assoc.gsims_by_trt_id[tm.id]
                     curves_by_gsim = acc2curves(
                         curves_by_trt_id[tm.id], len(gsims), nsites, imtls)
                     for i, gsim in enumerate(gsims):
-                        gs = str(gsim)
                         curves = curves_by_gsim[i]
-=======
-                    if tm.id not in self.rlzs_assoc.gsims_by_trt_id:
-                        continue  # no data for the trt_model
-                    gsims = self.rlzs_assoc.gsims_by_trt_id[tm.id]
-                    for i, gsim in enumerate(gsims):
-                        curves = curves_by_trt_gsim[tm.id, gsim]
->>>>>>> 2f0b2299
                         ts = '%03d-%d' % (tm.id, i)
                         if nonzero(curves):
                             group[ts] = curves
                             group[ts].attrs['trt'] = tm.trt
                             group[ts].attrs['nbytes'] = curves.nbytes
-<<<<<<< HEAD
-                            group[ts].attrs['gsim'] = gs
-                            curves_by_trt_gsim[tm.id, gs] = curves
-=======
                             group[ts].attrs['gsim'] = str(gsim)
->>>>>>> 2f0b2299
+                            curves_by_trt_gsim[tm.id, gsim] = curves
                 self.datastore.set_nbytes(group.name)
             self.datastore.set_nbytes('curves_by_sm')
 
