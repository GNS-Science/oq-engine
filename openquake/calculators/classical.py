--- conflicted
+++ resolved
@@ -496,11 +496,7 @@
             ProbabilityMap(sids, L) for r in range(S)]
         if poes:
             pmap_by_kind['hmaps-stats'] = [
-<<<<<<< HEAD
                 ProbabilityMap(sids, M, P) for r in range(S)]
-=======
-                ProbabilityMap(M, P) for r in range(S)]
->>>>>>> 782337a3
     combine_mon = monitor('combine pmaps', measuremem=False)
     compute_mon = monitor('compute stats', measuremem=False)
     for sid in pgetter.sids:
