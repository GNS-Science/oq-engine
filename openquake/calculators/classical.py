--- conflicted
+++ resolved
@@ -290,12 +290,8 @@
                 self.datastore, monitor, self.random_seed, oq.filter_sources,
                 num_tiles=self.num_tiles)
             tm = parallel.starmap(
-<<<<<<< HEAD
-                self.core_task.__func__, srcman.gen_args(tiles))
+                self.core_task.__func__, srcman.gen_args(self.sitecol, tiles))
             results = tm.submit_all()
-=======
-                self.core_task.__func__, srcman.gen_args(self.sitecol, tiles))
->>>>>>> e05941bb
             srcman.pre_store_source_info(self.datastore)
         pmap_by_grp_id = reduce(self.agg_dicts, results, self.zerodict())
         self.save_data_transfer(results)
