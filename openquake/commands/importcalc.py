--- conflicted
+++ resolved
@@ -24,13 +24,8 @@
 from openquake.server import dbserver
 
 
-<<<<<<< HEAD
 @sap.script
-def importcalc(host, calc_id, username, password):
-=======
-@sap.Script
 def importcalc(calc_id):
->>>>>>> 69b98d11
     """
     Import a remote calculation into the local database. server, username
     and password must be specified in an openquake.cfg file.
