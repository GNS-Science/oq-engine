/*
  OpenQuake database schema definitions.

    Copyright (c) 2010-2012, GEM Foundation.

    OpenQuake database is made available under the Open Database License:
    http://opendatacommons.org/licenses/odbl/1.0/. Any rights in individual
    contents of the database are licensed under the Database Contents License:
    http://opendatacommons.org/licenses/dbcl/1.0/

*/


------------------------------------------------------------------------
-- Name space definitions go here
------------------------------------------------------------------------
CREATE SCHEMA admin;
CREATE SCHEMA eqcat;
CREATE SCHEMA hzrdi;
CREATE SCHEMA hzrdr;
CREATE SCHEMA oqmif;
CREATE SCHEMA riski;
CREATE SCHEMA riskr;
CREATE SCHEMA uiapi;
CREATE SCHEMA htemp;



------------------------------------------------------------------------
-- Table definitions go here
------------------------------------------------------------------------


-- Organization
CREATE TABLE admin.organization (
    id SERIAL PRIMARY KEY,
    name VARCHAR NOT NULL,
    address VARCHAR,
    url VARCHAR,
    last_update timestamp without time zone
        DEFAULT timezone('UTC'::text, now()) NOT NULL
) TABLESPACE admin_ts;


-- OpenQuake users
CREATE TABLE admin.oq_user (
    id SERIAL PRIMARY KEY,
    user_name VARCHAR NOT NULL,
    full_name VARCHAR NOT NULL,
    organization_id INTEGER NOT NULL,
    -- Whether the data owned by the user is visible to the general public.
    data_is_open boolean NOT NULL DEFAULT TRUE,
    last_update timestamp without time zone
        DEFAULT timezone('UTC'::text, now()) NOT NULL
) TABLESPACE admin_ts;


-- Revision information
CREATE TABLE admin.revision_info (
    id SERIAL PRIMARY KEY,
    artefact VARCHAR NOT NULL,
    revision VARCHAR NOT NULL,
    -- The step will be used for schema upgrades and data migrations.
    step INTEGER NOT NULL DEFAULT 0,
    last_update timestamp without time zone
        DEFAULT timezone('UTC'::text, now()) NOT NULL
) TABLESPACE admin_ts;


-- Earthquake catalog
CREATE TABLE eqcat.catalog (
    id SERIAL PRIMARY KEY,
    owner_id INTEGER NOT NULL,
    -- This is *not* a foreign key.
    eventid INTEGER NOT NULL,
    agency VARCHAR NOT NULL,
    identifier VARCHAR NOT NULL,
    time timestamp without time zone NOT NULL,
    -- error in seconds
    time_error float NOT NULL,
    -- depth in km
    depth float NOT NULL,
    -- error in km
    depth_error float NOT NULL,
    -- One of unknown, aftershock or foreshock
    event_class VARCHAR,
        CONSTRAINT event_class_value CHECK (
            event_class is NULL
            OR (event_class IN ('aftershock', 'foreshock'))),
    magnitude_id INTEGER NOT NULL,
    surface_id INTEGER NOT NULL,
    last_update timestamp without time zone
        DEFAULT timezone('UTC'::text, now()) NOT NULL
) TABLESPACE eqcat_ts;
SELECT AddGeometryColumn('eqcat', 'catalog', 'point', 4326, 'POINT', 2);
ALTER TABLE eqcat.catalog ALTER COLUMN point SET NOT NULL;


-- Earthquake event magnitudes
CREATE TABLE eqcat.magnitude (
    id SERIAL PRIMARY KEY,
    mb_val float,
    mb_val_error float,
    ml_val float,
    ml_val_error float,
    ms_val float,
    ms_val_error float,
    mw_val float,
    mw_val_error float,
    last_update timestamp without time zone
        DEFAULT timezone('UTC'::text, now()) NOT NULL
) TABLESPACE eqcat_ts;


-- Earthquake event surface (an ellipse with an angle)
CREATE TABLE eqcat.surface (
    id SERIAL PRIMARY KEY,
    -- Semi-minor axis: The shortest radius of an ellipse.
    semi_minor float NOT NULL,
    -- Semi-major axis: The longest radius of an ellipse.
    semi_major float NOT NULL,
    strike float NOT NULL,
        CONSTRAINT strike_value CHECK ((strike >= 0.0) AND (strike <= 360.0)),
    last_update timestamp without time zone
        DEFAULT timezone('UTC'::text, now()) NOT NULL
) TABLESPACE eqcat_ts;

-- global catalog view, needed for Geonode integration
CREATE VIEW eqcat.catalog_allfields AS
SELECT
    eqcat.catalog.*,
    eqcat.surface.semi_minor, eqcat.surface.semi_major,
    eqcat.surface.strike,
    eqcat.magnitude.mb_val, eqcat.magnitude.mb_val_error,
    eqcat.magnitude.ml_val, eqcat.magnitude.ml_val_error,
    eqcat.magnitude.ms_val, eqcat.magnitude.ms_val_error,
    eqcat.magnitude.mw_val, eqcat.magnitude.mw_val_error
FROM eqcat.catalog, eqcat.magnitude, eqcat.surface
WHERE
    eqcat.catalog.magnitude_id = eqcat.magnitude.id
    AND eqcat.catalog.surface_id = eqcat.surface.id;


-- Site-specific parameters for hazard calculations.
CREATE TABLE hzrdi.site_model (
    id SERIAL PRIMARY KEY,
    input_id INTEGER NOT NULL,
    -- Average shear wave velocity for top 30 m. Units m/s.
    vs30 float NOT NULL CONSTRAINT site_model_vs30
        CHECK(vs30 > 0.0),
    -- 'measured' or 'inferred'. Identifies if vs30 value has been measured or inferred.
    vs30_type VARCHAR NOT NULL CONSTRAINT site_model_vs30_type
        CHECK(vs30_type in ('measured', 'inferred')),
    -- Depth to shear wave velocity of 1.0 km/s. Units m.
    z1pt0 float NOT NULL CONSTRAINT site_model_z1pt0
        CHECK(z1pt0 > 0.0),
    -- Depth to shear wave velocity of 2.5 km/s. Units km.
    z2pt5 float NOT NULL CONSTRAINT site_model_z2pt5
        CHECK(z2pt5 > 0.0)
) TABLESPACE hzrdi_ts;
SELECT AddGeometryColumn('hzrdi', 'site_model', 'location', 4326, 'POINT', 2);


-- Parsed sources
CREATE TABLE hzrdi.parsed_source (
    id SERIAL PRIMARY KEY,
    input_id INTEGER NOT NULL,
    source_type VARCHAR NOT NULL
        CONSTRAINT enforce_source_type CHECK
        (source_type IN ('area', 'point', 'complex', 'simple')),
    nrml BYTEA NOT NULL,
    last_update timestamp without time zone
        DEFAULT timezone('UTC'::text, now()) NOT NULL
) TABLESPACE hzrdi_ts;
-- The surface projection (2D) of the "rupture enclosing" polygon for each source.
-- This is relevant to all source types, including point sources.
-- When considering a parsed_source record given a minimum integration distance,
-- use this polygon in distance calculations.
SELECT AddGeometryColumn('hzrdi', 'parsed_source', 'polygon', 4326, 'POLYGON', 2);
ALTER TABLE hzrdi.parsed_source ALTER COLUMN polygon SET NOT NULL;


-- Parsed Rupture models
CREATE TABLE hzrdi.parsed_rupture_model (
    id SERIAL PRIMARY KEY,
    input_id INTEGER NOT NULL,
    rupture_type VARCHAR NOT NULL
        CONSTRAINT enforce_rupture_type CHECK
        (rupture_type IN ('complex_fault', 'simple_fault')),
    nrml BYTEA NOT NULL,
    last_update timestamp without time zone
        DEFAULT timezone('UTC'::text, now()) NOT NULL
) TABLESPACE hzrdi_ts;


-- A batch of OpenQuake input files uploaded by the user
CREATE TABLE uiapi.upload (
    id SERIAL PRIMARY KEY,
    owner_id INTEGER NOT NULL,
    -- A user is looking for a batch of files uploaded in the past. How is he
    -- supposed to find or recognize them? Maybe a description might help..?
    description VARCHAR NOT NULL DEFAULT '',
    -- The directory where the input files belonging to a batch live on the
    -- server
    path VARCHAR NOT NULL UNIQUE,
    -- One of: pending, running, failed, succeeded
    status VARCHAR NOT NULL DEFAULT 'pending' CONSTRAINT upload_status_value
        CHECK(status IN ('pending', 'running', 'failed', 'succeeded')),
    job_pid INTEGER NOT NULL DEFAULT 0,
    last_update timestamp without time zone
        DEFAULT timezone('UTC'::text, now()) NOT NULL
) TABLESPACE uiapi_ts;


-- A single OpenQuake input file uploaded by the user
CREATE TABLE uiapi.input (
    id SERIAL PRIMARY KEY,
    owner_id INTEGER NOT NULL,
    model_content_id INTEGER,  -- TODO(larsbutler), May 11th 2012: Eventually make this is a required FK (NOT NULL).
    -- Optional name for the input.
    name VARCHAR,
    -- The full path of the input file on the server
    path VARCHAR NOT NULL,
    digest VARCHAR(32) NOT NULL,
    -- Input file type, one of:
    --      source model file (source)
    --      source logic tree (lt_source)
    --      GSIM logic tree (lt_gsim)
    --      exposure file (exposure)
    --      vulnerability file (vulnerability)
    --      rupture file (rupture)
    input_type VARCHAR NOT NULL CONSTRAINT input_type_value
        CHECK(input_type IN ('unknown', 'source', 'lt_source', 'lt_gsim',
                             'exposure', 'fragility', 'rupture_model',
                             'vulnerability', 'vulnerability_retrofitted',
                             'site_model')),
    -- Number of bytes in file
    size INTEGER NOT NULL DEFAULT 0,
    last_update timestamp without time zone
        DEFAULT timezone('UTC'::text, now()) NOT NULL
) TABLESPACE uiapi_ts;


CREATE TABLE uiapi.model_content (
    id SERIAL PRIMARY KEY,
    -- contains the raw text of an input file
    raw_content TEXT NOT NULL,
    content_type VARCHAR NOT NULL,
    last_update timestamp without time zone
        DEFAULT timezone('UTC'::text, now()) NOT NULL
) TABLESPACE uiapi_ts;


-- An OpenQuake engine run started by the user
CREATE TABLE uiapi.oq_job (
    id SERIAL PRIMARY KEY,
    owner_id INTEGER NOT NULL,
    hazard_calculation_id INTEGER,  -- FK to uiapi.hazard_calculation
    risk_calculation_id INTEGER,  -- FK to uiapi.risk_calculation
    log_level VARCHAR NOT NULL DEFAULT 'progress' CONSTRAINT oq_job_log_level_check
        CHECK(log_level IN ('debug', 'info', 'progress', 'warn', 'error', 'critical')),
    -- One of: pre_execution, executing, post_execution, post_processing, complete
    status VARCHAR NOT NULL DEFAULT 'pre_executing' CONSTRAINT job_status_value
        CHECK(status IN ('pre_executing', 'executing', 'post_executing',
                         'post_processing', 'export', 'clean_up', 'complete')),
    oq_version VARCHAR,
    nhlib_version VARCHAR,
    nrml_version VARCHAR,
    is_running BOOLEAN NOT NULL DEFAULT FALSE,
    duration INTEGER NOT NULL DEFAULT 0,
    job_pid INTEGER NOT NULL DEFAULT 0,
    supervisor_pid INTEGER NOT NULL DEFAULT 0,
    last_update timestamp without time zone
        DEFAULT timezone('UTC'::text, now()) NOT NULL
) TABLESPACE uiapi_ts;


-- Tracks various job statistics
CREATE TABLE uiapi.job_stats (
    id SERIAL PRIMARY KEY,
    oq_job_id INTEGER NOT NULL,
    start_time timestamp without time zone
        DEFAULT timezone('UTC'::text, now()) NOT NULL,
    stop_time timestamp without time zone,
    -- The number of total sites in the calculation
    num_sites INTEGER,
    -- The number of tasks in a job
    num_tasks INTEGER,
    -- The number of logic tree samples
    num_realizations INTEGER
) TABLESPACE uiapi_ts;


-- how long are the various job phases taking?
CREATE TABLE uiapi.job_phase_stats (
    id SERIAL PRIMARY KEY,
    oq_job_id INTEGER NOT NULL,
    -- calculation type (hazard|risk)
    ctype VARCHAR NOT NULL,
    job_status VARCHAR NOT NULL,
    start_time timestamp without time zone
        DEFAULT timezone('UTC'::text, now()) NOT NULL,
    UNIQUE (oq_job_id, ctype, job_status)
) TABLESPACE uiapi_ts;


CREATE TABLE uiapi.hazard_calculation (
    -- TODO(larsbutler): At the moment, this model only contains Classical
    -- hazard parameters.
    -- We'll need to update fields and constraints as we add the other
    -- calculation modes.
    id SERIAL PRIMARY KEY,
    owner_id INTEGER NOT NULL,
    -- Contains the absolute path to the directory containing the job config
    -- file
    base_path VARCHAR NOT NULL,
    export_dir VARCHAR,
    force_inputs BOOLEAN NOT NULL,
    -- general parameters:
    -- (see also `region` and `sites` geometries defined below)
    description VARCHAR NOT NULL DEFAULT '',
    -- what time period w/o any progress is acceptable for calculations?
    -- The timeout is stored in seconds and is 1 hour by default.
    no_progress_timeout INTEGER NOT NULL DEFAULT 3600,
    calculation_mode VARCHAR NOT NULL CONSTRAINT haz_calc_mode
        CHECK(calculation_mode IN (
            'classical',
            'event_based',
            'disaggregation',
            'scenario'
        )),
    region_grid_spacing float,
    -- logic tree parameters:
    random_seed INTEGER,
    number_of_logic_tree_samples INTEGER,
    -- ERF parameters:
<<<<<<< HEAD
    rupture_mesh_spacing float NULL,
    width_of_mfd_bin float NULL,
    area_source_discretization float NULL,
=======
    rupture_mesh_spacing float,
    width_of_mfd_bin float,
    area_source_discretization float,
>>>>>>> 167c8d41
    -- site parameters:
    reference_vs30_value float,
    reference_vs30_type VARCHAR CONSTRAINT vs30_type
        CHECK(((reference_vs30_type IS NULL)
               OR
               (reference_vs30_type IN ('measured', 'inferred')))),
    reference_depth_to_2pt5km_per_sec float,
    reference_depth_to_1pt0km_per_sec float,
    -- calculation parameters:
<<<<<<< HEAD
    investigation_time float NULL,
=======
    investigation_time float,
>>>>>>> 167c8d41
    intensity_measure_types_and_levels bytea NOT NULL,  -- stored as a pickled Python `dict`
    truncation_level float NOT NULL,
    maximum_distance float NOT NULL,
    -- event-based calculator parameters:
    intensity_measure_types VARCHAR[],
    ses_per_logic_tree_path INTEGER,
    ground_motion_correlation_model VARCHAR,
    ground_motion_correlation_params bytea, -- stored as a pickled Python `dict`
    -- scenario calculator parameters:
    gsim VARCHAR,
    number_of_ground_motion_fields INTEGER,
    -- disaggregation calculator parameters:
    mag_bin_width float,
    distance_bin_width float,
    coordinate_bin_width float,
    num_epsilon_bins INTEGER,
    poes_disagg float[],
    -- output/post-processing parameters:
    -- classical:
    mean_hazard_curves boolean DEFAULT false,
    quantile_hazard_curves float[],
    poes_hazard_maps float[],
    -- event-based:
    complete_logic_tree_ses BOOLEAN,
    complete_logic_tree_gmf BOOLEAN,
    ground_motion_fields BOOLEAN,
    hazard_curves_from_gmfs BOOLEAN
) TABLESPACE uiapi_ts;
SELECT AddGeometryColumn('uiapi', 'hazard_calculation', 'region', 4326, 'POLYGON', 2);
SELECT AddGeometryColumn('uiapi', 'hazard_calculation', 'sites', 4326, 'MULTIPOINT', 2);


CREATE TABLE uiapi.input2hcalc (
    id SERIAL PRIMARY KEY,
    input_id INTEGER NOT NULL,
    hazard_calculation_id INTEGER NOT NULL
) TABLESPACE uiapi_ts;


CREATE TABLE uiapi.input2rcalc (
    id SERIAL PRIMARY KEY,
    input_id INTEGER NOT NULL,
    risk_calculation_id INTEGER NOT NULL
) TABLESPACE uiapi_ts;


CREATE TABLE uiapi.risk_calculation (
    id SERIAL PRIMARY KEY,
    owner_id INTEGER NOT NULL,  -- FK to admin.oq_user
    -- Contains the absolute path to the directory containing the job config
    -- file
    base_path VARCHAR NOT NULL,
    export_dir VARCHAR,
    force_inputs BOOLEAN NOT NULL,
    -- general parameters:
    -- (see also `region` and `sites` geometries defined below)
    description VARCHAR NOT NULL DEFAULT '',
    -- what time period w/o any progress is acceptable for calculations?
    -- The timeout is stored in seconds and is 1 hour by default.
    no_progress_timeout INTEGER NOT NULL DEFAULT 3600,
    calculation_mode VARCHAR NOT NULL,

    -- classical parameters:
    lrem_steps_per_interval INTEGER,
    conditional_loss_poes float[],
    hazard_output_id INTEGER NULL,  -- FK to uiapi.output

    -- event-based parameters:
    loss_histogram_bins INTEGER,

    -- BCR (Benefit-Cost Ratio) parameters:
    interest_rate float,
    asset_life_expectancy float
) TABLESPACE uiapi_ts;
SELECT AddGeometryColumn('uiapi', 'risk_calculation', 'region_constraint', 4326, 'POLYGON', 2);


CREATE TABLE uiapi.cnode_stats (
    id SERIAL PRIMARY KEY,
    oq_job_id INTEGER NOT NULL,
    node VARCHAR NOT NULL,
    current_status VARCHAR NOT NULL CONSTRAINT current_status_value
        CHECK(current_status IN ('up', 'down')),
    current_ts timestamp without time zone NOT NULL,
    previous_ts timestamp without time zone,
    failures INTEGER NOT NULL DEFAULT 0
) TABLESPACE uiapi_ts;


-- The parameters needed for an OpenQuake engine run
CREATE TABLE uiapi.oq_job_profile (
    id SERIAL PRIMARY KEY,
    owner_id INTEGER NOT NULL,
    force_inputs boolean NOT NULL DEFAULT false,
    description VARCHAR NOT NULL DEFAULT '',
    -- One of:
    --      classical (Classical PSHA)
    --      event_based (Probabilistic event based)
    --      scenario (Scenario)
    --      scenario_damage (Scenario Damage Assessment)
    --      disaggregation (Hazard only)
    --      uhs (Uniform Hazard Spectra; Hazard only)
    --      classical_bcr (Benefit-cost ratio calc based on Classical PSHA)
    --      event_based_bcr (BCR calc based on Probabilistic event-based)
    -- Note: 'classical' and 'event_based' are both probabilistic methods
    calc_mode VARCHAR NOT NULL CONSTRAINT calc_mode_value
        CHECK(calc_mode IN ('classical', 'event_based', 'scenario',
                            'disaggregation', 'uhs', 'scenario_damage',
                            'classical_bcr', 'event_based_bcr')),
    -- Job type: hazard and/or risk.
    job_type VARCHAR[] CONSTRAINT job_type_value
        CHECK(((job_type IS NOT NULL)
           -- The array_length() function is supposed to return an int,
           -- but if you pass it zero-length array, is returns NULL instead of 0.
           AND (array_length(job_type, 1) IS NOT NULL)
            AND (job_type <@ ARRAY['hazard', 'risk']::VARCHAR[]))),
    region_grid_spacing float,
    min_magnitude float CONSTRAINT min_magnitude_set
        CHECK(
            ((calc_mode IN ('scenario', 'scenario_damage')) AND (min_magnitude IS NULL))
            OR ((calc_mode NOT IN ('scenario', 'scenario_damage')) AND (min_magnitude IS NOT NULL))),
    investigation_time float CONSTRAINT investigation_time_set
        CHECK(
            ((calc_mode IN ('scenario', 'scenario_damage')) AND (investigation_time IS NULL))
            OR ((calc_mode NOT IN ('scenario', 'scenario_damage')) AND (investigation_time IS NOT NULL))),
    -- One of:
    --      average (Average horizontal)
    --      gmroti50 (Average horizontal (GMRotI50))
    component VARCHAR NOT NULL CONSTRAINT component_value
        CHECK(component IN ('average', 'gmroti50')),
    -- Intensity measure type, one of:
    --      peak ground acceleration (pga)
    --      spectral acceleration (sa)
    --      peak ground velocity (pgv)
    --      peak ground displacement (pgd)
    --      Arias Intensity (ia)
    --      relative significant duration (rsd)
    --      Modified Mercalli Intensity
    -- For UHS calculations, IMT should always be 'sa'.
    imt VARCHAR,
    period float,
    damping float CONSTRAINT damping_is_set
        CHECK(((imt = 'sa') AND (damping IS NOT NULL))
              OR ((imt != 'sa') AND (damping IS NULL))),
    truncation_type VARCHAR NOT NULL CONSTRAINT truncation_type_value
        CHECK(truncation_type IN ('none', 'onesided', 'twosided')),
    truncation_level float NOT NULL DEFAULT 3.0,
    -- Intensity measure levels
    imls float[] CONSTRAINT imls_are_set
        CHECK(
            ((calc_mode NOT IN ('scenario', 'scenario_damage')) AND (imls IS NOT NULL))
            OR ((calc_mode IN ('scenario', 'scenario_damage')) AND (imls IS NULL))),
    -- Probabilities of exceedence
    poes float[] CONSTRAINT poes_are_set
        CHECK(
            ((calc_mode IN ('classical', 'disaggregation', 'uhs')) AND (poes IS NOT NULL))
            OR ((calc_mode IN ('event_based', 'scenario', 'scenario_damage',
                              'classical_bcr', 'event_based_bcr')) AND (poes IS NULL))),
    -- Number of logic tree samples
    realizations integer CONSTRAINT realizations_is_set
        CHECK(
            ((calc_mode IN ('scenario', 'scenario_damage')) AND (realizations IS NULL))
            OR ((calc_mode NOT IN ('scenario', 'scenario_damage')) AND (realizations IS NOT NULL))),
    -- Number of seismicity histories
    histories integer CONSTRAINT histories_is_set
        CHECK(
            ((calc_mode IN ('event_based', 'event_based_bcr') AND (histories IS NOT NULL))
            OR (calc_mode NOT IN ('event_based', 'event_based_bcr')) AND (histories IS NULL))),
    -- ground motion correlation flag
    gm_correlated boolean CONSTRAINT gm_correlated_is_set
        CHECK(
            ((calc_mode IN ('classical', 'disaggregation', 'uhs',
                           'classical_bcr', 'event_based_bcr')) AND (gm_correlated IS NULL))
            OR ((calc_mode IN ('event_based', 'scenario', 'scenario_damage', 'event_based_bcr')) AND (gm_correlated IS NOT NULL))),
    gmf_calculation_number integer CONSTRAINT gmf_calculation_number_is_set
        CHECK(
            ((calc_mode IN ('scenario', 'scenario_damage'))
             AND (gmf_calculation_number IS NOT NULL)
             AND (realizations > 0))
            OR
            ((calc_mode NOT IN ('scenario', 'scenario_damage'))
             AND (gmf_calculation_number IS NULL))),
    rupture_surface_discretization float
        CONSTRAINT rupture_surface_discretization_is_set
        CHECK(
            ((calc_mode IN ('scenario', 'scenario_damage'))
             AND (rupture_surface_discretization IS NOT NULL)
             AND (rupture_surface_discretization > 0))
            OR
            ((calc_mode NOT IN ('scenario', 'scenario_damage'))
             AND (rupture_surface_discretization IS NULL))),
    asset_correlation VARCHAR,
    area_source_discretization float
        CONSTRAINT area_source_discretization_is_set
        CHECK(
            ((calc_mode NOT IN ('scenario', 'scenario_damage')) AND (area_source_discretization IS NOT NULL))
            OR
            ((calc_mode IN ('scenario', 'scenario_damage')) AND (area_source_discretization IS NULL))),
    area_source_magnitude_scaling_relationship VARCHAR
        CONSTRAINT area_source_magnitude_scaling_relationship_is_set
        CHECK(
            ((calc_mode NOT IN ('scenario', 'scenario_damage'))
             AND (area_source_magnitude_scaling_relationship IS NOT NULL))
            OR
            ((calc_mode IN ('scenario', 'scenario_damage'))
             AND (area_source_magnitude_scaling_relationship IS NULL))),
    asset_life_expectancy float
        CONSTRAINT asset_life_expectancy_is_set
        CHECK (
            ((calc_mode IN ('classical_bcr', 'event_based_bcr'))
             AND asset_life_expectancy IS NOT NULL)
            OR
            ((calc_mode NOT IN ('classical_bcr', 'event_based_bcr'))
             AND asset_life_expectancy IS NULL)),
    compute_mean_hazard_curve boolean
        CONSTRAINT compute_mean_hazard_curve_is_set
        CHECK(
            ((calc_mode IN ('classical', 'classical_bcr'))
            AND
            (
                -- If the job is hazard+risk and classical,
                -- make sure compute_mean_hazard_curve is TRUE.
                ((ARRAY['hazard', 'risk']::VARCHAR[] <@ job_type) AND (compute_mean_hazard_curve = TRUE))
                OR
                -- If the job is just classical (and not hazard+risk),
                -- just make sure compute_mean_hazard_curve is not null.
                ((NOT ARRAY['hazard', 'risk']::VARCHAR[] <@ job_type) AND (compute_mean_hazard_curve IS NOT NULL))
            ))
            OR
            ((calc_mode NOT IN ('classical', 'classical_bcr'))
             AND (compute_mean_hazard_curve IS NULL))),
    conditional_loss_poe float[],
    fault_magnitude_scaling_relationship VARCHAR
        CONSTRAINT fault_magnitude_scaling_relationship_is_set
        CHECK(
            ((calc_mode NOT IN ('scenario', 'scenario_damage'))
             AND (fault_magnitude_scaling_relationship IS NOT NULL))
            OR
            ((calc_mode IN ('scenario', 'scenario_damage'))
             AND (fault_magnitude_scaling_relationship IS NULL))),
    fault_magnitude_scaling_sigma float
        CONSTRAINT fault_magnitude_scaling_sigma_is_set
        CHECK(
            ((calc_mode NOT IN ('scenario', 'scenario_damage'))
             AND (fault_magnitude_scaling_sigma IS NOT NULL))
            OR
            ((calc_mode IN ('scenario', 'scenario_damage'))
             AND (fault_magnitude_scaling_sigma IS NULL))),
    fault_rupture_offset float
        CONSTRAINT fault_rupture_offset_is_set
        CHECK(
            ((calc_mode NOT IN ('scenario', 'scenario_damage'))
             AND (fault_rupture_offset IS NOT NULL))
            OR
            ((calc_mode IN ('scenario', 'scenario_damage'))
             AND (fault_rupture_offset IS NULL))),
    fault_surface_discretization float
        CONSTRAINT fault_surface_discretization_is_set
        CHECK(
            ((calc_mode NOT IN ('scenario', 'scenario_damage'))
             AND (fault_surface_discretization IS NOT NULL))
            OR
            ((calc_mode IN ('scenario', 'scenario_damage'))
             AND (fault_surface_discretization IS NULL))),
    gmf_random_seed integer
        CONSTRAINT gmf_random_seed_is_set
        CHECK(
            (calc_mode IN ('scenario', 'scenario_damage', 'event_based')
             AND (gmf_random_seed IS NOT NULL))
            OR
            ((calc_mode NOT IN ('scenario', 'scenario_damage', 'event_based'))
             AND (gmf_random_seed IS NULL))),
    gmpe_lt_random_seed integer
        CONSTRAINT gmpe_lt_random_seed_is_set
        CHECK(
            ((calc_mode NOT IN ('scenario', 'scenario_damage'))
             AND (gmpe_lt_random_seed IS NOT NULL))
            OR
            ((calc_mode IN ('scenario', 'scenario_damage'))
             AND (gmpe_lt_random_seed IS NULL))),
    gmpe_model_name VARCHAR,
    grid_source_magnitude_scaling_relationship VARCHAR,
    include_area_sources boolean
        CONSTRAINT include_area_sources_is_set
        CHECK(
            ((calc_mode NOT IN ('scenario', 'scenario_damage'))
             AND (include_area_sources IS NOT NULL))
            OR
            ((calc_mode IN ('scenario', 'scenario_damage'))
             AND (include_area_sources IS NULL))),
    include_fault_source boolean
        CONSTRAINT include_fault_source_is_set
        CHECK(
            ((calc_mode NOT IN ('scenario', 'scenario_damage'))
             AND (include_fault_source IS NOT NULL))
            OR
            ((calc_mode IN ('scenario', 'scenario_damage'))
             AND (include_fault_source IS NULL))),
    include_grid_sources boolean
        CONSTRAINT include_grid_sources_is_set
        CHECK(
            ((calc_mode NOT IN ('scenario', 'scenario_damage'))
             AND (include_grid_sources IS NOT NULL))
            OR
            ((calc_mode IN ('scenario', 'scenario_damage'))
             AND (include_grid_sources IS NULL))),
    include_subduction_fault_source boolean
        CONSTRAINT include_subduction_fault_source_is_set
        CHECK(
            ((calc_mode NOT IN ('scenario', 'scenario_damage'))
             AND (include_subduction_fault_source IS NOT NULL))
            OR
            ((calc_mode IN ('scenario', 'scenario_damage'))
             AND (include_subduction_fault_source IS NULL))),
    interest_rate float
        CONSTRAINT interest_rate_is_set
        CHECK (
            ((calc_mode IN ('classical_bcr', 'event_based_bcr'))
             AND interest_rate IS NOT NULL)
            OR
            ((calc_mode NOT IN ('classical_bcr', 'event_based_bcr'))
             AND interest_rate IS NULL)),
    -- Loss Ratio Exceedence Matrix steps per interval
    -- Only used for Classical/Classical BCR Risk calculations.
    lrem_steps_per_interval integer
        CONSTRAINT lrem_steps_is_set
        CHECK (
            (calc_mode in ('classical', 'classical_bcr'))
            AND
            (
                -- If this is a Classical or Classical BCR Risk calculation,
                -- lrem_steps_per_interval needs to set.
                ((ARRAY['risk']::VARCHAR[] <@ job_type)
                 AND (lrem_steps_per_interval IS NOT NULL))
                OR
                -- If it's not a Risk calculation, it should be NULL.
                ((NOT ARRAY['risk']::VARCHAR[] <@ job_type)
                 AND (lrem_steps_per_interval IS NULL))
            )
            OR
            (
                (calc_mode NOT IN ('classical', 'classical_bcr'))
                AND (lrem_steps_per_interval IS NULL)
            )),
    loss_curves_output_prefix VARCHAR,
    -- Number of bins in the compute loss histogram.
    -- For Event-Based Risk calculations only.
    loss_histogram_bins INTEGER
        CONSTRAINT loss_histogram_bins_is_set
        CHECK (
            (calc_mode in ('event_based', 'event_based_bcr'))
            AND
            (
                ((ARRAY['risk']::VARCHAR[] <@ job_type)
                 AND (loss_histogram_bins is NOT NULL)
                 AND (loss_histogram_bins >= 1))
                OR
                ((NOT ARRAY['risk']::VARCHAR[] <@ job_type)
                 AND (loss_histogram_bins IS NULL))
            )
            OR
            (
                (calc_mode NOT IN ('event_based', 'event_based_bcr')
                 AND (loss_histogram_bins IS NULL))
            )),
    maximum_distance float
        CONSTRAINT maximum_distance_is_set
        CHECK(
            ((calc_mode IN ('classical', 'disaggregation', 'uhs',
                           'classical_bcr', 'event_based_bcr'))
             AND (maximum_distance IS NOT NULL))
            OR
            ((calc_mode IN ('scenario', 'scenario_damage', 'event_based'))
             AND (maximum_distance IS NULL))),
    quantile_levels float[]
        CONSTRAINT quantile_levels_is_set
        CHECK(
            ((calc_mode = 'classical')
             AND (quantile_levels IS NOT NULL))
            OR
            ((calc_mode != 'classical')
             AND (quantile_levels IS NULL))),
    rupture_aspect_ratio float
        CONSTRAINT rupture_aspect_ratio_is_set
        CHECK(
            ((calc_mode NOT IN ('scenario', 'scenario_damage'))
             AND (rupture_aspect_ratio IS NOT NULL))
            OR
            ((calc_mode IN ('scenario', 'scenario_damage'))
             AND (rupture_aspect_ratio IS NULL))),
    -- Rupture floating type, one of:
    --     Only along strike ( rupture full DDW) (alongstrike)
    --     Along strike and down dip (downdip)
    --     Along strike & centered down dip (centereddowndip)
    rupture_floating_type VARCHAR
        CONSTRAINT rupture_floating_type_is_set
        CHECK(
            ((calc_mode IN ('classical', 'event_based', 'disaggregation', 'uhs',
                           'classical_bcr', 'event_based_bcr'))
             AND (rupture_floating_type IN ('alongstrike', 'downdip', 'centereddowndip')))
            OR
            ((calc_mode IN ('scenario', 'scenario_damage'))
             AND (rupture_floating_type IS NULL))),
    -- Sadigh site type, one of:
    --     Rock (rock)
    --     Deep-Soil (deepsoil)
    sadigh_site_type VARCHAR CONSTRAINT sadigh_site_type_value
        CHECK(sadigh_site_type IS NULL
              OR sadigh_site_type IN ('rock', 'deepsoil')),
    source_model_lt_random_seed integer
        CONSTRAINT source_model_lt_random_seed_is_set
        CHECK(
            ((calc_mode NOT IN ('scenario', 'scenario_damage'))
             AND (source_model_lt_random_seed IS NOT NULL))
            OR
            ((calc_mode IN ('scenario', 'scenario_damage'))
             AND (source_model_lt_random_seed IS NULL))),
    -- Standard deviation, one of:
    --     Total (total)
    --     Inter-Event (interevent)
    --     Intra-Event (intraevent)
    --     None (zero) (zero)
    --     Total (Mag Dependent) (total_mag_dependent)
    --     Total (PGA Dependent) (total_pga_dependent)
    --     Intra-Event (Mag Dependent) (intraevent_mag_dependent)
    standard_deviation_type VARCHAR
        CONSTRAINT standard_deviation_type_is_set
        CHECK(
            ((calc_mode NOT IN ('scenario', 'scenario_damage'))
             AND (standard_deviation_type IN ('total', 'interevent', 'intraevent', 'zero', 'total_mag_dependent', 'total_pga_dependent', 'intraevent_mag_dependent')))
            OR
            ((calc_mode IN ('scenario', 'scenario_damage'))
             AND (standard_deviation_type IS NULL))),
    subduction_fault_magnitude_scaling_relationship VARCHAR
        CONSTRAINT subduction_fault_magnitude_scaling_relationship_is_set
        CHECK(
            ((calc_mode NOT IN ('scenario', 'scenario_damage'))
             AND (subduction_fault_magnitude_scaling_relationship IS NOT NULL))
            OR
            ((calc_mode IN ('scenario', 'scenario_damage'))
             AND (subduction_fault_magnitude_scaling_relationship IS NULL))),
    subduction_fault_magnitude_scaling_sigma float
        CONSTRAINT subduction_fault_magnitude_scaling_sigma_is_set
        CHECK(
            ((calc_mode NOT IN ('scenario', 'scenario_damage'))
             AND (subduction_fault_magnitude_scaling_sigma IS NOT NULL))
            OR
            ((calc_mode IN ('scenario', 'scenario_damage'))
             AND (subduction_fault_magnitude_scaling_sigma IS NULL))),
    subduction_fault_rupture_offset float
        CONSTRAINT subduction_fault_rupture_offset_is_set
        CHECK(
            ((calc_mode NOT IN ('scenario', 'scenario_damage'))
             AND (subduction_fault_rupture_offset IS NOT NULL))
            OR
            ((calc_mode IN ('scenario', 'scenario_damage'))
             AND (subduction_fault_rupture_offset IS NULL))),
    subduction_fault_surface_discretization float
        CONSTRAINT subduction_fault_surface_discretization_is_set
        CHECK(
            ((calc_mode NOT IN ('scenario', 'scenario_damage'))
             AND (subduction_fault_surface_discretization IS NOT NULL))
            OR
            ((calc_mode IN ('scenario', 'scenario_damage'))
             AND (subduction_fault_surface_discretization IS NULL))),
    subduction_rupture_aspect_ratio float
        CONSTRAINT subduction_rupture_aspect_ratio_is_set
        CHECK(
            ((calc_mode NOT IN ('scenario', 'scenario_damage'))
             AND (subduction_rupture_aspect_ratio IS NOT NULL))
            OR
            ((calc_mode IN ('scenario', 'scenario_damage'))
             AND (subduction_rupture_aspect_ratio IS NULL))),
    -- Rupture floating type, one of:
    --     Only along strike ( rupture full DDW) (alongstrike)
    --     Along strike and down dip (downdip)
    --     Along strike & centered down dip (centereddowndip)
    subduction_rupture_floating_type VARCHAR
        CONSTRAINT subduction_rupture_floating_type_is_set
        CHECK(
            ((calc_mode NOT IN ('scenario', 'scenario_damage'))
             AND (subduction_rupture_floating_type IN ('alongstrike', 'downdip', 'centereddowndip')))
            OR
            ((calc_mode IN ('scenario', 'scenario_damage'))
             AND (subduction_rupture_floating_type IS NULL))),
    -- Source as, one of:
    --     Point Sources (pointsources)
    --     Line Sources (random or given strike) (linesources)
    --     Cross Hair Line Sources (crosshairsources)
    --     16 Spoked Line Sources (16spokedsources)
    treat_area_source_as VARCHAR
        CONSTRAINT treat_area_source_as_is_set
        CHECK(
            ((calc_mode NOT IN ('scenario', 'scenario_damage'))
             AND (treat_area_source_as IN ('pointsources', 'linesources', 'crosshairsources', '16spokedsources')))
            OR
            ((calc_mode IN ('scenario', 'scenario_damage'))
             AND (treat_area_source_as IS NULL))),
    treat_grid_source_as VARCHAR
        CONSTRAINT treat_grid_source_as_is_set
        CHECK(
            ((calc_mode NOT IN ('scenario', 'scenario_damage'))
             AND (treat_grid_source_as IN ('pointsources', 'linesources', 'crosshairsources', '16spokedsources')))
            OR
            ((calc_mode IN ('scenario', 'scenario_damage'))
             AND (treat_grid_source_as IS NULL))),
    width_of_mfd_bin float
        CONSTRAINT width_of_mfd_bin_is_set
        CHECK(
            ((calc_mode NOT IN ('scenario', 'scenario_damage'))
             AND (width_of_mfd_bin IS NOT NULL))
            OR
            ((calc_mode IN ('scenario', 'scenario_damage'))
             AND (width_of_mfd_bin IS NULL))),
    lat_bin_limits float[]
        CONSTRAINT lat_bin_limits_valid
        CHECK(
            (((calc_mode = 'disaggregation')
            AND (lat_bin_limits IS NOT NULL)
            AND (-90 <= all(lat_bin_limits))
            AND (90 >= all(lat_bin_limits))
            OR
            ((calc_mode != 'disaggregation')
            AND (lat_bin_limits IS NULL))))),
    lon_bin_limits float[]
        CONSTRAINT lon_bin_limits_valid
        CHECK(
            (((calc_mode = 'disaggregation')
            AND (lon_bin_limits IS NOT NULL)
            AND (-180 <= all(lon_bin_limits))
            AND (180 >= all(lon_bin_limits))
            OR
            ((calc_mode != 'disaggregation')
            AND (lon_bin_limits IS NULL))))),
    mag_bin_limits float[]
        CONSTRAINT mag_bin_limits_is_set
        CHECK(
            ((calc_mode = 'disaggregation')
            AND (mag_bin_limits IS NOT NULL))
            OR
            ((calc_mode != 'disaggregation')
            AND (mag_bin_limits IS NULL))),
    epsilon_bin_limits float[]
        CONSTRAINT epsilon_bin_limits_is_set
        CHECK(
            ((calc_mode = 'disaggregation')
            AND (epsilon_bin_limits IS NOT NULL))
            OR
            ((calc_mode != 'disaggregation')
            AND (epsilon_bin_limits IS NULL))),
    distance_bin_limits float[]
        CONSTRAINT distance_bin_limits_is_set
        CHECK(
            ((calc_mode = 'disaggregation')
            AND (distance_bin_limits IS NOT NULL))
            OR
            ((calc_mode != 'disaggregation')
            AND (distance_bin_limits IS NULL))),
    -- For disaggregation results, choose any (at least 1) of the following:
    --      MagPMF (Magnitude Probability Mass Function)
    --      DistPMF (Distance PMF)
    --      TRTPMF (Tectonic Region Type PMF)
    --      MagDistPMF (Magnitude-Distance PMF)
    --      MagDistEpsPMF (Magnitude-Distance-Epsilon PMF)
    --      LatLonPMF (Latitude-Longitude PMF)
    --      LatLonMagPMF (Latitude-Longitude-Magnitude PMF)
    --      LatLonMagEpsPMF (Latitude-Longitude-Magnitude-Epsilon PMF)
    --      MagTRTPMF (Magnitude-Tectonic Region Type PMF)
    --      LatLonTRTPMF (Latitude-Longitude-Tectonic Region Type PMF)
    --      FullDisaggMatrix (The full disaggregation matrix; includes
    --          Lat, Lon, Magnitude, Epsilon, and Tectonic Region Type)
    disagg_results VARCHAR[]
        CONSTRAINT disagg_results_valid
        CHECK(
            (((calc_mode = 'disaggregation')
            AND (disagg_results IS NOT NULL)
            -- array_length() returns NULL instead 0 when the array length is 0;
            -- I have no idea why.
            AND (array_length(disagg_results, 1) IS NOT NULL)
            AND (disagg_results <@ ARRAY['MagPMF', 'DistPMF', 'TRTPMF',
                                         'MagDistPMF', 'MagDistEpsPMF',
                                         'LatLonPMF', 'LatLonMagPMF',
                                         'LatLonMagEpsPMF',
                                         'MagTRTPMF', 'LatLonTRTPMF',
                                         'FullDisaggMatrix']::VARCHAR[]))
            OR
            ((calc_mode != 'disaggregation')
            AND (disagg_results IS NULL)))),
    uhs_periods float[]
        CONSTRAINT uhs_periods_is_set
        CHECK(
            -- If calc mode is UHS, uhs_periods must be not null and contain at least 1 element
            ((calc_mode = 'uhs') AND (uhs_periods IS NOT NULL) AND (array_length(uhs_periods, 1) > 0))
            OR
            ((calc_mode != 'uhs') AND (uhs_periods IS NULL))),
    reference_vs30_value float,
    vs30_type VARCHAR DEFAULT 'measured' CONSTRAINT vs30_type_value
        CHECK(vs30_type IN ('measured', 'inferred')),
    depth_to_1pt_0km_per_sec float DEFAULT 100.0
        CONSTRAINT depth_to_1pt_0km_per_sec_above_zero
        CHECK(depth_to_1pt_0km_per_sec > 0.0),
    reference_depth_to_2pt5km_per_sec_param float,
    -- timestamp
    last_update timestamp without time zone
        DEFAULT timezone('UTC'::text, now()) NOT NULL
) TABLESPACE uiapi_ts;
SELECT AddGeometryColumn('uiapi', 'oq_job_profile', 'region', 4326, 'POLYGON', 2);
SELECT AddGeometryColumn('uiapi', 'oq_job_profile', 'sites', 4326, 'MULTIPOINT', 2);
-- Params can either contain a site list ('sites') or
-- region + region_grid_spacing, but not both.
ALTER TABLE uiapi.oq_job_profile ADD CONSTRAINT oq_job_profile_geometry CHECK(
    ((region IS NOT NULL) AND (region_grid_spacing IS NOT NULL)
        AND (sites IS NULL))
    OR ((region IS NULL) AND (region_grid_spacing IS NULL)
        AND (sites IS NOT NULL)));


-- A single OpenQuake calculation engine output. The data may reside in a file
-- or in the database.
CREATE TABLE uiapi.output (
    id SERIAL PRIMARY KEY,
    owner_id INTEGER NOT NULL,
    oq_job_id INTEGER NOT NULL,
    -- The full path of the output file on the server, optional and only set
    -- for outputs with NRML/XML files.
    path VARCHAR UNIQUE,
    -- The GUI display name to be used for this output.
    display_name VARCHAR NOT NULL,
    -- Output type, one of:
    --      hazard_curve
    --      hazard_map
    --      gmf
    --      complete_lt_gmf (complete logic tree GMF)
    --      ses
    --      complete_lt_ses (complete logic tree SES)
    --      loss_curve
    --      loss_map
    --      collapse_map
    --      bcr_distribution
    --      agg_loss_curve
    --      dmg_dist_per_asset
    --      dmg_dist_per_taxonomy
    --      dmg_dist_total
    output_type VARCHAR NOT NULL CONSTRAINT output_type_value
        CHECK(output_type IN (
            'agg_loss_curve',
            'bcr_distribution',
            'collapse_map',
            'complete_lt_gmf',
            'complete_lt_ses',
            'disagg_matrix',
            'dmg_dist_per_asset',
            'dmg_dist_per_taxonomy',
            'dmg_dist_total',
            'gmf',
            'hazard_curve',
            'hazard_map',
            'loss_curve',
            'loss_map',
            'ses',
            'uh_spectra',
            'unknown'
        )),
    last_update timestamp without time zone
        DEFAULT timezone('UTC'::text, now()) NOT NULL
) TABLESPACE uiapi_ts;


-- A place to store error information in the case of a job failure.
CREATE TABLE uiapi.error_msg (
    id SERIAL PRIMARY KEY,
    oq_job_id INTEGER NOT NULL,
    -- Summary of the error message.
    brief VARCHAR NOT NULL,
    -- The full error message.
    detailed VARCHAR NOT NULL
) TABLESPACE uiapi_ts;


-- Associate inputs and jobs
CREATE TABLE uiapi.input2job (
    id SERIAL PRIMARY KEY,
    input_id INTEGER NOT NULL,
    oq_job_id INTEGER NOT NULL,
    UNIQUE (input_id, oq_job_id)
) TABLESPACE uiapi_ts;


-- Associate an 'lt_source' type input (a logic tree source) with 'source'
-- type inputs (hazard sources referenced by the logic tree source).
-- This is needed for worker-side logic tree processing.
CREATE TABLE uiapi.src2ltsrc (
    id SERIAL PRIMARY KEY,
    -- foreign key to the input of type 'source'
    hzrd_src_id INTEGER NOT NULL,
    -- foreign key to the input of type 'lt_source'
    lt_src_id INTEGER NOT NULL,
    -- Due to input file reuse, the original file name may deviate from
    -- the current. We hence need to capture the latter.
    filename VARCHAR NOT NULL,
    UNIQUE (hzrd_src_id, lt_src_id)
) TABLESPACE uiapi_ts;


-- Associate inputs and uploads
CREATE TABLE uiapi.input2upload (
    id SERIAL PRIMARY KEY,
    input_id INTEGER NOT NULL,
    upload_id INTEGER NOT NULL,
    UNIQUE (input_id, upload_id)
) TABLESPACE uiapi_ts;


-- Associate jobs and their profiles, a job may be associated with one profile
-- only.
CREATE TABLE uiapi.job2profile (
    id SERIAL PRIMARY KEY,
    oq_job_id INTEGER NOT NULL,
    oq_job_profile_id INTEGER NOT NULL,
    UNIQUE (oq_job_id)
) TABLESPACE uiapi_ts;


-- Complete hazard map
CREATE TABLE hzrdr.hazard_map (
    id SERIAL PRIMARY KEY,
    output_id INTEGER NOT NULL,
    lt_realization_id INTEGER,  -- lt_realization FK, only required for non-statistical curves
    investigation_time float NOT NULL,
    imt VARCHAR NOT NULL CONSTRAINT hazard_map_imt
        CHECK(imt in ('PGA', 'PGV', 'PGD', 'SA', 'IA', 'RSD', 'MMI')),
    statistics VARCHAR CONSTRAINT hazard_map_statistics
        CHECK(statistics IS NULL OR
              statistics IN ('mean', 'quantile')),
    -- Quantile value (only for "quantile" statistics)
    quantile float CONSTRAINT hazard_map_quantile_value
        CHECK(
            ((statistics = 'quantile') AND (quantile IS NOT NULL))
            OR (((statistics != 'quantile') AND (quantile IS NULL)))),
    sa_period float CONSTRAINT hazard_map_sa_period
        CHECK(
            ((imt = 'SA') AND (sa_period IS NOT NULL))
            OR ((imt != 'SA') AND (sa_period IS NULL))),
    sa_damping float CONSTRAINT hazard_map_sa_damping
        CHECK(
            ((imt = 'SA') AND (sa_damping IS NOT NULL))
            OR ((imt != 'SA') AND (sa_damping IS NULL))),
    poe float NOT NULL,
    lons bytea NOT NULL,
    lats bytea NOT NULL,
    imls bytea NOT NULL
) TABLESPACE hzrdr_ts;


-- Hazard curve data.
CREATE TABLE hzrdr.hazard_curve (
    id SERIAL PRIMARY KEY,
    output_id INTEGER NOT NULL,
    lt_realization_id INTEGER,  -- lt_realization FK, only required for non-statistical curves
    investigation_time float NOT NULL,
    imt VARCHAR NOT NULL CONSTRAINT hazard_curve_imt
        CHECK(imt in ('PGA', 'PGV', 'PGD', 'SA', 'IA', 'RSD', 'MMI')),
    imls float[] NOT NULL,
    statistics VARCHAR CONSTRAINT hazard_curve_statistics
        CHECK(statistics IS NULL OR
              statistics IN ('mean', 'quantile')),
    -- Quantile value (only for "quantile" statistics)
    quantile float CONSTRAINT quantile_value
        CHECK(
            ((statistics = 'quantile') AND (quantile IS NOT NULL))
            OR (((statistics != 'quantile') AND (quantile IS NULL)))),
    sa_period float CONSTRAINT hazard_curve_sa_period
        CHECK(
            ((imt = 'SA') AND (sa_period IS NOT NULL))
            OR ((imt != 'SA') AND (sa_period IS NULL))),
    sa_damping float CONSTRAINT hazard_curve_sa_damping
        CHECK(
            ((imt = 'SA') AND (sa_damping IS NOT NULL))
            OR ((imt != 'SA') AND (sa_damping IS NULL)))
) TABLESPACE hzrdr_ts;


-- Hazard curve node data.
CREATE TABLE hzrdr.hazard_curve_data (
    id SERIAL PRIMARY KEY,
    hazard_curve_id INTEGER NOT NULL,
    -- Probabilities of exceedence
    poes float[] NOT NULL
) TABLESPACE hzrdr_ts;
SELECT AddGeometryColumn('hzrdr', 'hazard_curve_data', 'location', 4326, 'POINT', 2);
ALTER TABLE hzrdr.hazard_curve_data ALTER COLUMN location SET NOT NULL;


-- Stochastic Event Set Collection
-- A container for all of the Stochastic Event Sets in a given
-- logic tree realization.
CREATE TABLE hzrdr.ses_collection (
    id SERIAL PRIMARY KEY,
    output_id INTEGER NOT NULL,
    -- If `lt_realization_id` is NULL, this is a `complete logic tree`
    -- Stochastic Event Set Collection, containing a single stochastic
    -- event set containing all of the ruptures from the entire
    -- calculation.
    lt_realization_id INTEGER CONSTRAINT ses_collection_lt_realization_check
        CHECK(
            -- Case 1: Normal stochastic event set
            ((lt_realization_id IS NOT NULL) AND (complete_logic_tree_ses = FALSE))
            -- Case 2: Stochastic event set containing all ruptures for the entire
            -- logic tree.
            OR ((lt_realization_id IS NULL) AND (complete_logic_tree_ses = TRUE))),
    -- A flag to indicate that this is a `complete logic
    -- tree` SES collection.
    complete_logic_tree_ses BOOLEAN NOT NULL DEFAULT FALSE
) TABLESPACE hzrdr_ts;

-- Stochastic Event Set: A container for 1 or more ruptures associated with a
-- specific investigation time span.
CREATE TABLE hzrdr.ses (
    id SERIAL PRIMARY KEY,
    ses_collection_id INTEGER NOT NULL,
    investigation_time float NOT NULL,
    -- Order number of this Stochastic Event Set in a series of SESs
    -- (for a given logic tree realization).
    ordinal INTEGER CONSTRAINT ses_ordinal_check
        CHECK(
            -- Case 1: Normal stochastic event set
            ((ordinal IS NOT NULL) AND (complete_logic_tree_ses = FALSE))
            -- Case 2: Stochastic event set containing all ruptures for the entire
            -- logic tree.
            OR (ordinal IS NULL) AND (complete_logic_tree_ses = TRUE)),
    -- A flag to indicate that this is a `complete logic
    -- tree` SES.
    -- If `true`, there should be no `ordinal` specified.
    complete_logic_tree_ses BOOLEAN NOT NULL DEFAULT FALSE
) TABLESPACE hzrdr_ts;

-- A rupture as part of a Stochastic Event Set.
-- Ruptures will have different geometrical definitions, depending on whether
-- the event was generated from a point/area source or a simple/complex fault
-- source.
CREATE TABLE hzrdr.ses_rupture (
    id SERIAL PRIMARY KEY,
    ses_id INTEGER NOT NULL,
    magnitude float NOT NULL,
    strike float NOT NULL,
    dip float NOT NULL,
    rake float NOT NULL,
    tectonic_region_type VARCHAR NOT NULL,
    is_from_fault_source BOOLEAN NOT NULL,
    lons BYTEA NOT NULL,
    lats BYTEA NOT NULL,
    depths BYTEA NOT NULL,
    result_grp_ordinal INTEGER NOT NULL,
    -- The sequence number of the rupture within a given task/result group
    rupture_ordinal INTEGER NOT NULL
) TABLESPACE hzrdr_ts;


CREATE TABLE hzrdr.gmf_collection (
    id SERIAL PRIMARY KEY,
    output_id INTEGER NOT NULL,  -- FK to output.id
    -- FK to lt_realization.id
    lt_realization_id INTEGER CONSTRAINT gmf_collection_lt_realization_check
        CHECK(
            -- Case 1: Normal GMF collection
            ((lt_realization_id IS NOT NULL) AND (complete_logic_tree_gmf= FALSE))
            -- Case 2: GMF collection containing all ground motion fields for the entire
            -- logic tree.
            OR ((lt_realization_id IS NULL) AND (complete_logic_tree_gmf = TRUE))),
    -- A flag to indicate that this is a `complete logic
    -- tree` GMF collection.
    complete_logic_tree_gmf BOOLEAN NOT NULL DEFAULT FALSE
) TABLESPACE hzrdr_ts;

CREATE TABLE hzrdr.gmf_set (
    id SERIAL PRIMARY KEY,
    gmf_collection_id INTEGER NOT NULL,  -- FK to gmf_collection.id
    investigation_time float NOT NULL,
    -- Keep track of the stochastic event set which this GMF set is associated with
    ses_ordinal INTEGER CONSTRAINT gmf_set_ses_ordinal_check
        CHECK(
            -- Case 1: Normal GMF set
            ((ses_ordinal IS NOT NULL) AND (complete_logic_tree_gmf = FALSE))
            -- Case 2: GMF set containing all ground motion fields for the entire
            -- logic tree.
            OR ((ses_ordinal IS NULL) AND (complete_logic_tree_gmf = TRUE))),
    complete_logic_tree_gmf BOOLEAN NOT NULL DEFAULT FALSE
) TABLESPACE hzrdr_ts;

-- TODO: better doc about how this table is structured and used
CREATE TABLE hzrdr.gmf (
    id SERIAL PRIMARY KEY,
    gmf_set_id INTEGER NOT NULL,  -- FK to gmf_set.id
    imt VARCHAR NOT NULL CONSTRAINT hazard_curve_imt
        CHECK(imt in ('PGA', 'PGV', 'PGD', 'SA', 'IA', 'RSD', 'MMI')),
    sa_period float CONSTRAINT gmf_sa_period
        CHECK(
            ((imt = 'SA') AND (sa_period IS NOT NULL))
            OR ((imt != 'SA') AND (sa_period IS NULL))),
    sa_damping float CONSTRAINT gmf_sa_damping
        CHECK(
            ((imt = 'SA') AND (sa_damping IS NOT NULL))
            OR ((imt != 'SA') AND (sa_damping IS NULL))),
    gmvs float[],
    result_grp_ordinal INTEGER NOT NULL
) TABLESPACE hzrdr_ts;
SELECT AddGeometryColumn('hzrdr', 'gmf', 'location', 4326, 'POINT', 2);


CREATE TABLE hzrdr.gmf_scenario (
    id SERIAL PRIMARY KEY,
    output_id INTEGER NOT NULL,  -- FK to output.id
    imt VARCHAR NOT NULL CONSTRAINT scenario_imt
        CHECK(imt in ('PGA', 'PGV', 'PGD', 'SA', 'IA', 'RSD', 'MMI')),
    sa_period float CONSTRAINT gmf_sa_period
        CHECK(
            ((imt = 'SA') AND (sa_period IS NOT NULL))
            OR ((imt != 'SA') AND (sa_period IS NULL))),
    sa_damping float CONSTRAINT gmf_sa_damping
        CHECK(
            ((imt = 'SA') AND (sa_damping IS NOT NULL))
            OR ((imt != 'SA') AND (sa_damping IS NULL))),
    gmvs float[],
    result_grp_ordinal INTEGER NOT NULL
) TABLESPACE hzrdr_ts;
SELECT AddGeometryColumn('hzrdr', 'gmf_scenario', 'location', 4326, 'POINT', 2);



CREATE TABLE hzrdr.disagg_result (
    id SERIAL PRIMARY KEY,
    output_id INTEGER NOT NULL,  -- FK to uiapi.output
    lt_realization_id INTEGER NOT NULL,  -- FK to hzrdr.lt_realization
    investigation_time float NOT NULL,
    imt VARCHAR NOT NULL CONSTRAINT disagg_result_imt
        CHECK(imt in ('PGA', 'PGV', 'PGD', 'SA', 'IA', 'RSD', 'MMI')),
    iml float NOT NULL,
    poe float NOT NULL,
    sa_period float CONSTRAINT disagg_result_sa_period
        CHECK(
            ((imt = 'SA') AND (sa_period IS NOT NULL))
            OR ((imt != 'SA') AND (sa_period IS NULL))),
    sa_damping float CONSTRAINT disagg_result_sa_damping
        CHECK(
            ((imt = 'SA') AND (sa_damping IS NOT NULL))
            OR ((imt != 'SA') AND (sa_damping IS NULL))),
    mag_bin_edges float[] NOT NULL,
    dist_bin_edges float[] NOT NULL,
    lon_bin_edges float[] NOT NULL,
    lat_bin_edges float[] NOT NULL,
    eps_bin_edges float[] NOT NULL,
    trts VARCHAR[] NOT NULL,
    matrix bytea NOT NULL
) TABLESPACE hzrdr_ts;
SELECT AddGeometryColumn('hzrdr', 'disagg_result', 'location', 4326, 'POINT', 2);
ALTER TABLE hzrdr.disagg_result ALTER COLUMN location SET NOT NULL;


-- GMF data.
-- TODO: DEPRECATED; use gmf_collection, gmf_set, and gmf
CREATE TABLE hzrdr.gmf_data (
    id SERIAL PRIMARY KEY,
    output_id INTEGER NOT NULL,
    -- Ground motion value
    ground_motion float NOT NULL
) TABLESPACE hzrdr_ts;
SELECT AddGeometryColumn('hzrdr', 'gmf_data', 'location', 4326, 'POINT', 2);
ALTER TABLE hzrdr.gmf_data ALTER COLUMN location SET NOT NULL;


-- Uniform Hazard Spectra
--
-- A collection of Uniform Hazard Spectrum which share a set of periods.
-- A UH Spectrum has a PoE (Probability of Exceedence) and is conceptually
-- composed of a set of 2D matrices, 1 matrix per site/point of interest.
-- Each 2D matrix has a number of rows equal to `realizations` and a number of
-- columns equal to the number of `periods`.
CREATE TABLE hzrdr.uh_spectra (
    id SERIAL PRIMARY KEY,
    output_id INTEGER NOT NULL,
    timespan float NOT NULL CONSTRAINT valid_uhs_timespan
        CHECK (timespan > 0.0),
    realizations INTEGER NOT NULL CONSTRAINT uh_spectra_realizations_is_set
        CHECK (realizations >= 1),
    -- There should be at least 1 period value defined.
    periods float[] NOT NULL CONSTRAINT uh_spectra_periods_is_set
        CHECK ((periods <> '{}'))
) TABLESPACE hzrdr_ts;


-- Uniform Hazard Spectrum
--
-- * "Uniform" meaning "the same PoE"
-- * "Spectrum" because it covers a range/band of periods/frequencies
CREATE TABLE hzrdr.uh_spectrum (
    id SERIAL PRIMARY KEY,
    uh_spectra_id INTEGER NOT NULL,
    poe float NOT NULL CONSTRAINT uh_spectrum_poe_is_set
        CHECK ((poe >= 0.0) AND (poe <= 1.0))
) TABLESPACE hzrdr_ts;


-- Uniform Hazard Spectrum Data
--
-- A single "row" of data in a UHS matrix for a specific site/point of interest.
CREATE TABLE hzrdr.uh_spectrum_data (
    id SERIAL PRIMARY KEY,
    uh_spectrum_id INTEGER NOT NULL, -- Unique -> (uh_spectrum_id, realization, location)
    -- logic tree sample number for this calculation result,
    -- from 0 to N
    realization INTEGER NOT NULL,
    sa_values float[] NOT NULL CONSTRAINT sa_values_is_set
        CHECK ((sa_values <> '{}'))
) TABLESPACE hzrdr_ts;
SELECT AddGeometryColumn('hzrdr', 'uh_spectrum_data', 'location', 4326, 'POINT', 2);
ALTER TABLE hzrdr.uh_spectrum_data ALTER COLUMN location SET NOT NULL;


-- keep track of logic tree realization progress for a given calculation
CREATE TABLE hzrdr.lt_realization (
    id SERIAL PRIMARY KEY,
    hazard_calculation_id INTEGER NOT NULL,
    ordinal INTEGER NOT NULL,
    -- random seed number, used only for monte-carlo sampling of logic trees
    seed INTEGER,
    -- path weight, used only for full paths enumeration
    weight NUMERIC CONSTRAINT seed_weight_xor
        CHECK ((seed IS NULL AND weight IS NOT NULL)
               OR (seed IS NOT NULL AND weight IS NULL)),
    -- A list of the logic tree branchIDs which indicate the path taken through the tree
    sm_lt_path VARCHAR[] NOT NULL,
    -- A list of the logic tree branchIDs which indicate the path taken through the tree
    gsim_lt_path VARCHAR[] NOT NULL,
    is_complete BOOLEAN DEFAULT FALSE,
    total_items INTEGER NOT NULL,
    completed_items INTEGER NOT NULL DEFAULT 0
) TABLESPACE hzrdr_ts;


-- Loss map data.
CREATE TABLE riskr.loss_map (
    id SERIAL PRIMARY KEY,
    output_id INTEGER NOT NULL, -- FK to output.id
    -- poe is significant only for non-scenario calculations
    poe float NULL CONSTRAINT valid_poe
        CHECK (poe IS NULL OR (poe >= 0.0) AND (poe <= 1.0))
) TABLESPACE riskr_ts;

CREATE TABLE riskr.loss_map_data (
    id SERIAL PRIMARY KEY,
    loss_map_id INTEGER NOT NULL, -- FK to loss_map.id
    asset_ref VARCHAR NOT NULL,
    value float NOT NULL,
    -- for non-scenario calculations std_dev is NULL
    std_dev float NULL
) TABLESPACE riskr_ts;
SELECT AddGeometryColumn('riskr', 'loss_map_data', 'location', 4326, 'POINT', 2);
ALTER TABLE riskr.loss_map_data ALTER COLUMN location SET NOT NULL;


-- Loss curve.
CREATE TABLE riskr.loss_curve (
    id SERIAL PRIMARY KEY,
    output_id INTEGER NOT NULL,
    aggregate BOOLEAN NOT NULL DEFAULT false
) TABLESPACE riskr_ts;


-- Loss curve data. Holds the asset, its position and value plus the calculated
-- curve.
CREATE TABLE riskr.loss_curve_data (
    id SERIAL PRIMARY KEY,
    loss_curve_id INTEGER NOT NULL,

    asset_ref VARCHAR NOT NULL,
    losses float[] NOT NULL CONSTRAINT non_negative_losses
        CHECK (0 <= ALL(losses)),
    loss_ratios float[] NOT NULL CONSTRAINT check_loss_ratios
        CHECK (0.0 <= ALL(loss_ratios) AND 1.0 >= ALL(loss_ratios)),
    -- Probabilities of exceedence
    poes float[] NOT NULL
) TABLESPACE riskr_ts;
SELECT AddGeometryColumn('riskr', 'loss_curve_data', 'location', 4326, 'POINT',
                         2);
ALTER TABLE riskr.loss_curve_data ALTER COLUMN location SET NOT NULL;


-- Aggregate loss curve data.  Holds the probability of exceedence of certain
-- levels of losses for the whole exposure model.
CREATE TABLE riskr.aggregate_loss_curve_data (
    id SERIAL PRIMARY KEY,
    loss_curve_id INTEGER NOT NULL,

    losses float[] NOT NULL CONSTRAINT non_negative_losses
        CHECK (0 <= ALL(losses)),
    -- Probabilities of exceedence
    poes float[] NOT NULL
) TABLESPACE riskr_ts;


-- Collapse map data.
CREATE TABLE riskr.collapse_map (
    id SERIAL PRIMARY KEY,
    output_id INTEGER NOT NULL, -- FK to output.id
    exposure_model_id INTEGER NOT NULL -- FK to exposure_model.id
) TABLESPACE riskr_ts;

CREATE TABLE riskr.collapse_map_data (
    id SERIAL PRIMARY KEY,
    collapse_map_id INTEGER NOT NULL, -- FK to collapse_map.id
    asset_ref VARCHAR NOT NULL,
    value float NOT NULL,
    std_dev float NOT NULL
) TABLESPACE riskr_ts;
SELECT AddGeometryColumn('riskr', 'collapse_map_data', 'location', 4326, 'POINT', 2);
ALTER TABLE riskr.collapse_map_data ALTER COLUMN location SET NOT NULL;


-- Benefit-cost ratio distribution
CREATE TABLE riskr.bcr_distribution (
    id SERIAL PRIMARY KEY,
    output_id INTEGER NOT NULL -- FK to output.id
) TABLESPACE riskr_ts;

CREATE TABLE riskr.bcr_distribution_data (
    id SERIAL PRIMARY KEY,
    bcr_distribution_id INTEGER NOT NULL, -- FK to bcr_distribution.id
    asset_ref VARCHAR NOT NULL,
    average_annual_loss_original float NOT NULL ,   
    average_annual_loss_retrofitted float NOT NULL,
    bcr float NOT NULL
) TABLESPACE riskr_ts;
SELECT AddGeometryColumn('riskr', 'bcr_distribution_data', 'location', 4326, 'POINT', 2);
ALTER TABLE riskr.bcr_distribution_data ALTER COLUMN location SET NOT NULL;


-- Damage Distribution Per Asset
CREATE TABLE riskr.dmg_dist_per_asset (
    id SERIAL PRIMARY KEY,
    output_id INTEGER NOT NULL,  -- FK to uiapi.output.id
    dmg_states VARCHAR[] NOT NULL,
    end_branch_label VARCHAR
) TABLESPACE riskr_ts;

CREATE TABLE riskr.dmg_dist_per_asset_data (
    id SERIAL PRIMARY KEY,
    dmg_dist_per_asset_id INTEGER NOT NULL,  -- FK to riskr.dmg_dist_per_asset.id
    exposure_data_id INTEGER NOT NULL,  -- FK to oqmif.exposure_data.id
    dmg_state VARCHAR NOT NULL,
    mean float NOT NULL,
    stddev float NOT NULL
) TABLESPACE riskr_ts;
SELECT AddGeometryColumn('riskr', 'dmg_dist_per_asset_data', 'location', 4326, 'POINT', 2);
ALTER TABLE riskr.dmg_dist_per_asset_data ALTER COLUMN location SET NOT NULL;


-- Damage Distrubtion Per Taxonomy
CREATE TABLE riskr.dmg_dist_per_taxonomy (
    id SERIAL PRIMARY KEY,
    output_id INTEGER NOT NULL,  -- FK to uiapi.output.id
    dmg_states VARCHAR[] NOT NULL,
    end_branch_label VARCHAR
) TABLESPACE riskr_ts;

CREATE TABLE riskr.dmg_dist_per_taxonomy_data (
    id SERIAL PRIMARY KEY,
    dmg_dist_per_taxonomy_id INTEGER NOT NULL,  -- FK riskr.dmg_dist_per_taxonomy.id
    taxonomy VARCHAR NOT NULL,
    dmg_state VARCHAR NOT NULL,
    mean float NOT NULL,
    stddev float NOT NULL
) TABLESPACE riskr_ts;


-- Total Damage Distribution
CREATE TABLE riskr.dmg_dist_total (
    id SERIAL PRIMARY KEY,
    output_id INTEGER NOT NULL,  -- FK to uiapi.output.id
    dmg_states VARCHAR[] NOT NULL,
    end_branch_label VARCHAR
) TABLESPACE riskr_ts;

CREATE TABLE riskr.dmg_dist_total_data (
    id SERIAL PRIMARY KEY,
    dmg_dist_total_id INTEGER NOT NULL,  -- FK to riskr.dmg_dist_total.id
    dmg_state VARCHAR NOT NULL,
    mean float NOT NULL,
    stddev float NOT NULL
) TABLESPACE riskr_ts;


-- Exposure model
-- Abbreviations:
--      coco: contents cost
--      reco: retrofitting cost
--      stco: structural cost
CREATE TABLE oqmif.exposure_model (
    id SERIAL PRIMARY KEY,
    owner_id INTEGER NOT NULL,
    -- Associates the risk exposure model with an input file
    input_id INTEGER NOT NULL,
    name VARCHAR NOT NULL,
    description VARCHAR,
    -- the taxonomy system used to classify the assets
    taxonomy_source VARCHAR,
    -- e.g. "buildings", "bridges" etc.
    category VARCHAR NOT NULL,

    -- area type
    area_type VARCHAR CONSTRAINT area_type_value
        CHECK(area_type IS NULL OR area_type = 'per_asset'
              OR area_type = 'aggregated'),

    -- area unit
    area_unit VARCHAR,

    -- contents cost type
    coco_type VARCHAR CONSTRAINT coco_type_value
        CHECK(coco_type IS NULL OR coco_type = 'per_asset'
              OR coco_type = 'per_area' OR coco_type = 'aggregated'),
    -- contents cost unit
    coco_unit VARCHAR,

    -- retrofitting cost type
    reco_type VARCHAR CONSTRAINT reco_type_value
        CHECK(reco_type IS NULL OR reco_type = 'per_asset'
              OR reco_type = 'per_area' OR reco_type = 'aggregated'),
    -- retrofitting cost unit
    reco_unit VARCHAR,

    -- structural cost type
    stco_type VARCHAR CONSTRAINT stco_type_value
        CHECK(stco_type IS NULL OR stco_type = 'per_asset'
              OR stco_type = 'per_area' OR stco_type = 'aggregated'),
    -- structural cost unit
    stco_unit VARCHAR,

    last_update timestamp without time zone
        DEFAULT timezone('UTC'::text, now()) NOT NULL
) TABLESPACE oqmif_ts;


-- Per-asset exposure data
CREATE TABLE oqmif.exposure_data (
    id SERIAL PRIMARY KEY,
    exposure_model_id INTEGER NOT NULL,
    -- the asset reference is unique within an exposure model.
    asset_ref VARCHAR NOT NULL,

    -- vulnerability function reference
    taxonomy VARCHAR NOT NULL,

    -- structural cost
    stco float CONSTRAINT stco_value CHECK(stco >= 0.0),
    -- retrofitting cost
    reco float CONSTRAINT reco_value CHECK(reco >= 0.0),
    -- contents cost
    coco float CONSTRAINT coco_value CHECK(coco >= 0.0),

    -- number of assets, people etc.
    number_of_units float CONSTRAINT number_of_units_value
        CHECK(number_of_units >= 0.0),
    area float CONSTRAINT area_value CHECK(area >= 0.0),

    -- insurance coverage limit
    ins_limit float,
    -- insurance deductible
    deductible float,

    site GEOGRAPHY(point) NOT NULL,

    last_update timestamp without time zone
        DEFAULT timezone('UTC'::text, now()) NOT NULL,
    UNIQUE (exposure_model_id, asset_ref)
) TABLESPACE oqmif_ts;


CREATE TABLE oqmif.occupancy (
    id SERIAL PRIMARY KEY,
    exposure_data_id INTEGER NOT NULL,
    description VARCHAR NOT NULL,
    occupants INTEGER NOT NULL
) TABLESPACE oqmif_ts;


-- Vulnerability model
CREATE TABLE riski.vulnerability_model (
    id SERIAL PRIMARY KEY,
    owner_id INTEGER NOT NULL,
    -- Associates the risk vulnerability model with an input file
    input_id INTEGER,
    name VARCHAR NOT NULL,
    description VARCHAR,
    imt VARCHAR NOT NULL CONSTRAINT imt_value
        CHECK(imt IN ('pga', 'sa', 'pgv', 'pgd', 'ia', 'rsd', 'mmi')),
    imls float[] NOT NULL,
    -- e.g. "buildings", "bridges" etc.
    asset_category VARCHAR NOT NULL,
    loss_category VARCHAR NOT NULL,
    last_update timestamp without time zone
        DEFAULT timezone('UTC'::text, now()) NOT NULL
) TABLESPACE riski_ts;


-- Vulnerability function
CREATE TABLE riski.vulnerability_function (
    id SERIAL PRIMARY KEY,
    vulnerability_model_id INTEGER NOT NULL,
    -- The vulnerability function reference is unique within an vulnerability
    -- model.
    taxonomy VARCHAR NOT NULL,
    -- Please note: there must be one loss ratio and coefficient of variation
    -- per IML value defined in the referenced vulnerability model.
    loss_ratios float[] NOT NULL CONSTRAINT loss_ratio_values
        CHECK (0.0 <= ALL(loss_ratios) AND 1.0 >= ALL(loss_ratios)),
    -- Coefficients of variation
    covs float[] NOT NULL,
    prob_distribution VARCHAR NOT NULL,
    last_update timestamp without time zone
        DEFAULT timezone('UTC'::text, now()) NOT NULL,
    UNIQUE (vulnerability_model_id, taxonomy)
) TABLESPACE riski_ts;


-- Fragility model
CREATE TABLE riski.fragility_model (
    id SERIAL PRIMARY KEY,
    owner_id INTEGER NOT NULL,
    -- Associates the risk fragility model with an input file
    input_id INTEGER NOT NULL,
    description VARCHAR,
    -- Fragility model format: one of "discrete", "continuous"
    format VARCHAR NOT NULL CONSTRAINT format_value
        CHECK(format IN ('continuous', 'discrete')),
    -- Limit states
    lss VARCHAR[] NOT NULL,
    -- Intensity measure levels, only applicable to discrete fragility models.
    imls float[],
    -- Intensity measure type, only applicable to discrete fragility models.
    imt VARCHAR(16),
    -- IML unit of measurement
    iml_unit VARCHAR(16),
    -- minimum IML value, only applicable to continuous fragility models.
    min_iml float,
    -- maximum IML value, only applicable to continuous fragility models.
    max_iml float,
    -- defines the IML after which damage is observed, only applicable to
    -- discrete fragility models.
    no_damage_limit float,
    last_update timestamp without time zone
        DEFAULT timezone('UTC'::text, now()) NOT NULL
) TABLESPACE riski_ts;


-- Continuous fragility function
CREATE TABLE riski.ffc (
    id SERIAL PRIMARY KEY,
    fragility_model_id INTEGER NOT NULL,
    -- limit state index, facilitates the ordering of fragility functions in
    -- accordance to limit states
    lsi smallint NOT NULL CONSTRAINT lsi_value CHECK(lsi > 0),
    -- limit state
    ls VARCHAR NOT NULL,
    -- taxonomy
    taxonomy VARCHAR NOT NULL,
    -- Optional function/distribution type e.g. lognormal
    ftype VARCHAR,
    mean float NOT NULL,
    stddev float NOT NULL,
    last_update timestamp without time zone
        DEFAULT timezone('UTC'::text, now()) NOT NULL,
    -- The combination of limit state and taxonomy is unique within an
    -- fragility model.
    UNIQUE (fragility_model_id, taxonomy, lsi)
) TABLESPACE riski_ts;


-- Discrete fragility function
CREATE TABLE riski.ffd (
    id SERIAL PRIMARY KEY,
    fragility_model_id INTEGER NOT NULL,
    -- limit state index, facilitates the ordering of fragility functions in
    -- accordance to limit states
    lsi smallint NOT NULL CONSTRAINT lsi_value CHECK(lsi > 0),
    -- limit state
    ls VARCHAR NOT NULL,
    -- taxonomy
    taxonomy VARCHAR NOT NULL,
    poes float[] NOT NULL CONSTRAINT poes_values
        CHECK (0.0 <= ALL(poes) AND 1.0 >= ALL(poes)),
    last_update timestamp without time zone
        DEFAULT timezone('UTC'::text, now()) NOT NULL,
    -- The combination of limit state and taxonomy is unique within an
    -- fragility model.
    UNIQUE (fragility_model_id, taxonomy, lsi)
) TABLESPACE riski_ts;


-- keep track of sources considered in a calculation, per logic tree realization
CREATE TABLE htemp.source_progress (
    id SERIAL PRIMARY KEY,
    lt_realization_id INTEGER NOT NULL,
    parsed_source_id INTEGER NOT NULL,
    is_complete BOOLEAN NOT NULL DEFAULT FALSE
) TABLESPACE htemp_ts;

CREATE TABLE htemp.hazard_curve_progress (
    -- This table will contain 1 record per IMT per logic tree realization
    -- for a given calculation.
    id SERIAL PRIMARY KEY,
    lt_realization_id INTEGER NOT NULL,
    imt VARCHAR NOT NULL,
    -- stores a pickled numpy array for intermediate results
    -- array is 2d: sites x IMLs
    -- each row indicates a site,
    -- each column holds the PoE value for the IML at that index
    result_matrix BYTEA NOT NULL
) TABLESPACE htemp_ts;

-- pre-computed calculation point of interest to site parameters table
CREATE TABLE htemp.site_data (
    id SERIAL PRIMARY KEY,
    hazard_calculation_id INTEGER NOT NULL,
    -- All 6 fields will contain pickled numpy arrays with all of the locations
    -- and site parameters for the sites of interest for a calculation.
    lons BYTEA NOT NULL,
    lats BYTEA NOT NULL,
    vs30s BYTEA NOT NULL,
    vs30_measured BYTEA NOT NULL,
    z1pt0s BYTEA NOT NULL,
    z2pt5s BYTEA NOT NULL
) TABLESPACE htemp_ts;


------------------------------------------------------------------------
-- Constraints (foreign keys etc.) go here
------------------------------------------------------------------------
ALTER TABLE admin.oq_user ADD CONSTRAINT admin_oq_user_organization_fk
FOREIGN KEY (organization_id) REFERENCES admin.organization(id) ON DELETE RESTRICT;

ALTER TABLE hzrdi.site_model ADD CONSTRAINT hzrdi_site_model_input_fk
FOREIGN KEY (input_id) REFERENCES uiapi.input(id) ON DELETE RESTRICT;

ALTER TABLE hzrdi.parsed_source ADD CONSTRAINT hzrdi_parsed_source_input_fk
FOREIGN KEY (input_id) REFERENCES uiapi.input(id) ON DELETE RESTRICT;

ALTER TABLE hzrdi.parsed_rupture_model ADD CONSTRAINT hzrdi_parsed_rupture_model_input_fk
FOREIGN KEY (input_id) REFERENCES uiapi.input(id) ON DELETE RESTRICT;

ALTER TABLE eqcat.catalog ADD CONSTRAINT eqcat_catalog_owner_fk
FOREIGN KEY (owner_id) REFERENCES admin.oq_user(id) ON DELETE RESTRICT;

ALTER TABLE eqcat.catalog ADD CONSTRAINT eqcat_catalog_magnitude_fk
FOREIGN KEY (magnitude_id) REFERENCES eqcat.magnitude(id) ON DELETE RESTRICT;

ALTER TABLE eqcat.catalog ADD CONSTRAINT eqcat_catalog_surface_fk
FOREIGN KEY (surface_id) REFERENCES eqcat.surface(id) ON DELETE RESTRICT;

ALTER TABLE uiapi.oq_job ADD CONSTRAINT uiapi_oq_job_owner_fk
FOREIGN KEY (owner_id) REFERENCES admin.oq_user(id) ON DELETE RESTRICT;

ALTER TABLE uiapi.oq_job ADD CONSTRAINT uiapi_oq_job_hazard_calculation
FOREIGN KEY (hazard_calculation_id) REFERENCES uiapi.hazard_calculation(id)
ON DELETE RESTRICT;

ALTER TABLE uiapi.oq_job ADD CONSTRAINT uiapi_oq_job_risk_calculation
FOREIGN KEY (risk_calculation_id) REFERENCES uiapi.risk_calculation(id)
ON DELETE RESTRICT;

ALTER TABLE uiapi.hazard_calculation ADD CONSTRAINT uiapi_hazard_calculation_owner_fk
FOREIGN KEY (owner_id) REFERENCES admin.oq_user(id) ON DELETE RESTRICT;

ALTER TABLE uiapi.input2hcalc ADD CONSTRAINT uiapi_input2hcalc_input_fk
FOREIGN KEY (input_id) REFERENCES uiapi.input(id) ON DELETE RESTRICT;

ALTER TABLE uiapi.input2hcalc ADD CONSTRAINT uiapi_input2hcalc_hazard_calculation_fk
FOREIGN KEY (hazard_calculation_id) REFERENCES uiapi.hazard_calculation(id) ON DELETE RESTRICT;

ALTER TABLE uiapi.risk_calculation ADD CONSTRAINT uiapi_risk_calculation_owner_fk
FOREIGN KEY (owner_id) REFERENCES admin.oq_user(id) ON DELETE RESTRICT;

ALTER TABLE uiapi.risk_calculation ADD CONSTRAINT uiapi_risk_calculation_hazard_curve_fk
FOREIGN KEY (hazard_output_id) REFERENCES uiapi.output(id) ON DELETE RESTRICT;

ALTER TABLE uiapi.input2rcalc ADD CONSTRAINT uiapi_input2rcalc_input_fk
FOREIGN KEY (input_id) REFERENCES uiapi.input(id) ON DELETE RESTRICT;

ALTER TABLE uiapi.input2rcalc ADD CONSTRAINT uiapi_input2rcalc_risk_calculation_fk
FOREIGN KEY (risk_calculation_id) REFERENCES uiapi.risk_calculation(id) ON DELETE RESTRICT;

ALTER TABLE uiapi.oq_job_profile ADD CONSTRAINT uiapi_oq_job_profile_owner_fk
FOREIGN KEY (owner_id) REFERENCES admin.oq_user(id) ON DELETE RESTRICT;

ALTER TABLE uiapi.job_stats ADD CONSTRAINT  uiapi_job_stats_oq_job_fk
FOREIGN KEY (oq_job_id) REFERENCES uiapi.oq_job(id) ON DELETE CASCADE;

ALTER TABLE uiapi.job_phase_stats ADD CONSTRAINT  uiapi_job_phase_stats_oq_job_fk
FOREIGN KEY (oq_job_id) REFERENCES uiapi.oq_job(id) ON DELETE CASCADE;

ALTER TABLE uiapi.cnode_stats ADD CONSTRAINT  uiapi_cnode_stats_oq_job_fk
FOREIGN KEY (oq_job_id) REFERENCES uiapi.oq_job(id) ON DELETE CASCADE;

ALTER TABLE uiapi.input2job ADD CONSTRAINT  uiapi_input2job_input_fk
FOREIGN KEY (input_id) REFERENCES uiapi.input(id) ON DELETE CASCADE;

ALTER TABLE uiapi.input2job ADD CONSTRAINT  uiapi_input2job_oq_job_fk
FOREIGN KEY (oq_job_id) REFERENCES uiapi.oq_job(id) ON DELETE CASCADE;

ALTER TABLE uiapi.src2ltsrc ADD CONSTRAINT  uiapi_src2ltsrc_src_fk
FOREIGN KEY (hzrd_src_id) REFERENCES uiapi.input(id) ON DELETE CASCADE;

ALTER TABLE uiapi.src2ltsrc ADD CONSTRAINT  uiapi_src2ltsrc_ltsrc_fk
FOREIGN KEY (lt_src_id) REFERENCES uiapi.input(id) ON DELETE CASCADE;

ALTER TABLE uiapi.job2profile ADD CONSTRAINT
uiapi_job2profile_oq_job_profile_fk FOREIGN KEY (oq_job_profile_id) REFERENCES
uiapi.oq_job_profile(id) ON DELETE RESTRICT;

ALTER TABLE uiapi.job2profile ADD CONSTRAINT uiapi_job2profile_oq_job_fk
FOREIGN KEY (oq_job_id) REFERENCES uiapi.oq_job(id) ON DELETE CASCADE;

ALTER TABLE uiapi.input2upload ADD CONSTRAINT uiapi_input2upload_input_fk
FOREIGN KEY (input_id) REFERENCES uiapi.input(id) ON DELETE CASCADE;

ALTER TABLE uiapi.input2upload ADD CONSTRAINT uiapi_input2upload_upload_fk
FOREIGN KEY (upload_id) REFERENCES uiapi.upload(id) ON DELETE CASCADE;

ALTER TABLE uiapi.upload ADD CONSTRAINT uiapi_upload_owner_fk
FOREIGN KEY (owner_id) REFERENCES admin.oq_user(id) ON DELETE RESTRICT;

ALTER TABLE uiapi.input ADD CONSTRAINT uiapi_input_owner_fk
FOREIGN KEY (owner_id) REFERENCES admin.oq_user(id) ON DELETE RESTRICT;

ALTER TABLE uiapi.input ADD CONSTRAINT uiapi_input_model_content_fk
FOREIGN KEY (model_content_id) REFERENCES uiapi.model_content(id) ON DELETE RESTRICT;

ALTER TABLE uiapi.output ADD CONSTRAINT uiapi_output_oq_job_fk
FOREIGN KEY (oq_job_id) REFERENCES uiapi.oq_job(id) ON DELETE RESTRICT;

ALTER TABLE uiapi.output ADD CONSTRAINT uiapi_output_owner_fk
FOREIGN KEY (owner_id) REFERENCES admin.oq_user(id) ON DELETE RESTRICT;

ALTER TABLE uiapi.error_msg ADD CONSTRAINT uiapi_error_msg_oq_job_fk
FOREIGN KEY (oq_job_id) REFERENCES uiapi.oq_job(id) ON DELETE CASCADE;

ALTER TABLE oqmif.exposure_model ADD CONSTRAINT oqmif_exposure_model_owner_fk
FOREIGN KEY (owner_id) REFERENCES admin.oq_user(id) ON DELETE RESTRICT;

ALTER TABLE oqmif.exposure_model ADD CONSTRAINT oqmif_exposure_model_input_fk
FOREIGN KEY (input_id) REFERENCES uiapi.input(id) ON DELETE RESTRICT;

ALTER TABLE riski.vulnerability_model ADD CONSTRAINT
riski_vulnerability_model_owner_fk FOREIGN KEY (owner_id) REFERENCES
admin.oq_user(id) ON DELETE RESTRICT;

ALTER TABLE riski.fragility_model ADD CONSTRAINT
riski_fragility_model_owner_fk FOREIGN KEY (owner_id) REFERENCES
admin.oq_user(id) ON DELETE RESTRICT;

ALTER TABLE riski.vulnerability_model ADD CONSTRAINT
riski_vulnerability_model_input_fk FOREIGN KEY (input_id) REFERENCES
uiapi.input(id) ON DELETE RESTRICT;

ALTER TABLE riski.fragility_model ADD CONSTRAINT
riski_fragility_model_input_fk FOREIGN KEY (input_id) REFERENCES
uiapi.input(id) ON DELETE RESTRICT;

ALTER TABLE hzrdr.hazard_map
ADD CONSTRAINT hzrdr_hazard_map_output_fk
FOREIGN KEY (output_id) REFERENCES uiapi.output(id) ON DELETE CASCADE;

ALTER TABLE hzrdr.hazard_map
ADD CONSTRAINT hzrdr_hazard_map_lt_realization_fk
FOREIGN KEY (lt_realization_id) REFERENCES hzrdr.lt_realization(id)
ON DELETE RESTRICT;

ALTER TABLE hzrdr.hazard_curve
ADD CONSTRAINT hzrdr_hazard_curve_output_fk
FOREIGN KEY (output_id) REFERENCES uiapi.output(id) ON DELETE CASCADE;

ALTER TABLE hzrdr.hazard_curve
ADD CONSTRAINT hzrdr_hazard_curve_lt_realization_fk
FOREIGN KEY (lt_realization_id) REFERENCES hzrdr.lt_realization(id)
ON DELETE RESTRICT;

ALTER TABLE hzrdr.hazard_curve_data
ADD CONSTRAINT hzrdr_hazard_curve_data_hazard_curve_fk
FOREIGN KEY (hazard_curve_id) REFERENCES hzrdr.hazard_curve(id) ON DELETE CASCADE;

ALTER TABLE hzrdr.gmf_data
ADD CONSTRAINT hzrdr_gmf_data_output_fk
FOREIGN KEY (output_id) REFERENCES uiapi.output(id) ON DELETE CASCADE;

-- gmf_collection -> output FK
ALTER TABLE hzrdr.gmf_collection
ADD CONSTRAINT hzrdr_gmf_collection_output_fk
FOREIGN KEY (output_id) REFERENCES uiapi.output(id) ON DELETE CASCADE;

-- gmf_collection -> lt_realization FK
ALTER TABLE hzrdr.gmf_collection
ADD CONSTRAINT hzrdr_gmf_collection_lt_realization_fk
FOREIGN KEY (lt_realization_id) REFERENCES hzrdr.lt_realization(id)
ON DELETE RESTRICT;

-- gmf_set -> gmf_collection FK
ALTER TABLE hzrdr.gmf_set
ADD CONSTRAINT hzrdr_gmf_set_gmf_collection_fk
FOREIGN KEY (gmf_collection_id) REFERENCES hzrdr.gmf_collection(id)
ON DELETE CASCADE;

-- gmf -> gmf_set FK
ALTER TABLE hzrdr.gmf
ADD CONSTRAINT hzrdr_gmf_gmf_set_fk
FOREIGN KEY (gmf_set_id) REFERENCES hzrdr.gmf_set(id)
ON DELETE CASCADE;

-- gmf_scenario -> output FK
ALTER TABLE hzrdr.gmf_scenario
ADD CONSTRAINT hzrdr_gmf_scenario_output_fk
FOREIGN KEY (output_id) REFERENCES uiapi.output(id)
ON DELETE CASCADE;

-- disagg_result -> output FK
ALTER TABLE hzrdr.disagg_result
ADD CONSTRAINT hzrdr_disagg_result_output_fk
FOREIGN KEY (output_id) REFERENCES uiapi.output(id)
ON DELETE CASCADE;

-- disagg_result -> lt_realization FK
ALTER TABLE hzrdr.disagg_result
ADD CONSTRAINT hzrdr_disagg_result_lt_realization_fk
FOREIGN KEY (lt_realization_id) REFERENCES hzrdr.lt_realization(id)
ON DELETE RESTRICT;


-- UHS:
-- uh_spectra -> output FK
ALTER TABLE hzrdr.uh_spectra
ADD CONSTRAINT hzrdr_uh_spectra_output_fk
FOREIGN KEY (output_id) REFERENCES uiapi.output(id) ON DELETE CASCADE;

-- uh_spectrum -> uh_spectra FK
ALTER TABLE hzrdr.uh_spectrum
ADD CONSTRAINT hzrdr_uh_spectrum_uh_spectra_fk
FOREIGN KEY (uh_spectra_id) REFERENCES hzrdr.uh_spectra(id) ON DELETE CASCADE;

-- uh_spectrum_data -> uh_spectrum FK
ALTER TABLE hzrdr.uh_spectrum_data
ADD CONSTRAINT hzrdr_uh_spectrum_data_uh_spectrum_fk
FOREIGN KEY (uh_spectrum_id) REFERENCES hzrdr.uh_spectrum(id) ON DELETE CASCADE;

-- hzrdr.lt_realization -> uiapi.hazard_calculation FK
ALTER TABLE hzrdr.lt_realization
ADD CONSTRAINT hzrdr_lt_realization_hazard_calculation_fk
FOREIGN KEY (hazard_calculation_id)
REFERENCES uiapi.hazard_calculation(id)
ON DELETE CASCADE;

-- hzrdr.ses_collection to uiapi.output FK
ALTER TABLE hzrdr.ses_collection
ADD CONSTRAINT hzrdr_ses_collection_output_fk
FOREIGN KEY (output_id)
REFERENCES uiapi.output(id)
ON DELETE CASCADE;

-- hzrdr.ses_collection to hzrdr.lt_realization FK
ALTER TABLE hzrdr.ses_collection
ADD CONSTRAINT hzrdr_ses_collection_lt_realization_fk
FOREIGN KEY (lt_realization_id)
REFERENCES hzrdr.lt_realization(id)
ON DELETE RESTRICT;

-- hzrdr.ses to hzrdr.ses_collection FK
ALTER TABLE hzrdr.ses
ADD CONSTRAINT hzrdr_ses_ses_collection_fk
FOREIGN KEY (ses_collection_id)
REFERENCES hzrdr.ses_collection(id)
ON DELETE CASCADE;

-- hzrdr.ses_rupture to hzrdr.ses FK
ALTER TABLE hzrdr.ses_rupture
ADD CONSTRAINT hzrdr_ses_rupture_ses_fk
FOREIGN KEY (ses_id)
REFERENCES hzrdr.ses(id)
ON DELETE CASCADE;

ALTER TABLE riskr.loss_map
ADD CONSTRAINT riskr_loss_map_output_fk
FOREIGN KEY (output_id) REFERENCES uiapi.output(id) ON DELETE CASCADE;

ALTER TABLE riskr.loss_curve
ADD CONSTRAINT riskr_loss_curve_output_fk
FOREIGN KEY (output_id) REFERENCES uiapi.output(id) ON DELETE CASCADE;

ALTER TABLE riskr.collapse_map
ADD CONSTRAINT riskr_collapse_map_output_fk
FOREIGN KEY (output_id) REFERENCES uiapi.output(id) ON DELETE CASCADE;

ALTER TABLE riskr.collapse_map
ADD CONSTRAINT riskr_collapse_map_exposure_model_fk
FOREIGN KEY (exposure_model_id) REFERENCES oqmif.exposure_model(id) ON DELETE RESTRICT;

ALTER TABLE riskr.bcr_distribution
ADD CONSTRAINT riskr_bcr_distribution_output_fk
FOREIGN KEY (output_id) REFERENCES uiapi.output(id) ON DELETE CASCADE;

ALTER TABLE riskr.loss_curve_data
ADD CONSTRAINT riskr_loss_curve_data_loss_curve_fk
FOREIGN KEY (loss_curve_id) REFERENCES riskr.loss_curve(id) ON DELETE CASCADE;

ALTER TABLE riskr.aggregate_loss_curve_data
ADD CONSTRAINT riskr_aggregate_loss_curve_data_loss_curve_fk
FOREIGN KEY (loss_curve_id) REFERENCES riskr.loss_curve(id) ON DELETE CASCADE;

ALTER TABLE riskr.loss_map_data
ADD CONSTRAINT riskr_loss_map_data_loss_map_fk
FOREIGN KEY (loss_map_id) REFERENCES riskr.loss_map(id) ON DELETE CASCADE;

ALTER TABLE riskr.collapse_map_data
ADD CONSTRAINT riskr_collapse_map_data_collapse_map_fk
FOREIGN KEY (collapse_map_id) REFERENCES riskr.collapse_map(id) ON DELETE CASCADE;

ALTER TABLE riskr.bcr_distribution_data
ADD CONSTRAINT riskr_bcr_distribution_data_bcr_distribution_fk
FOREIGN KEY (bcr_distribution_id) REFERENCES riskr.bcr_distribution(id) ON DELETE CASCADE;


-- Damage Distribution, Per Asset
ALTER TABLE riskr.dmg_dist_per_asset
ADD CONSTRAINT riskr_dmg_dist_per_asset_output_fk
FOREIGN KEY (output_id) REFERENCES uiapi.output(id) ON DELETE CASCADE;

ALTER TABLE riskr.dmg_dist_per_asset_data
ADD CONSTRAINT riskr_dmg_dist_per_asset_data_dmg_dist_per_asset_fk
FOREIGN KEY (dmg_dist_per_asset_id) REFERENCES riskr.dmg_dist_per_asset(id) ON DELETE CASCADE;

ALTER TABLE riskr.dmg_dist_per_asset_data
ADD CONSTRAINT riskr_dmg_dist_per_asset_data_exposure_data_fk
FOREIGN KEY (exposure_data_id) REFERENCES oqmif.exposure_data(id) ON DELETE RESTRICT;


-- Damage Distribution, Per Taxonomy
ALTER TABLE riskr.dmg_dist_per_taxonomy
ADD CONSTRAINT riskr_dmg_dist_per_taxonomy_output_fk
FOREIGN KEY (output_id) REFERENCES uiapi.output(id) ON DELETE CASCADE;

ALTER TABLE riskr.dmg_dist_per_taxonomy_data
ADD CONSTRAINT riskr_dmg_dist_per_taxonomy_data_dmg_dist_per_taxonomy_fk
FOREIGN KEY (dmg_dist_per_taxonomy_id) REFERENCES riskr.dmg_dist_per_taxonomy(id) ON DELETE CASCADE;


-- Damage Distribution, Total
ALTER TABLE riskr.dmg_dist_total
ADD CONSTRAINT riskr_dmg_dist_total_output_fk
FOREIGN KEY (output_id) REFERENCES uiapi.output(id) ON DELETE CASCADE;

ALTER TABLE riskr.dmg_dist_total_data
ADD CONSTRAINT riskr_dmg_dist_total_data_dmg_dist_total_fk
FOREIGN KEY (dmg_dist_total_id) REFERENCES riskr.dmg_dist_total(id) ON DELETE CASCADE;

ALTER TABLE oqmif.exposure_data ADD CONSTRAINT
oqmif_exposure_data_exposure_model_fk FOREIGN KEY (exposure_model_id)
REFERENCES oqmif.exposure_model(id) ON DELETE CASCADE;

ALTER TABLE oqmif.occupancy ADD CONSTRAINT
oqmif_occupancy_exposure_data_fk FOREIGN KEY (exposure_data_id)
REFERENCES oqmif.exposure_data(id) ON DELETE CASCADE;

ALTER TABLE riski.vulnerability_function ADD CONSTRAINT
riski_vulnerability_function_vulnerability_model_fk FOREIGN KEY
(vulnerability_model_id) REFERENCES riski.vulnerability_model(id) ON DELETE
CASCADE;

ALTER TABLE riski.ffd ADD CONSTRAINT riski_ffd_fragility_model_fk FOREIGN KEY
(fragility_model_id) REFERENCES riski.fragility_model(id) ON DELETE
CASCADE;

ALTER TABLE riski.ffc ADD CONSTRAINT riski_ffc_fragility_model_fk FOREIGN KEY
(fragility_model_id) REFERENCES riski.fragility_model(id) ON DELETE
CASCADE;


-- htemp.source_progress to hzrdr.lt_realization FK
ALTER TABLE htemp.source_progress
ADD CONSTRAINT htemp_source_progress_lt_realization_fk
FOREIGN KEY (lt_realization_id)
REFERENCES hzrdr.lt_realization(id)
ON DELETE CASCADE;

-- htemp.source_progress to hzrdi.parsed_source FK
ALTER TABLE htemp.source_progress
ADD CONSTRAINT htemp_source_progress_parsed_source_fk
FOREIGN KEY (parsed_source_id)
REFERENCES hzrdi.parsed_source(id)
ON DELETE CASCADE;

-- htemp.hazard_curve_progress to hzrdr.lt_realization FK
ALTER TABLE htemp.hazard_curve_progress
ADD CONSTRAINT htemp_hazard_curve_progress_lt_realization_fk
FOREIGN KEY (lt_realization_id)
REFERENCES hzrdr.lt_realization(id)
ON DELETE CASCADE;

-- htemp.site_data to uiapi.hazard_calculation FK
ALTER TABLE htemp.site_data
ADD CONSTRAINT htemp_site_data_hazard_calculation_fk
FOREIGN KEY (hazard_calculation_id)
REFERENCES uiapi.hazard_calculation(id)
ON DELETE CASCADE;<|MERGE_RESOLUTION|>--- conflicted
+++ resolved
@@ -334,15 +334,9 @@
     random_seed INTEGER,
     number_of_logic_tree_samples INTEGER,
     -- ERF parameters:
-<<<<<<< HEAD
-    rupture_mesh_spacing float NULL,
-    width_of_mfd_bin float NULL,
-    area_source_discretization float NULL,
-=======
     rupture_mesh_spacing float,
     width_of_mfd_bin float,
     area_source_discretization float,
->>>>>>> 167c8d41
     -- site parameters:
     reference_vs30_value float,
     reference_vs30_type VARCHAR CONSTRAINT vs30_type
@@ -352,11 +346,7 @@
     reference_depth_to_2pt5km_per_sec float,
     reference_depth_to_1pt0km_per_sec float,
     -- calculation parameters:
-<<<<<<< HEAD
-    investigation_time float NULL,
-=======
     investigation_time float,
->>>>>>> 167c8d41
     intensity_measure_types_and_levels bytea NOT NULL,  -- stored as a pickled Python `dict`
     truncation_level float NOT NULL,
     maximum_distance float NOT NULL,
