# Copyright (c) 2010-2013, GEM Foundation.
#
# NRML is free software: you can redistribute it and/or modify it
# under the terms of the GNU Affero General Public License as published
# by the Free Software Foundation, either version 3 of the License, or
# (at your option) any later version.
#
# NRML is distributed in the hope that it will be useful,
# but WITHOUT ANY WARRANTY; without even the implied warranty of
# MERCHANTABILITY or FITNESS FOR A PARTICULAR PURPOSE.  See the
# GNU General Public License for more details.
#
# You should have received a copy of the GNU Affero General Public License
# along with NRML.  If not, see <http://www.gnu.org/licenses/>.

<<<<<<< HEAD
"""
General utility functions for NRML. The most important one is the Node
class, together with a few convertion functions which are able to
convert NRML files into a hierarchical Document Object Model (DOM).
That makes it easier to read and write XML from Python. Such features
are used in the PyQt user interface to the engine input files and in
the command line convertion tools CSV<->XML. The Node class is
kept intentionally similar to an Element class, however it overcomes
the limitation of ElementTree: in particular a node can keep a lazy
iterable of subnodes, whereas ElementTree wants to keep everything
in memory.

Examples
----------------------------

The Node class is instantiated with four arguments:

1. the node tag (a mandatory string)
2. the node attributes (a mandatory dictionary)
3. the node value (a string or None)
4. the subnodes (an iterable over nodes)

If a node has subnodes, its value must be None; on the contrary, if
a node has no subnodes, its value cannot be None: this is a way
to distinguish branch nodes from leaf nodes which does not
require traversing the leafs.

For instance, here is an example of instantiating a root node
with two subnodes a and b:

>>> from openquake.nrmllib.utils import Node
>>> a = Node('a', {}, text='A1')
>>> b = Node('b', {'attrb': 'B'}, 'B1')
>>> root = Node('root', nodes=[a, b])
>>> print root.to_str()
root
  a A1
  b{attrb=B} B1
<BLANKLINE>

The subnodes can be retrieved with the dot notation:

>>> root.a
<a {} A1 >

If there are multiple subnodes with the same name

>>> root.append(Node('a', {}, 'A2'))  # add another 'a' node

the dot notation will retrieve the first node.
It is possible to retrieve the other nodes from the ordinal
index:

>>> root[0], root[1], root[2]
(<a {} A1 >, <b {'attrb': 'B'} B1 >, <a {} A2 >)

The list of all subnodes with a given name can be retrieved
as follows:

>>> list(root.getnodes('a'))
[<a {} A1 >, <a {} A2 >]

It is also possible to delete a node given its index:

>>> del root[2]

A node is an iterable object yielding its subnodes:

>>> list(root)
[<a {} A1 >, <b {'attrb': 'B'} B1 >]

The attributes of a node can be retrieved with the square bracket notation:

>>> root.b['attrb']
'B'

It is possible to add and remove attributes freely:

>>> root.b['attr'] = 'new attr'
>>> del root.b['attr']

Node objects can be easily converted into ElementTree objects:

>>> node_to_elem(root)  #doctest: +ELLIPSIS
<Element root at ...>

Thus it is trivial to generate the XML representation of a node:

>>> from lxml import etree
>>> print etree.tostring(node_to_elem(root))
<root><a>A1</a><b attrb="B">B1</b></root>

Generating large XML files is not an issue: the trick is to use a
node generator, such that it is not necessary to keep the entire
tree in memory. Here is an example:

>>> def gen_many_nodes(N):
...     for i in xrange(N):
...         yield Node('a', {}, text=str(i))

>>> lazytree = Node('lazytree', {}, nodes=gen_many_nodes(10))

The lazytree object defined here consumes no memory, because the
nodes are not created a instantiation time. They are created as
soon as you start iterating on the lazytree. In particular
list(lazytree) would generated all of them. If your goal is to
store the tree on the filesystem in XML format, you should use
a saving routing converting a subnode at the time, without
requiring the full list of them. For convenience, nrmllib.writers
provide an StreamingXMLWriter just for that purpose.

For instance an exposure file like the following::

  <?xml version='1.0' encoding='utf-8'?>
  <nrml xmlns="http://openquake.org/xmlns/nrml/0.4"
        xmlns:gml="http://www.opengis.net/gml">
    <exposureModel
        id="my_exposure_model_for_population"
        category="population"
        taxonomySource="fake population datasource">

      <description>
        Sample population
      </description>

      <assets>
        <asset id="asset_01" number="7" taxonomy="IT-PV">
            <location lon="9.15000" lat="45.16667" />
        </asset>

        <asset id="asset_02" number="7" taxonomy="IT-CE">
            <location lon="9.15333" lat="45.12200" />
        </asset>
      </assets>
    </exposureModel>
  </nrml>

can be converted as follows:

>> from openquake.nrmllib.utils import node_from_nrml
>> nrml = node_from_nrml(<path_to_the_exposure_file.xml>)


Then nrml will be an instance of the Node class, which defines
methods __getattr__, __getitem__, __setitem__, __delitem__ in
such a way that a nice syntax to access the tree is possible.

For instance

>> nrml.exposureModel.description
<description {} 
      Sample population
     []>
>> nrml.exposureModel.assets[0]['taxonomy']
'IT-PV'
>> nrml.exposureModel.assets[0]['id']
'asset_01'
>> nrml.exposureModel.assets[0].location['lon']
'9.15000'
>> nrml.exposureModel.assets[0].location['lat']
'45.16667'
"""

import sys
import cStringIO
import ConfigParser
from openquake.hazardlib.slots import with_slots
from openquake import nrmllib
from openquake.nrmllib.writers import StreamingXMLWriter
from lxml import etree


######################## Node management ##############################

def strip_fqtag(tag):
    "Convert a (fully qualified) tag into a valid Python identifier"
    s = str(tag)
    pieces = s.rsplit('}', 1)  # split on '}', to remove the namespace part
    if len(pieces) == 2:
        s = pieces[1]
    return s


def _displayattrs(attrib, expandattrs):
    """Helper function to display the attributes of a Node object"""
    if not attrib:
        return ''
    if expandattrs:
        alist = ['%s=%s' % (strip_fqtag(k), v)
                 for (k, v) in attrib.iteritems()]
    else:
        alist = map(strip_fqtag, attrib)
    return '{%s}' % ', '.join(alist)


def _display(node, indent, expandattrs, expandvals, output):
    """Core function to display a Node object"""
    attrs = _displayattrs(node.attrib, expandattrs)
    val = ' ' + node.text if expandvals and node.text else ''
    output.write(indent + node.tag + attrs + val + '\n')
    for sub_node in node:
        _display(sub_node, indent + '  ', expandattrs, expandvals, output)


def node_display(root, expandattrs=False, expandvals=False, output=sys.stdout):
    """
    Write an indented representation of the Node object on the output;
    this is intended for debugging purposes. If expandattrs is True,
    the values of the attributes are also printed, not only the names;
    if expandvals is true, the values of the tags are also printed,
    not only the names.
    """
    _display(root, '', expandattrs, expandvals, output)


@with_slots
class Node(object):
    """
    A class to make it easy to edit hierarchical structures with attributes,
    such as XML files. Node objects must be pickleable and must consume as
    little memory as possible. Moreover they must be easily converted from
    and to ElementTree objects. The advantage over ElementTree objects
    is that subnodes can be accessed with the dot notation (if their name
    is unique) or the square notation (if there are multiple nodes with
    the same name).
    """
    __slots__ = ('tag', 'attrib', 'text', 'nodes')

    def __init__(self, fulltag, attrib=None, text=None, nodes=None):
        """
        :param str tag: the Node name
        :param dict attrib: the Node attributes
        :param unicode text: the Node text (default None)
        :param nodes: an iterable of subnodes (default empty list)
        """
        self.tag = strip_fqtag(fulltag)
        self.attrib = {} if attrib is None else attrib
        self.text = text
        self.nodes = [] if nodes is None else nodes
        if self.nodes and self.text is not None:
            raise ValueError(
                'A branch node cannot have a value, got %r' % self.text)

    def __getattr__(self, name):
        for node in self.nodes:
            if node.tag == name:
                return node
        raise NameError('No subnode named %r found in %r' %
                        (name, self.tag))

    def getnodes(self, name):
        "Return the direct subnodes with name 'name'"
        for node in self.nodes:
            if node.tag == name:
                yield node

    def append(self, node):
        "Append a new subnode"
        if not isinstance(node, self.__class__):
            raise TypeError('Expected Node instance, got %r' % node)
        self.nodes.append(node)

    def to_str(self, expandattrs=True, expandvals=True):
        """
        Convert the node into a string, intended for testing/debugging purposes

        :param expandattrs:
          print the values of the attributes if True, else print only the names
        :param expandvals:
          print the values if True, else print only the tag names
        """
        out = cStringIO.StringIO()
        node_display(self, expandattrs, expandvals, out)
        return out.getvalue()

    def __iter__(self):
        """Iterate over subnodes"""
        return iter(self.nodes)

    def __repr__(self):
        """A condensed representation for debugging purposes"""
        return '<%s %s %s %s>' % (self.tag, self.attrib, self.text,
                                  '' if not self.nodes else '...')

    def __getitem__(self, i):
        """
        Retrieve a subnode, if i is an integer, or an attribute, if i
        is a string.
        """
        if isinstance(i, basestring):
            return self.attrib[i]
        else:  # assume an integer or a slice
            return self.nodes[i]

    def __setitem__(self, i, value):
        """
        Update a subnode, if i is an integer, or an attribute, if i
        is a string.
        """
        if isinstance(i, basestring):
            self.attrib[i] = value
        else:  # assume an integer or a slice
            self.nodes[i] = value

    def __delitem__(self, i):
        """
        Remove a subnode, if i is an integer, or an attribute, if i
        is a string.
        """
        if isinstance(i, basestring):
            del self.attrib[i]
        else:  # assume an integer or a slice
            del self.nodes[i]

    def __len__(self):
        """Return the number of subnodes"""
        return len(self.nodes)

    def __nonzero__(self):
        """
        Return True if there are subnodes; it does not iter on the
        subnodes, so for lazy nodes it returns True even if the
        generator is empty.
        """
        return bool(self.nodes)


def node_from_dict(dic, nodecls=Node):
    """
    Convert a (nested) dictionary with attributes tag, attrib, text, nodes
    into a Node object.
    """
    tag = dic['tag']
    text = dic.get('text')
    attrib = dic.get('attrib', {})
    nodes = dic.get('nodes', [])
    if not nodes:
        return nodecls(tag, attrib, text)
    return nodecls(tag, attrib, nodes=map(node_from_dict, nodes))


def node_to_dict(self):
    """
    Convert a Node object into a (nested) dictionary
    with attributes tag, attrib, text, nodes.
    """
    dic = dict(tag=self.tag, attrib=self.attrib, text=self.text)
    if self.nodes:
        dic['nodes'] = [node_to_dict(n) for n in self]
    return dic


def node_from_elem(elem, nodecls=Node):
    """
    Convert (recursively) an ElementTree object into a Node object.
    """
    children = list(elem)
    if not children:
        return nodecls(elem.tag, dict(elem.attrib), elem.text)
    return nodecls(elem.tag, dict(elem.attrib),
                   nodes=map(node_from_elem, children))


# taken from https://gist.github.com/651801, which comes for the effbot
def node_to_elem(self):
    """
    Convert (recursively) a Node object into an ElementTree object.
    """
    def generate_elem(append, node, level):
        var = "e" + str(level)
        arg = repr(node.tag)
        if node.attrib:
            arg += ", **%r" % node.attrib
        if level == 1:
            append("e1 = Element(%s)" % arg)
        else:
            append("%s = SubElement(e%d, %s)" % (var, level - 1, arg))
        if not node.nodes:
            append("%s.text = %r" % (var, node.text))
        for x in node:
            generate_elem(append, x, level + 1)
    # generate code to create a tree
    output = []
    generate_elem(output.append, self, 1)  # print "\n".join(output)
    namespace = {"Element": etree.Element, "SubElement": etree.SubElement}
    exec "\n".join(output) in namespace
    return namespace["e1"]


def node_from_xml(xmlfile, nodecls=Node, parser=nrmllib.COMPATPARSER):
    """
    Convert a .xml file into a Node object.
    """
    root = etree.parse(xmlfile, parser).getroot()
    return node_from_elem(root, nodecls)


def node_to_xml(node, output=sys.stdout):
    """
    Convert a Node object into a pretty .xml file without keeping
    everything in memory. If you just want the string representation
    of a small tree use etree.tostring(node_to_elem(root)).
    """
    with StreamingXMLWriter(output, indent='    ') as w:
        w.serialize(node)


def node_from_nrml(xmlfile, nodecls=Node):
    """
    Convert a NRML file into a Node object.
    """
    root = nrmllib.assert_valid(xmlfile).getroot()
    node = node_from_elem(root, nodecls)
    for nsname, nsvalue in root.nsmap.iteritems():
        if nsname is None:
            node['xmlns'] = nsvalue
        else:
            node['xmlns:%s' % nsname] = nsvalue
    return node


def node_to_nrml(node, output=sys.stdout, nsmap=None):
    """
    Convert a node into a NRML file. output must be a file
    object open in write mode. If you want to perform a
    consistency check, open it in read-write mode, then it will
    be read after creation and checked against the NRML schema.

    :params node: a Node object
    :params output: a file-like object in write or read-write mode
    :params nsmap: a dictionary with the XML namespaces (default the NRML ones)
    """
    nsmap = nsmap or nrmllib.SERIALIZE_NS_MAP
    root = Node('nrml', nodes=[node])
    for nsname, nsvalue in nsmap.iteritems():
        if nsname is None:
            root['xmlns'] = nsvalue
        else:
            root['xmlns:%s' % nsname] = nsvalue
    node_to_xml(root, output)
    if hasattr(output, 'mode') and '+' in output.mode:  # read-write mode
        output.seek(0)
        nrmllib.assert_valid(output)


def node_from_ini(ini_file, nodecls=Node, root_name='ini'):
    """
    Convert a .ini file into a Node object.

    :params ini_file: a filename or a file like object in read mode

    """
    fileobj = open(ini_file) if isinstance(ini_file, basestring) else ini_file
    cfp = ConfigParser.RawConfigParser()
    cfp.readfp(fileobj)
    root = nodecls(root_name)
    sections = cfp.sections()
    for section in sections:
        params = dict(cfp.items(section))
        root.append(Node(section, params))
    return root


def node_to_ini(node, output=sys.stdout):
    """
    Convert a Node object with the right structure into a .ini file.

    :params node: a Node object
    :params output: a file-like object opened in write mode
    """
    for subnode in node:
        output.write(u'\n[%s]\n' % subnode.tag)
        for name, value in sorted(subnode.attrib.iteritems()):
            output.write(u'%s=%s\n' % (name, value))
    output.flush()


=======
>>>>>>> ef4f159b
################### string manipulation routines for NRML ####################

_LINESTRING_FMT = 'LINESTRING(%s)'
_POLYGON_FMT = 'POLYGON((%s))'


def _group_point_coords(coords, dims):
    """
    Given a 1D `list` of coordinates, group them into blocks of points with a
    block size equal to ``dims``, return a 2D `list`.

    :param list coords:
        `list` of coords, as `str` or `float` values.
    :param int dims:
        Number of dimensions for the geometry (typically 2 or 3).
    """
    coords = [str(x) for x in coords]
    return [coords[i:i + dims] for i in xrange(0, len(coords), dims)]


def _make_wkt(fmt, points):
    """
    Given a format string and a `list` of point pairs or triples, generate a
    WKT representation of the geometry.

    :param str fmt:
        Format string for the desired type of geometry to represent with WKT.
    :param points:
        Sequence of point pairs or triples, as `list` or `tuple` objects.
    """
    wkt = fmt % ', '.join(
        [' '.join(pt) for pt in points])
    return wkt


def coords_to_poly_wkt(coords, dims):
    """
    Given a 1D list of coordinates and the desired number of dimensions,
    generate POLYGON WKT.

    :param list coords:
        `list` of coords, as `str` or `float` values.
    :param int dims:
        Number of dimensions for the geometry (typically 2 or 3).
    """
    points = _group_point_coords(coords, dims)
    # Form a closed loop:
    points.append(points[0])

    return _make_wkt(_POLYGON_FMT, points)


def coords_to_linestr_wkt(coords, dims):
    """
    Given a 1D list of coordinates and the desired number of dimensions,
    generate LINESTRING WKT.

    :param list coords:
        `list` of coords, as `str` or `float` values.
    :param int dims:
        Number of dimensions for the geometry (typically 2 or 3).
    """
    points = _group_point_coords(coords, dims)

    return _make_wkt(_LINESTRING_FMT, points)<|MERGE_RESOLUTION|>--- conflicted
+++ resolved
@@ -13,486 +13,6 @@
 # You should have received a copy of the GNU Affero General Public License
 # along with NRML.  If not, see <http://www.gnu.org/licenses/>.
 
-<<<<<<< HEAD
-"""
-General utility functions for NRML. The most important one is the Node
-class, together with a few convertion functions which are able to
-convert NRML files into a hierarchical Document Object Model (DOM).
-That makes it easier to read and write XML from Python. Such features
-are used in the PyQt user interface to the engine input files and in
-the command line convertion tools CSV<->XML. The Node class is
-kept intentionally similar to an Element class, however it overcomes
-the limitation of ElementTree: in particular a node can keep a lazy
-iterable of subnodes, whereas ElementTree wants to keep everything
-in memory.
-
-Examples
-----------------------------
-
-The Node class is instantiated with four arguments:
-
-1. the node tag (a mandatory string)
-2. the node attributes (a mandatory dictionary)
-3. the node value (a string or None)
-4. the subnodes (an iterable over nodes)
-
-If a node has subnodes, its value must be None; on the contrary, if
-a node has no subnodes, its value cannot be None: this is a way
-to distinguish branch nodes from leaf nodes which does not
-require traversing the leafs.
-
-For instance, here is an example of instantiating a root node
-with two subnodes a and b:
-
->>> from openquake.nrmllib.utils import Node
->>> a = Node('a', {}, text='A1')
->>> b = Node('b', {'attrb': 'B'}, 'B1')
->>> root = Node('root', nodes=[a, b])
->>> print root.to_str()
-root
-  a A1
-  b{attrb=B} B1
-<BLANKLINE>
-
-The subnodes can be retrieved with the dot notation:
-
->>> root.a
-<a {} A1 >
-
-If there are multiple subnodes with the same name
-
->>> root.append(Node('a', {}, 'A2'))  # add another 'a' node
-
-the dot notation will retrieve the first node.
-It is possible to retrieve the other nodes from the ordinal
-index:
-
->>> root[0], root[1], root[2]
-(<a {} A1 >, <b {'attrb': 'B'} B1 >, <a {} A2 >)
-
-The list of all subnodes with a given name can be retrieved
-as follows:
-
->>> list(root.getnodes('a'))
-[<a {} A1 >, <a {} A2 >]
-
-It is also possible to delete a node given its index:
-
->>> del root[2]
-
-A node is an iterable object yielding its subnodes:
-
->>> list(root)
-[<a {} A1 >, <b {'attrb': 'B'} B1 >]
-
-The attributes of a node can be retrieved with the square bracket notation:
-
->>> root.b['attrb']
-'B'
-
-It is possible to add and remove attributes freely:
-
->>> root.b['attr'] = 'new attr'
->>> del root.b['attr']
-
-Node objects can be easily converted into ElementTree objects:
-
->>> node_to_elem(root)  #doctest: +ELLIPSIS
-<Element root at ...>
-
-Thus it is trivial to generate the XML representation of a node:
-
->>> from lxml import etree
->>> print etree.tostring(node_to_elem(root))
-<root><a>A1</a><b attrb="B">B1</b></root>
-
-Generating large XML files is not an issue: the trick is to use a
-node generator, such that it is not necessary to keep the entire
-tree in memory. Here is an example:
-
->>> def gen_many_nodes(N):
-...     for i in xrange(N):
-...         yield Node('a', {}, text=str(i))
-
->>> lazytree = Node('lazytree', {}, nodes=gen_many_nodes(10))
-
-The lazytree object defined here consumes no memory, because the
-nodes are not created a instantiation time. They are created as
-soon as you start iterating on the lazytree. In particular
-list(lazytree) would generated all of them. If your goal is to
-store the tree on the filesystem in XML format, you should use
-a saving routing converting a subnode at the time, without
-requiring the full list of them. For convenience, nrmllib.writers
-provide an StreamingXMLWriter just for that purpose.
-
-For instance an exposure file like the following::
-
-  <?xml version='1.0' encoding='utf-8'?>
-  <nrml xmlns="http://openquake.org/xmlns/nrml/0.4"
-        xmlns:gml="http://www.opengis.net/gml">
-    <exposureModel
-        id="my_exposure_model_for_population"
-        category="population"
-        taxonomySource="fake population datasource">
-
-      <description>
-        Sample population
-      </description>
-
-      <assets>
-        <asset id="asset_01" number="7" taxonomy="IT-PV">
-            <location lon="9.15000" lat="45.16667" />
-        </asset>
-
-        <asset id="asset_02" number="7" taxonomy="IT-CE">
-            <location lon="9.15333" lat="45.12200" />
-        </asset>
-      </assets>
-    </exposureModel>
-  </nrml>
-
-can be converted as follows:
-
->> from openquake.nrmllib.utils import node_from_nrml
->> nrml = node_from_nrml(<path_to_the_exposure_file.xml>)
-
-
-Then nrml will be an instance of the Node class, which defines
-methods __getattr__, __getitem__, __setitem__, __delitem__ in
-such a way that a nice syntax to access the tree is possible.
-
-For instance
-
->> nrml.exposureModel.description
-<description {} 
-      Sample population
-     []>
->> nrml.exposureModel.assets[0]['taxonomy']
-'IT-PV'
->> nrml.exposureModel.assets[0]['id']
-'asset_01'
->> nrml.exposureModel.assets[0].location['lon']
-'9.15000'
->> nrml.exposureModel.assets[0].location['lat']
-'45.16667'
-"""
-
-import sys
-import cStringIO
-import ConfigParser
-from openquake.hazardlib.slots import with_slots
-from openquake import nrmllib
-from openquake.nrmllib.writers import StreamingXMLWriter
-from lxml import etree
-
-
-######################## Node management ##############################
-
-def strip_fqtag(tag):
-    "Convert a (fully qualified) tag into a valid Python identifier"
-    s = str(tag)
-    pieces = s.rsplit('}', 1)  # split on '}', to remove the namespace part
-    if len(pieces) == 2:
-        s = pieces[1]
-    return s
-
-
-def _displayattrs(attrib, expandattrs):
-    """Helper function to display the attributes of a Node object"""
-    if not attrib:
-        return ''
-    if expandattrs:
-        alist = ['%s=%s' % (strip_fqtag(k), v)
-                 for (k, v) in attrib.iteritems()]
-    else:
-        alist = map(strip_fqtag, attrib)
-    return '{%s}' % ', '.join(alist)
-
-
-def _display(node, indent, expandattrs, expandvals, output):
-    """Core function to display a Node object"""
-    attrs = _displayattrs(node.attrib, expandattrs)
-    val = ' ' + node.text if expandvals and node.text else ''
-    output.write(indent + node.tag + attrs + val + '\n')
-    for sub_node in node:
-        _display(sub_node, indent + '  ', expandattrs, expandvals, output)
-
-
-def node_display(root, expandattrs=False, expandvals=False, output=sys.stdout):
-    """
-    Write an indented representation of the Node object on the output;
-    this is intended for debugging purposes. If expandattrs is True,
-    the values of the attributes are also printed, not only the names;
-    if expandvals is true, the values of the tags are also printed,
-    not only the names.
-    """
-    _display(root, '', expandattrs, expandvals, output)
-
-
-@with_slots
-class Node(object):
-    """
-    A class to make it easy to edit hierarchical structures with attributes,
-    such as XML files. Node objects must be pickleable and must consume as
-    little memory as possible. Moreover they must be easily converted from
-    and to ElementTree objects. The advantage over ElementTree objects
-    is that subnodes can be accessed with the dot notation (if their name
-    is unique) or the square notation (if there are multiple nodes with
-    the same name).
-    """
-    __slots__ = ('tag', 'attrib', 'text', 'nodes')
-
-    def __init__(self, fulltag, attrib=None, text=None, nodes=None):
-        """
-        :param str tag: the Node name
-        :param dict attrib: the Node attributes
-        :param unicode text: the Node text (default None)
-        :param nodes: an iterable of subnodes (default empty list)
-        """
-        self.tag = strip_fqtag(fulltag)
-        self.attrib = {} if attrib is None else attrib
-        self.text = text
-        self.nodes = [] if nodes is None else nodes
-        if self.nodes and self.text is not None:
-            raise ValueError(
-                'A branch node cannot have a value, got %r' % self.text)
-
-    def __getattr__(self, name):
-        for node in self.nodes:
-            if node.tag == name:
-                return node
-        raise NameError('No subnode named %r found in %r' %
-                        (name, self.tag))
-
-    def getnodes(self, name):
-        "Return the direct subnodes with name 'name'"
-        for node in self.nodes:
-            if node.tag == name:
-                yield node
-
-    def append(self, node):
-        "Append a new subnode"
-        if not isinstance(node, self.__class__):
-            raise TypeError('Expected Node instance, got %r' % node)
-        self.nodes.append(node)
-
-    def to_str(self, expandattrs=True, expandvals=True):
-        """
-        Convert the node into a string, intended for testing/debugging purposes
-
-        :param expandattrs:
-          print the values of the attributes if True, else print only the names
-        :param expandvals:
-          print the values if True, else print only the tag names
-        """
-        out = cStringIO.StringIO()
-        node_display(self, expandattrs, expandvals, out)
-        return out.getvalue()
-
-    def __iter__(self):
-        """Iterate over subnodes"""
-        return iter(self.nodes)
-
-    def __repr__(self):
-        """A condensed representation for debugging purposes"""
-        return '<%s %s %s %s>' % (self.tag, self.attrib, self.text,
-                                  '' if not self.nodes else '...')
-
-    def __getitem__(self, i):
-        """
-        Retrieve a subnode, if i is an integer, or an attribute, if i
-        is a string.
-        """
-        if isinstance(i, basestring):
-            return self.attrib[i]
-        else:  # assume an integer or a slice
-            return self.nodes[i]
-
-    def __setitem__(self, i, value):
-        """
-        Update a subnode, if i is an integer, or an attribute, if i
-        is a string.
-        """
-        if isinstance(i, basestring):
-            self.attrib[i] = value
-        else:  # assume an integer or a slice
-            self.nodes[i] = value
-
-    def __delitem__(self, i):
-        """
-        Remove a subnode, if i is an integer, or an attribute, if i
-        is a string.
-        """
-        if isinstance(i, basestring):
-            del self.attrib[i]
-        else:  # assume an integer or a slice
-            del self.nodes[i]
-
-    def __len__(self):
-        """Return the number of subnodes"""
-        return len(self.nodes)
-
-    def __nonzero__(self):
-        """
-        Return True if there are subnodes; it does not iter on the
-        subnodes, so for lazy nodes it returns True even if the
-        generator is empty.
-        """
-        return bool(self.nodes)
-
-
-def node_from_dict(dic, nodecls=Node):
-    """
-    Convert a (nested) dictionary with attributes tag, attrib, text, nodes
-    into a Node object.
-    """
-    tag = dic['tag']
-    text = dic.get('text')
-    attrib = dic.get('attrib', {})
-    nodes = dic.get('nodes', [])
-    if not nodes:
-        return nodecls(tag, attrib, text)
-    return nodecls(tag, attrib, nodes=map(node_from_dict, nodes))
-
-
-def node_to_dict(self):
-    """
-    Convert a Node object into a (nested) dictionary
-    with attributes tag, attrib, text, nodes.
-    """
-    dic = dict(tag=self.tag, attrib=self.attrib, text=self.text)
-    if self.nodes:
-        dic['nodes'] = [node_to_dict(n) for n in self]
-    return dic
-
-
-def node_from_elem(elem, nodecls=Node):
-    """
-    Convert (recursively) an ElementTree object into a Node object.
-    """
-    children = list(elem)
-    if not children:
-        return nodecls(elem.tag, dict(elem.attrib), elem.text)
-    return nodecls(elem.tag, dict(elem.attrib),
-                   nodes=map(node_from_elem, children))
-
-
-# taken from https://gist.github.com/651801, which comes for the effbot
-def node_to_elem(self):
-    """
-    Convert (recursively) a Node object into an ElementTree object.
-    """
-    def generate_elem(append, node, level):
-        var = "e" + str(level)
-        arg = repr(node.tag)
-        if node.attrib:
-            arg += ", **%r" % node.attrib
-        if level == 1:
-            append("e1 = Element(%s)" % arg)
-        else:
-            append("%s = SubElement(e%d, %s)" % (var, level - 1, arg))
-        if not node.nodes:
-            append("%s.text = %r" % (var, node.text))
-        for x in node:
-            generate_elem(append, x, level + 1)
-    # generate code to create a tree
-    output = []
-    generate_elem(output.append, self, 1)  # print "\n".join(output)
-    namespace = {"Element": etree.Element, "SubElement": etree.SubElement}
-    exec "\n".join(output) in namespace
-    return namespace["e1"]
-
-
-def node_from_xml(xmlfile, nodecls=Node, parser=nrmllib.COMPATPARSER):
-    """
-    Convert a .xml file into a Node object.
-    """
-    root = etree.parse(xmlfile, parser).getroot()
-    return node_from_elem(root, nodecls)
-
-
-def node_to_xml(node, output=sys.stdout):
-    """
-    Convert a Node object into a pretty .xml file without keeping
-    everything in memory. If you just want the string representation
-    of a small tree use etree.tostring(node_to_elem(root)).
-    """
-    with StreamingXMLWriter(output, indent='    ') as w:
-        w.serialize(node)
-
-
-def node_from_nrml(xmlfile, nodecls=Node):
-    """
-    Convert a NRML file into a Node object.
-    """
-    root = nrmllib.assert_valid(xmlfile).getroot()
-    node = node_from_elem(root, nodecls)
-    for nsname, nsvalue in root.nsmap.iteritems():
-        if nsname is None:
-            node['xmlns'] = nsvalue
-        else:
-            node['xmlns:%s' % nsname] = nsvalue
-    return node
-
-
-def node_to_nrml(node, output=sys.stdout, nsmap=None):
-    """
-    Convert a node into a NRML file. output must be a file
-    object open in write mode. If you want to perform a
-    consistency check, open it in read-write mode, then it will
-    be read after creation and checked against the NRML schema.
-
-    :params node: a Node object
-    :params output: a file-like object in write or read-write mode
-    :params nsmap: a dictionary with the XML namespaces (default the NRML ones)
-    """
-    nsmap = nsmap or nrmllib.SERIALIZE_NS_MAP
-    root = Node('nrml', nodes=[node])
-    for nsname, nsvalue in nsmap.iteritems():
-        if nsname is None:
-            root['xmlns'] = nsvalue
-        else:
-            root['xmlns:%s' % nsname] = nsvalue
-    node_to_xml(root, output)
-    if hasattr(output, 'mode') and '+' in output.mode:  # read-write mode
-        output.seek(0)
-        nrmllib.assert_valid(output)
-
-
-def node_from_ini(ini_file, nodecls=Node, root_name='ini'):
-    """
-    Convert a .ini file into a Node object.
-
-    :params ini_file: a filename or a file like object in read mode
-
-    """
-    fileobj = open(ini_file) if isinstance(ini_file, basestring) else ini_file
-    cfp = ConfigParser.RawConfigParser()
-    cfp.readfp(fileobj)
-    root = nodecls(root_name)
-    sections = cfp.sections()
-    for section in sections:
-        params = dict(cfp.items(section))
-        root.append(Node(section, params))
-    return root
-
-
-def node_to_ini(node, output=sys.stdout):
-    """
-    Convert a Node object with the right structure into a .ini file.
-
-    :params node: a Node object
-    :params output: a file-like object opened in write mode
-    """
-    for subnode in node:
-        output.write(u'\n[%s]\n' % subnode.tag)
-        for name, value in sorted(subnode.attrib.iteritems()):
-            output.write(u'%s=%s\n' % (name, value))
-    output.flush()
-
-
-=======
->>>>>>> ef4f159b
 ################### string manipulation routines for NRML ####################
 
 _LINESTRING_FMT = 'LINESTRING(%s)'
