--- conflicted
+++ resolved
@@ -546,21 +546,11 @@
     def __init__(self, **metadata):
         self._data_iter = metadata.pop('data_iter', ())
         self.metadata = metadata
-<<<<<<< HEAD
-=======
         vars(self).update(metadata)
->>>>>>> e9f3cb9e
 
     def __iter__(self):
         return self._data_iter
 
-    def __getattr__(self, name):
-        if name in self.metadata:
-            return self.metadata.get(name)
-        else:
-            raise AttributeError('HazardCurveModel has no attribute "%s"'
-                                 % name)
-
 
 HazardCurveData = namedtuple('HazardCurveData', 'location poes')
 Location = namedtuple('Location', 'x y')