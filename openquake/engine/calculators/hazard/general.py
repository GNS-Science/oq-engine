--- conflicted
+++ resolved
@@ -214,21 +214,10 @@
                 input_weight=info['input_weight'],
                 output_weight=info['output_weight'])
         self.check_limits(info['input_weight'], info['output_weight'])
-<<<<<<< HEAD
         self.init_zeros_ones()
-=======
-        self.imtls = self.hc.imtls
-        if info['n_levels']:  # we can compute hazard curves
-            self.zeros = numpy.array(
-                [numpy.zeros((info['n_sites'], len(self.imtls[imt])))
-                 for imt in sorted(self.imtls)])
-            self.ones = [numpy.zeros(len(self.imtls[imt]), dtype=float)
-                         for imt in sorted(self.imtls)]
->>>>>>> 41db80f4
         return info['input_weight'], info['output_weight']
 
     def init_zeros_ones(self):
-        self.imtls = self.hc.intensity_measure_types_and_levels
         if None in self.imtls.values():  # no levels, cannot compute curves
             return
         n_sites = len(self.site_collection)
