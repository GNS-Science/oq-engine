--- conflicted
+++ resolved
@@ -326,11 +326,7 @@
 
 @transaction.commit_on_success(using='reslt_writer')
 def _save_gmfs(gmf_set, gmf_dict, points_to_compute, result_grp_ordinal,
-<<<<<<< HEAD
-               monitor=writer.DummyMonitor()):
-=======
                monitor):
->>>>>>> 3003c21f
     """
     Helper method to save computed GMF data to the database.
 
@@ -382,13 +378,9 @@
                     rupture_ids=relevant_rupture_ids,
                     result_grp_ordinal=result_grp_ordinal,
                 ))
-<<<<<<< HEAD
-    inserter.flush(monitor)
-=======
 
     with monitor.copy('bulk inserting into Gmf'):
         inserter.flush()
->>>>>>> 3003c21f
 
 
 class EventBasedHazardCalculator(haz_general.BaseHazardCalculator):
