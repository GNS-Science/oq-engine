# -*- coding: utf-8 -*-
# vim: tabstop=4 shiftwidth=4 softtabstop=4

# Copyright (c) 2010-2013, GEM Foundation.
#
# OpenQuake is free software: you can redistribute it and/or modify it
# under the terms of the GNU Affero General Public License as published
# by the Free Software Foundation, either version 3 of the License, or
# (at your option) any later version.
#
# OpenQuake is distributed in the hope that it will be useful,
# but WITHOUT ANY WARRANTY; without even the implied warranty of
# MERCHANTABILITY or FITNESS FOR A PARTICULAR PURPOSE.  See the
# GNU General Public License for more details.
#
# You should have received a copy of the GNU Affero General Public License
# along with OpenQuake.  If not, see <http://www.gnu.org/licenses/>.

# Disable:
# - 'Maximum number of public methods for a class'
# - 'Missing docstring' (because of all of the model Meta)
# pylint: disable=R0904,C0111

'''
Model representations of the OpenQuake DB tables.
'''

import collections
import itertools
import operator
import os
import re

from datetime import datetime

import openquake.hazardlib
import numpy

from django.db import connection
from django.core.exceptions import ObjectDoesNotExist
from django.contrib.gis.db import models as djm
from openquake.hazardlib import geo as hazardlib_geo
from shapely import wkt

from openquake.engine.db import fields

#: Default Spectral Acceleration damping. At the moment, this is not
#: configurable.
DEFAULT_SA_DAMPING = 5.0


#: Kind of supported curve statistics
STAT_CHOICES = (
    (u'mean', u'Mean'),
    (u'quantile', u'Quantile'))


#: System Reference ID used for geometry objects
DEFAULT_SRID = 4326


VS30_TYPE_CHOICES = (
    (u"measured", u"Value obtained from on-site measurements"),
    (u"inferred", u"Estimated value"),
)

IMT_CHOICES = (
    (u'PGA', u'Peak Ground Acceleration'),
    (u'PGV', u'Peak Ground Velocity'),
    (u'PGD', u'Peak Ground Displacement'),
    (u'SA', u'Spectral Acceleration'),
    (u'IA', u'Arias Intensity'),
    (u'RSD', u'Relative Significant Duration'),
    (u'MMI', u'Modified Mercalli Intensity'),
)

#: Default Loss Curve Resolution used for probabilistic risk calculators
DEFAULT_LOSS_CURVE_RESOLUTION = 50


#: Minimum value for a seed number
MIN_SINT_32 = -(2 ** 31)
#: Maximum value for a seed number
MAX_SINT_32 = (2 ** 31) - 1


def order_by_location(queryset):
    """
    Utility function to order a queryset by location. This works even if
    the location is of Geography object (a simple order_by('location') only
    works for Geometry objects).
    """
    return queryset.extra(
        select={'x': 'ST_X(geometry(location))',
                'y': 'ST_Y(geometry(location))'},
        order_by=["x", "y"])


def queryset_iter(queryset, chunk_size):
    """
    Given a QuerySet, split it into smaller queries and yield the result of
    each.

    :param queryset:
        A :class:`django.db.models.query.QuerySet` to iterate over, in chunks
        of ``chunk_size``.
    :param int chunksize:
        Chunk size for iteration over query results. For an unexecuted
        QuerySet, this will result in splitting a (potentially large) query
        into smaller queries.
    """
    offset = 0
    while True:
        chunk = list(queryset[offset:offset + chunk_size].iterator())
        if len(chunk) == 0:
            raise StopIteration
        else:
            yield chunk
            offset += chunk_size


def profile4job(job_id):
    """Return the job profile for the given job.

    :param int job_id: identifier of the job in question
    :returns: a :py:class:`openquake.engine.db.models.OqJobProfile` instance
    """
    [j2p] = Job2profile.objects.extra(where=["oq_job_id=%s"], params=[job_id])
    return j2p.oq_job_profile


def inputs4job(job_id, input_type=None, path=None):
    """Return the inputs for the given job, input type and path.

    :param int job_id: identifier of the job in question
    :param str input_type: a valid input type
    :param str path: the path of the desired input.
    :returns: a list of :py:class:`openquake.engine.db.models.Input` instances
    """
    i2js = Input2job.objects.extra(where=["oq_job_id=%s"], params=[job_id])
    if not input_type and not path:
        return list(i.input for i in i2js.all())
    qargs = []
    if input_type:
        qargs.append(("input__input_type", input_type))
    if path:
        qargs.append(("input__path", path))
    qargs = dict(qargs)
    return list(i.input for i in i2js.filter(**qargs))


def inputs4hcalc(calc_id, input_type=None):
    """
    Get all of the inputs for a given hazard calculation.

    :param int calc_id:
        ID of a :class:`HazardCalculation`.
    :param input_type:
        A valid input type (optional). Leave as `None` if you want all inputs
        for a given calculation.
    :returns:
        A list of :class:`Input` instances.
    """
    result = Input.objects.filter(input2hcalc__hazard_calculation=calc_id)
    if input_type is not None:
        result = result.filter(input_type=input_type)
    return result


def inputs4rcalc(calc_id, input_type=None):
    """
    Get all of the inputs for a given risk calculation.

    :param int calc_id:
        ID of a :class:`RiskCalculation`.
    :param input_type:
        A valid input type (optional). Leave as `None` if you want all inputs
        for a given calculation.
    :returns:
        A list of :class:`Input` instances.
    """
    result = Input.objects.filter(input2rcalc__risk_calculation=calc_id)
    if input_type is not None:
        result = result.filter(input_type=input_type)
    return result


## Tables in the 'admin' schema.


class Organization(djm.Model):
    '''
    Organizations for grouping users
    '''
    name = djm.TextField()
    address = djm.TextField(null=True)
    url = djm.TextField(null=True)
    last_update = djm.DateTimeField(editable=False, default=datetime.utcnow)

    class Meta:
        db_table = 'admin\".\"organization'


class OqUser(djm.Model):
    '''
    OpenQuake users
    '''
    user_name = djm.TextField()
    full_name = djm.TextField()
    organization = djm.ForeignKey('Organization')
    data_is_open = djm.BooleanField(default=True)
    last_update = djm.DateTimeField(editable=False, default=datetime.utcnow)

    def __str__(self):
        return "%s||%s" % (self.user_name, self.organization.id)

    class Meta:
        db_table = 'admin\".\"oq_user'


class RevisionInfo(djm.Model):
    '''
    Revision information
    '''
    artefact = djm.TextField(unique=True)
    revision = djm.TextField()
    step = djm.IntegerField(default=0)
    last_update = djm.DateTimeField(editable=False, default=datetime.utcnow)

    class Meta:
        db_table = 'admin\".\"revision_info'


## Tables in the 'eqcat' schema.


class Catalog(djm.Model):
    '''
    Earthquake catalog
    '''
    owner = djm.ForeignKey('OqUser')
    eventid = djm.IntegerField()
    agency = djm.TextField()
    identifier = djm.TextField()
    time = djm.DateTimeField()
    time_error = djm.FloatField()
    depth = djm.FloatField()
    depth_error = djm.FloatField()
    EVENT_CLASS_CHOICES = (
        (u'aftershock', u'Aftershock'),
        (u'foreshock', u'Foreshock'),
    )
    event_class = djm.TextField(null=True, choices=EVENT_CLASS_CHOICES)
    magnitude = djm.ForeignKey('Magnitude')
    surface = djm.ForeignKey('Surface')
    last_update = djm.DateTimeField(editable=False, default=datetime.utcnow)
    point = djm.PointField(srid=DEFAULT_SRID)

    class Meta:
        db_table = 'eqcat\".\"catalog'


class Magnitude(djm.Model):
    '''
    Earthquake event magnitudes
    '''
    mb_val = djm.FloatField(null=True)
    mb_val_error = djm.FloatField(null=True)
    ml_val = djm.FloatField(null=True)
    ml_val_error = djm.FloatField(null=True)
    ms_val = djm.FloatField(null=True)
    ms_val_error = djm.FloatField(null=True)
    mw_val = djm.FloatField(null=True)
    mw_val_error = djm.FloatField(null=True)
    last_update = djm.DateTimeField(editable=False, default=datetime.utcnow)

    class Meta:
        db_table = 'eqcat\".\"magnitude'


class Surface(djm.Model):
    '''
    Earthquake event surface (ellipse with an angle)
    '''
    semi_minor = djm.FloatField()
    semi_major = djm.FloatField()
    strike = djm.FloatField()
    last_update = djm.DateTimeField(editable=False, default=datetime.utcnow)

    class Meta:
        db_table = 'eqcat\".\"surface'


## Tables in the 'hzrdi' (Hazard Input) schema.


class ParsedSource(djm.Model):
    """Stores parsed hazard input model sources in serialized python object
       tree format."""
    input = djm.ForeignKey('Input')
    SRC_TYPE_CHOICES = (
        (u'area', u'Area'),
        (u'point', u'Point'),
        (u'complex', u'Complex'),
        (u'simple', u'Simple'),
        (u'characteristic', u'Characteristic'),
    )
    source_type = djm.TextField(choices=SRC_TYPE_CHOICES)
    nrml = fields.PickleField(help_text="NRML object representing the source")

    class Meta:
        db_table = 'hzrdi\".\"parsed_source'


class SiteModel(djm.Model):
    '''
     A model for site-specific parameters.

    Used in Hazard calculations.
    '''

    input = djm.ForeignKey('Input')
    # Average shear wave velocity for top 30 m. Units m/s.
    vs30 = djm.FloatField()
    # 'measured' or 'inferred'. Identifies if vs30 value has been measured or
    # inferred.
    vs30_type = djm.TextField(choices=VS30_TYPE_CHOICES)
    # Depth to shear wave velocity of 1.0 km/s. Units m.
    z1pt0 = djm.FloatField()
    # Depth to shear wave velocity of 2.5 km/s. Units km.
    z2pt5 = djm.FloatField()
    location = djm.PointField(srid=DEFAULT_SRID)

    def __repr__(self):
        return (
            'SiteModel(location="%s", vs30=%s, vs30_type=%s, z1pt0=%s, '
            'z2pt5=%s)'
            % (self.location.wkt, self.vs30, self.vs30_type, self.z1pt0,
               self.z2pt5))

    class Meta:
        db_table = 'hzrdi\".\"site_model'


class ParsedRupture(djm.Model):
    """Stores parsed hazard rupture model in serialized python object
       tree format."""
    input = djm.ForeignKey('Input')
    RUPTURE_TYPE_CHOICES = (
        (u'complex_fault', u'Complex Fault'),
        (u'simple_fault', u'Simple Fault'),)
    rupture_type = djm.TextField(choices=RUPTURE_TYPE_CHOICES)
    nrml = fields.PickleField(help_text="NRML object representing the rupture"
                                        " model")

    class Meta:
        db_table = 'hzrdi\".\"parsed_rupture_model'


## Tables in the 'uiapi' schema.


class Input(djm.Model):
    '''
    A single OpenQuake input file uploaded by the user.
    '''
    owner = djm.ForeignKey('OqUser')
    model_content = djm.ForeignKey('ModelContent', null=True)
    name = djm.TextField(null=True)
    digest = djm.TextField(help_text="32 byte md5sum digest, used to "
                                     "detect identical input model files")
    path = djm.TextField()
    INPUT_TYPE_CHOICES = (
        (u'unknown', u'Unknown'),
        (u'source', u'Source Model'),
        (u'source_model_logic_tree', u'Source Model Logic Tree'),
        (u'gsim_logic_tree', u'Ground Shaking Intensity Model Logic Tree'),
        (u'exposure', u'Exposure'),
        (u'fragility', u'Fragility'),
        (u'vulnerability', u'Vulnerability'),
        (u'vulnerability_retrofitted', u'Vulnerability Retrofitted'),
        (u'site_model', u'Site Model'),
        (u'rupture_model', u'Rupture Model')
    )
    input_type = djm.TextField(choices=INPUT_TYPE_CHOICES)

    hazard_calculations = djm.ManyToManyField('HazardCalculation',
                                              through='Input2hcalc',
                                              related_name="inputs")
    risk_calculations = djm.ManyToManyField(
        'RiskCalculation', through='Input2rcalc', related_name="inputs")

    # Number of bytes in the file:
    size = djm.IntegerField()
    last_update = djm.DateTimeField(editable=False, default=datetime.utcnow)

    def __str__(self):
        path_suffix = "/".join(self.path.rsplit(os.sep, 2)[1:])
        return "%s||%s||%s||%s" % (
            self.id, self.input_type, self.digest[:16], path_suffix)

    class Meta:
        db_table = 'uiapi\".\"input'


class ModelContent(djm.Model):
    '''
    Stores raw content for the various input model files.
    '''

    # contains the raw text of an input file
    raw_content = djm.TextField()
    # `content_type` should be used to indicate the file format
    # (xml, csv, etc.)
    content_type = djm.TextField()
    last_update = djm.DateTimeField(editable=False, default=datetime.utcnow)

    class Meta:  # pylint: disable=C0111,W0232
        db_table = 'uiapi\".\"model_content'

    @property
    def raw_content_ascii(self):
        """
        Returns raw_content in ASCII
        """
        return str(self.raw_content)


class Input2job(djm.Model):
    '''
    Associates input model files and jobs.
    '''
    input = djm.ForeignKey('Input')
    oq_job = djm.ForeignKey('OqJob')

    class Meta:
        db_table = 'uiapi\".\"input2job'


class Src2ltsrc(djm.Model):
    '''
    Associate an "source_model_logic_tree" type input (a logic tree source)
    with "source" type inputs (hazard sources referenced by the logic tree
    source). This is needed for worker-side logic tree processing.
    '''
    hzrd_src = djm.ForeignKey("Input", related_name='+',
                              help_text="Hazard source input referenced "
                                        "by the logic tree source")
    lt_src = djm.ForeignKey("Input", related_name='+',
                            help_text="Logic tree source input")
    filename = djm.TextField(
        help_text="Name of the referenced hazard source file")

    class Meta:
        db_table = 'uiapi\".\"src2ltsrc'


class OqJob(djm.Model):
    '''
    An OpenQuake engine run started by the user
    '''
    owner = djm.ForeignKey('OqUser')
    hazard_calculation = djm.ForeignKey('HazardCalculation', null=True)
    risk_calculation = djm.ForeignKey('RiskCalculation', null=True)
    LOG_LEVEL_CHOICES = (
        (u'debug', u'Debug'),
        (u'info', u'Info'),
        (u'progress', u'Progress'),
        (u'warn', u'Warn'),
        (u'error', u'Error'),
        (u'critical', u'Critical'),
    )
    log_level = djm.TextField(choices=LOG_LEVEL_CHOICES, default='progress')
    STATUS_CHOICES = (
        (u'pre_executing', u'Pre-Executing'),
        (u'executing', u'Executing'),
        (u'post_executing', u'Post-Executing'),
        (u'post_processing', u'Post-Processing'),
        (u'export', u'Exporting results'),
        (u'clean_up', u'Cleaning up'),
        (u'complete', u'Complete'),
    )
    status = djm.TextField(choices=STATUS_CHOICES, default='pre_executing')
    oq_version = djm.TextField(null=True, blank=True)
    hazardlib_version = djm.TextField(null=True, blank=True)
    nrml_version = djm.TextField(null=True, blank=True)
    is_running = djm.BooleanField(default=False)
    duration = djm.IntegerField(default=0)
    job_pid = djm.IntegerField(default=0)
    supervisor_pid = djm.IntegerField(default=0)
    last_update = djm.DateTimeField(editable=False, default=datetime.utcnow)

    class Meta:
        db_table = 'uiapi\".\"oq_job'


class Performance(djm.Model):
    '''
    Contains performance information about the operations performed by a task
    launched by a job.
    '''
    oq_job = djm.ForeignKey('OqJob')
    task_id = djm.TextField(null=True)
    task = djm.TextField(null=True)
    operation = djm.TextField(null=False)
    start_time = djm.DateTimeField(editable=False)
    duration = djm.FloatField(null=True)
    pymemory = djm.IntegerField(null=True)
    pgmemory = djm.IntegerField(null=True)

    class Meta:
        db_table = 'uiapi\".\"performance'


class JobStats(djm.Model):
    '''
    Capture various statistics about a job.
    '''
    oq_job = djm.ForeignKey('OqJob')
    start_time = djm.DateTimeField(editable=False, default=datetime.utcnow)
    stop_time = djm.DateTimeField(editable=False)
    # The number of total sites in job
    num_sites = djm.IntegerField(null=True)
    # The total number of tasks in a job
    num_tasks = djm.IntegerField(null=True)
    # The number of logic tree samples
    # (for hazard jobs of all types except scenario)
    num_realizations = djm.IntegerField(null=True)

    class Meta:
        db_table = 'uiapi\".\"job_stats'


class JobPhaseStats(djm.Model):
    '''
    Capture when the various job phases started.
    '''
    oq_job = djm.ForeignKey('OqJob')
    # calculation type (hazard|risk)
    ctype = djm.TextField()
    job_status = djm.TextField()
    start_time = djm.DateTimeField(editable=False, default=datetime.utcnow)

    class Meta:
        db_table = 'uiapi\".\"job_phase_stats'


class CNodeStats(djm.Model):
    '''
    Captures the compute node status (changes).
    '''
    oq_job = djm.ForeignKey('OqJob')
    node = djm.TextField(help_text="Compute node name")
    STATUS_CHOICES = (
        (u"up", u"Compute node available"),
        (u"down", u"Compute node unavailable"),
    )
    current_status = djm.TextField(
        choices=STATUS_CHOICES, help_text="Current compute node status")

    # Please note: the time stamps are managed by triggers, no need to set
    # them manually
    current_ts = djm.DateTimeField(editable=False, default=datetime.utcnow)
    previous_ts = djm.DateTimeField(null=True)

    failures = djm.IntegerField(
        help_text="Number of up -> down status changes", default=0)

    class Meta:
        db_table = 'uiapi\".\"cnode_stats'


class Job2profile(djm.Model):
    '''
    Associates jobs with their profiles.
    '''
    oq_job = djm.ForeignKey('OqJob')
    oq_job_profile = djm.ForeignKey('OqJobProfile')

    class Meta:
        db_table = 'uiapi\".\"job2profile'


class HazardCalculation(djm.Model):
    '''
    Parameters needed to run a Hazard job.
    '''
    owner = djm.ForeignKey('OqUser')
    # Contains the absolute path to the directory containing the job config
    # file.
    base_path = djm.TextField()
    export_dir = djm.TextField(null=True, blank=True)

    #####################
    # General parameters:
    #####################

    # A description for this config profile which is meaningful to a user.
    description = djm.TextField(default='', blank=True)

    # The timeout is stored in seconds and is 1 hour by default.
    no_progress_timeout = djm.IntegerField(
        default=3600, help_text="what time period w/o any progress is "
                                "acceptable for calculations?")
    CALC_MODE_CHOICES = (
        (u'classical', u'Classical PSHA'),
        (u'event_based', u'Probabilistic Event-Based'),
        (u'disaggregation', u'Disaggregation'),
        (u'scenario', u'Scenario'),
    )
    calculation_mode = djm.TextField(choices=CALC_MODE_CHOICES)
    # For the calculation geometry, choose either `region` (with
    # `region_grid_spacing`) or `sites`.
    region = djm.PolygonField(srid=DEFAULT_SRID, null=True, blank=True)
    # Discretization parameter for a `region`. Units in degrees.
    region_grid_spacing = djm.FloatField(null=True, blank=True)
    # The points of interest for a calculation.
    sites = djm.MultiPointField(srid=DEFAULT_SRID, null=True, blank=True)

    # We we create a `openquake.hazardlib.site.SiteCollection` for the
    # calculation, we can cache it here to avoid recomputing every time
    # we need to use it in a task context. For large regions, this can be
    # quite expensive.
    _site_collection = fields.PickleField(
        null=True, blank=True, db_column='site_collection'
    )

    ########################
    # Logic Tree parameters:
    ########################
    random_seed = djm.IntegerField()
    number_of_logic_tree_samples = djm.IntegerField(null=True, blank=True)

    ###############################################
    # ERF (Earthquake Rupture Forecast) parameters:
    ###############################################
    rupture_mesh_spacing = djm.FloatField(
        help_text=('Rupture mesh spacing (in kilometers) for simple/complex '
                   'fault sources rupture discretization'),
        null=True,
        blank=True,

    )
    width_of_mfd_bin = djm.FloatField(
        help_text=('Truncated Gutenberg-Richter MFD (Magnitude Frequency'
                   'Distribution) bin width'),
        null=True,
        blank=True,
    )
    area_source_discretization = djm.FloatField(
        help_text='Area Source Disretization, in kilometers',
        null=True,
        blank=True,
    )

    ##################
    # Site parameters:
    ##################
    # If there is no `site_model`, these 4 parameters must be specified:
    reference_vs30_value = djm.FloatField(
        help_text='Shear wave velocity in the uppermost 30 m. In m/s.',
        null=True,
        blank=True,
    )
    VS30_TYPE_CHOICES = (
        (u'measured', u'Measured'),
        (u'inferred', u'Inferred'),
    )
    reference_vs30_type = djm.TextField(
        choices=VS30_TYPE_CHOICES,
        null=True,
        blank=True,
    )
    reference_depth_to_2pt5km_per_sec = djm.FloatField(
        help_text='Depth to where shear-wave velocity = 2.5 km/sec. In km.',
        null=True,
        blank=True,
    )
    reference_depth_to_1pt0km_per_sec = djm.FloatField(
        help_text='Depth to where shear-wave velocity = 1.0 km/sec. In m.',
        null=True,
        blank=True,
    )

    #########################
    # Calculation parameters:
    #########################
    investigation_time = djm.FloatField(
        help_text=('Time span (in years) for probability of exceedance '
                   'calculation'),
        null=True,
        blank=True,
    )
    intensity_measure_types_and_levels = fields.DictField(
        help_text=(
            'Dictionary containing for each intensity measure type ("PGA", '
            '"PGV", "PGD", "SA", "IA", "RSD", "MMI"), the list of intensity '
            'measure levels for calculating probability of exceedence'),
        null=True,
        blank=True,
    )
    truncation_level = fields.NullFloatField(
        help_text='Level for ground motion distribution truncation',
        null=True,
        blank=True,
    )
    maximum_distance = djm.FloatField(
        help_text=('Maximum distance (in km) of sources to be considered in '
                   'the probability of exceedance calculation. Sources more '
                   'than this distance away (from the sites of interest) are '
                   'ignored.'),
    )

    ################################
    # Event-Based Calculator params:
    ################################
    intensity_measure_types = fields.CharArrayField(
        help_text=(
            'List of intensity measure types (input for GMF calculation)'),
        null=True,
        blank=True,
    )
    ses_per_logic_tree_path = djm.IntegerField(
        help_text=('Number of Stochastic Event Sets to compute per logic tree'
                   ' branch (enumerated or randomly sampled'),
        null=True,
        blank=True,
    )
    GROUND_MOTION_CORRELATION_MODELS = (
        (u'JB2009', u'Jayaram-Baker 2009'),
    )
    ground_motion_correlation_model = djm.TextField(
        help_text=('Name of the ground correlation model to use in the'
                   ' calculation'),
        null=True,
        blank=True,
        choices=GROUND_MOTION_CORRELATION_MODELS,
    )
    ground_motion_correlation_params = fields.DictField(
        help_text=('Parameters specific to the chosen ground motion'
                   ' correlation model'),
        null=True,
        blank=True,
    )

    ###################################
    # Disaggregation Calculator params:
    ###################################
    mag_bin_width = djm.FloatField(
        help_text=('Width of magnitude bins, which ultimately defines the size'
                   ' of the magnitude dimension of a disaggregation matrix'),
        null=True,
        blank=True,
    )
    distance_bin_width = djm.FloatField(
        help_text=('Width of distance bins, which ultimately defines the size'
                   ' of the distance dimension of a disaggregation matrix'),
        null=True,
        blank=True,
    )
    coordinate_bin_width = djm.FloatField(
        help_text=('Width of coordinate bins, which ultimately defines the'
                   ' size of the longitude and latitude dimensions of a'
                   ' disaggregation matrix'),
        null=True,
        blank=True,
    )
    num_epsilon_bins = djm.IntegerField(
        help_text=('Number of epsilon bins, which defines the size of the'
                   ' epsilon dimension of a disaggregation matrix'),
        null=True,
        blank=True,
    )
    ################################
    # Scenario Calculator params:
    ################################
    gsim = djm.TextField(
        help_text=('Name of the ground shaking intensity model to use in the '
                   'calculation'),
        null=True,
        blank=True,
    )
    number_of_ground_motion_fields = djm.IntegerField(
        null=True,
        blank=True,
    )
    poes_disagg = fields.FloatArrayField(
        help_text=('The probabilities of exceedance for which we interpolate'
                   ' grond motion values from hazard curves. This GMV is used'
                   ' as input for computing disaggregation histograms'),
        null=True,
        blank=True,
    )

    ################################
    # Output/post-processing params:
    ################################
    # Classical params:
    ###################
    mean_hazard_curves = fields.OqNullBooleanField(
        help_text='Compute mean hazard curves',
        null=True,
        blank=True,
    )
    quantile_hazard_curves = fields.FloatArrayField(
        help_text='Compute quantile hazard curves',
        null=True,
        blank=True,
    )
    poes = fields.FloatArrayField(
        help_text=('PoEs (probabilities of exceedence) to be used for '
                   'computing hazard maps and uniform hazard spectra'),
        null=True,
        blank=True,
    )
    hazard_maps = fields.OqNullBooleanField(
        help_text='Compute hazard maps',
        null=True,
        blank=True,
    )
    uniform_hazard_spectra = fields.OqNullBooleanField(
        help_text=('Compute uniform hazard spectra; if true, hazard maps will'
                   ' be computed as well'),
        null=True,
        blank=True,
    )
    # Event-Based params:
    #####################
    complete_logic_tree_ses = fields.OqNullBooleanField(
        help_text=('If true, generate a collection of all of the stochastic '
                   'event sets for all logic tree samples with an adjusted '
                   'investgation time'),
        null=True,
        blank=True,
    )
    complete_logic_tree_gmf = fields.OqNullBooleanField(
        help_text=(
            'If true, generate a collection of all of the GMFs for all'
            ' logic tree branches with an adjusted investigation time.'),
        null=True,
        blank=True,
    )
    ground_motion_fields = fields.OqNullBooleanField(
        help_text=('If true, ground motion fields will be computed (in '
                   'addition to stochastic event sets)'),
        null=True,
        blank=True,
    )
    hazard_curves_from_gmfs = fields.OqNullBooleanField(
        help_text=('If true, ground motion fields will be post-processed into '
                   'hazard curves.'),
        null=True,
        blank=True,
    )

    class Meta:
        db_table = 'uiapi\".\"hazard_calculation'

    def __init__(self, *args, **kwargs):
        kwargs = _prep_geometry(kwargs)
        # A place to cache computation geometry. Recomputing this many times
        # for large regions is wasteful.
        self._points_to_compute = None
        super(HazardCalculation, self).__init__(*args, **kwargs)

    @property
    def site_collection(self):
        """
        Get the :class:`openquake.hazardlib.site.SiteCollection` for this
        calculation.

        Because this data is costly to compute, we try to only compute it once
        and cache it in the DB. See :meth:`init_site_collection`.
        """
        if self._site_collection is None:
            self.init_site_collection()
        return self._site_collection

    def init_site_collection(self):
        """
        Compute, cache, and save (to the DB) the
        :class:`openquake.hazardlib.site.SiteCollection` which represents
        the calculation sites of interest with associated soil parameters.

        A `SiteCollection` is a combination of the geometry of interest for the
        calculation, which is basically just a collection of geographical
        points, and the soil associated soil parameters for each point.

        .. note::
            For computational efficiency, the `site_collection` should only be
            computed once and cached in the database. If the computation
            geometry or site parameters change during runtime, which highly
            unlikely to occur in typical calculation scenarios, you will need
            to recompute the site collection by calling this method again.

            In this case, it obvious that such a thing should be done carefully
            and with much discretion.

            Ideally, this method should only be called once at the very
            beginning a calculation.
        """
        self._site_collection = get_site_collection(self)
        self.save()

    def individual_curves_per_location(self):
        """
        Returns the number of individual curves per location, that are
        expected after a full computation of the hazard calculation
        has been performed
        """
        realizations_nr = self.ltrealization_set.count()
        return realizations_nr

    def should_compute_mean_curves(self):
        """
        Return True if mean curve calculation has been requested
        """
        return self.mean_hazard_curves is True

    def should_compute_quantile_curves(self):
        """
        Return True if quantile curve calculation has been requested
        """
        return (self.quantile_hazard_curves is not None
                and len(self.quantile_hazard_curves) > 0)

    def should_consider_weights_in_aggregates(self):
        """
        Return True if the calculation of aggregate result should
        consider the weight of the individual curves
        """
        return not (
            self.number_of_logic_tree_samples > 0)

    def points_to_compute(self):
        """
        Generate a :class:`~openquake.hazardlib.geo.mesh.Mesh` of points.
        These points indicate the locations of interest in a hazard
        calculation.

        The mesh can be calculated given a `region` polygon and
        `region_grid_spacing` (the discretization parameter), or from a list of
        `sites`.

        .. note::
            This mesh is cached for efficiency when dealing with large numbers
            of calculation points. If you need to clear the cache and
            recompute, set `_points_to_compute` to `None` and call this method
            again.
        """
        if self._points_to_compute is None:
            if self.pk and self.inputs.filter(input_type='exposure').exists():
                lons, lats = zip(
                    *list(
                        set([(asset.site.x, asset.site.y)
                             for asset
                             in self.exposure_model.exposuredata_set.all()])))
                # Cache the mesh:
                self._points_to_compute = hazardlib_geo.Mesh(
                    numpy.array(lons), numpy.array(lats), depths=None
                )
            elif self.region and self.region_grid_spacing:
                # assume that the polygon is a single linear ring
                coords = self.region.coords[0]
                points = [hazardlib_geo.Point(*x) for x in coords]
                poly = hazardlib_geo.Polygon(points)
                # Cache the mesh:
                self._points_to_compute = poly.discretize(
                    self.region_grid_spacing
                )
            elif self.sites is not None:
                lons, lats = zip(*self.sites.coords)
                # Cache the mesh:
                self._points_to_compute = hazardlib_geo.Mesh(
                    numpy.array(lons), numpy.array(lats), depths=None
                )
        return self._points_to_compute

    @property
    def exposure_model(self):
        if self.inputs.filter(input_type='exposure').exists():
            return self.inputs.get(input_type='exposure').exposuremodel

    def get_imts(self):
        """
        Returns intensity mesure types or
        intensity mesure types with levels.
        """

        return (self.intensity_measure_types or
                self.intensity_measure_types_and_levels.keys())


def get_site_collection(hc):
    """
    Create a `SiteCollection`, which is needed by hazardlib to perform various
    calculation tasks (such computing hazard curves and GMFs).

    :param hc:
        Instance of a :class:`HazardCalculation`. We need this in order to get
        the points of interest for a calculation as well as load pre-computed
        site data or access reference site parameters.

    :returns:
        :class:`openquake.hazardlib.site.SiteCollection` instance.
    """
    site_data = SiteData.objects.filter(hazard_calculation=hc.id)
    if len(site_data) > 0:
        site_data = site_data[0]
        sites = zip(site_data.lons, site_data.lats, site_data.vs30s,
                    site_data.vs30_measured, site_data.z1pt0s,
                    site_data.z2pt5s)
        sites = [openquake.hazardlib.site.Site(
            openquake.hazardlib.geo.Point(lon, lat), vs30, vs30m, z1pt0, z2pt5)
            for lon, lat, vs30, vs30m, z1pt0, z2pt5 in sites]
    else:
        # Use the calculation reference parameters to make a site collection.
        points = hc.points_to_compute()
        measured = hc.reference_vs30_type == 'measured'
        sites = [
            openquake.hazardlib.site.Site(pt, hc.reference_vs30_value,
                                          measured,
                                          hc.reference_depth_to_2pt5km_per_sec,
                                          hc.reference_depth_to_1pt0km_per_sec)
            for pt in points]

    return openquake.hazardlib.site.SiteCollection(sites)


class RiskCalculation(djm.Model):
    '''
    Parameters needed to run a Risk job.
    '''

    #: Default maximum asset-hazard distance in km
    DEFAULT_MAXIMUM_DISTANCE = 5

    owner = djm.ForeignKey('OqUser')
    # Contains the absolute path to the directory containing the job config
    # file.
    base_path = djm.TextField()
    export_dir = djm.TextField(null=True, blank=True)

    #####################
    # General parameters:
    #####################

    # A description for this config profile which is meaningful to a user.
    description = djm.TextField(default='', blank=True)

    # The timeout is stored in seconds and is 1 hour by default.
    no_progress_timeout = djm.IntegerField(
        default=3600, help_text="what time period w/o any progress is "
                                "acceptable for calculations?")

    CALC_MODE_CHOICES = (
        (u'classical', u'Classical PSHA'),
        (u'classical_bcr', u'Classical BCR'),
        (u'event_based', u'Probabilistic Event-Based'),
        # TODO(LB): Enable these once calculators are supported and
        # implemented.
        (u'scenario', u'Scenario'),
        (u'scenario_damage', u'Scenario Damage'),
        (u'event_based_bcr', u'Probabilistic Event-Based BCR'),
    )
    calculation_mode = djm.TextField(choices=CALC_MODE_CHOICES)
    region_constraint = djm.PolygonField(
        srid=DEFAULT_SRID, null=True, blank=True)

    exposure_input = djm.ForeignKey('Input', null=True, blank=True)

    # the maximum distance for an hazard value with the corresponding
    # asset. Expressed in kilometers
    maximum_distance = djm.FloatField(
        null=True, blank=True, default=DEFAULT_MAXIMUM_DISTANCE)
    # the hazard output (it can point to an HazardCurve or to a
    # GmfCollection) used by the risk calculation
    hazard_output = djm.ForeignKey("Output", null=True, blank=True)

    # the HazardCalculation object used by the risk calculation when
    # each individual Output (i.e. each hazard logic tree realization)
    # is considered
    hazard_calculation = djm.ForeignKey("HazardCalculation",
                                        null=True, blank=True)

    # A seed used to generate random values to be applied to
    # vulnerability functions
    master_seed = djm.IntegerField(null=True, blank=True)

    ####################################################
    # For calculators that output (conditional) loss map
    ####################################################
    conditional_loss_poes = fields.FloatArrayField(null=True, blank=True)

    ####################################################
    # For calculators that output statistical results
    ####################################################
    mean_loss_curves = fields.OqNullBooleanField(
        help_text='Compute mean loss curves, maps, etc.',
        null=True,
        blank=True)
    quantile_loss_curves = fields.FloatArrayField(
        help_text='List of quantiles for computing quantile outputs',
        null=True,
        blank=True)

    taxonomies_from_model = fields.OqNullBooleanField(
        help_text='if true calculation only consider the taxonomies in '
        'the fragility model', null=True, blank=True)

    ##################################
    # Probabilistic shared parameters
    ##################################
    # 0 == uncorrelated, 1 == perfect correlation by taxonomy
    asset_correlation = djm.FloatField(null=True, blank=True, default=0)

    #######################
    # Classical parameters:
    #######################
    lrem_steps_per_interval = djm.IntegerField(null=True, blank=True)

    poes_disagg = fields.FloatArrayField(
        null=True, blank=True,
        help_text='The probability of exceedance used to interpolate '
                  'loss curves for disaggregation purposes')

    #########################
    # Event-Based parameters:
    #########################
    loss_curve_resolution = djm.IntegerField(
        null=False, blank=True, default=DEFAULT_LOSS_CURVE_RESOLUTION)
    insured_losses = djm.NullBooleanField(null=True, blank=True, default=False)

    # The points of interest for disaggregation
    sites_disagg = djm.MultiPointField(
        srid=DEFAULT_SRID, null=True, blank=True)

    mag_bin_width = djm.FloatField(
        help_text=('Width of magnitude bins'),
        null=True,
        blank=True,
    )
    distance_bin_width = djm.FloatField(
        help_text=('Width of distance bins'),
        null=True,
        blank=True,
    )
    coordinate_bin_width = djm.FloatField(
        help_text=('Width of coordinate bins'),
        null=True,
        blank=True,
    )

    ######################################
    # BCR (Benefit-Cost Ratio) parameters:
    ######################################
    interest_rate = djm.FloatField(null=True, blank=True)
    asset_life_expectancy = djm.FloatField(null=True, blank=True)

    class Meta:
        db_table = 'uiapi\".\"risk_calculation'

    def __init__(self, *args, **kwargs):
        kwargs = _prep_geometry(kwargs)
        super(RiskCalculation, self).__init__(*args, **kwargs)

    def get_hazard_calculation(self):
        """
        Get the hazard calculation associated with the hazard output used as an
        input to this risk calculation.

        :returns:
            :class:`HazardCalculation` instance.
        """
        hcalc = (self.hazard_calculation or
                 self.hazard_output.oq_job.hazard_calculation)
        return hcalc

    @property
    def best_maximum_distance(self):
        """
        Get the asset-hazard maximum distance (in km) to be used in
        hazard getters.

        :returns:
            The minimum between the maximum distance provided by the user (if
            not given, `DEFAULT_MAXIMUM_DISTANCE` is used as default) and the
            step (if exists) used by the hazard calculation.
        """
        dist = self.maximum_distance

        if dist is None:
            dist = self.DEFAULT_MAXIMUM_DISTANCE

        hc = self.get_hazard_calculation()
        if hc.sites is None and hc.region_grid_spacing is not None:
            dist = min(dist, hc.region_grid_spacing * numpy.sqrt(2) / 2)
        return dist

    @property
    def is_bcr(self):
        return self.calculation_mode in ['classical_bcr', 'event_based_bcr']

    @property
    def exposure_model(self):
        exposure_input = self.exposure_input or self.inputs.get(
            input_type="exposure")
        return exposure_input.exposuremodel

    def will_compute_loss_curve_statistics(self):
        """
        Return true if this risk calculation will compute mean and/or
        quantile loss curves
        """
        return ((self.mean_loss_curves or self.quantile_loss_curves) and
                self.calculation_mode in ['classical', 'event_based'])


def _prep_geometry(kwargs):
    """
    Helper function to convert geometry specified in a job config file to WKT,
    so that it can save to the database in a geometry field.

    :param dict kwargs:
        `dict` representing some keyword arguments, which may contain geometry
        definitions in some sort of string or list form

    :returns:
        The modified ``kwargs``, with WKT to replace the input geometry
        definitions.
    """
    # If geometries were specified as string lists of coords,
    # convert them to WKT before doing anything else.
    for field, wkt_fmt in (('sites', 'MULTIPOINT(%s)'),
                           ('sites_disagg', 'MULTIPOINT(%s)'),
                           ('region', 'POLYGON((%s))'),
                           ('region_constraint', 'POLYGON((%s))')):
        if field in kwargs:
            geom = kwargs[field]
            try:
                wkt.loads(geom)
                # if this succeeds, we know the wkt is at least valid
                # we don't know the geometry type though; we'll leave that
                # to subsequent validation
            except wkt.ReadingError:
                try:
                    coords = [
                        float(x) for x in fields.ARRAY_RE.split(geom)
                    ]
                except ValueError:
                    raise ValueError(
                        'Could not coerce `str` to a list of `float`s'
                    )
                else:
                    if not len(coords) % 2 == 0:
                        raise ValueError(
                            'Got an odd number of coordinate values'
                        )
                    else:
                        # Construct WKT from the coords
                        # NOTE: ordering is expected to be lon,lat
                        points = ['%s %s' % (coords[i], coords[i + 1])
                                  for i in xrange(0, len(coords), 2)]
                        # if this is the region, close the linear polygon
                        # ring by appending the first coord to the end
                        if field in ('region', 'region_constraint'):
                            points.append(points[0])
                        # update the field
                        kwargs[field] = wkt_fmt % ', '.join(points)

    # return the (possbily) modified kwargs
    return kwargs


class Input2hcalc(djm.Model):
    '''
    `input` to `hazard_calculation` link table.
    '''

    input = djm.ForeignKey('Input')
    hazard_calculation = djm.ForeignKey('HazardCalculation')

    class Meta:
        db_table = 'uiapi\".\"input2hcalc'


class Input2rcalc(djm.Model):
    '''
    `input` to `risk_calculation` link table.
    '''

    input = djm.ForeignKey('Input')
    risk_calculation = djm.ForeignKey('RiskCalculation')

    class Meta:
        db_table = 'uiapi\".\"input2rcalc'


class OqJobProfile(djm.Model):
    '''
    Parameters needed to run an OpenQuake job
    '''
    owner = djm.ForeignKey('OqUser')
    description = djm.TextField(default='')
    CALC_MODE_CHOICES = (
        (u'classical', u'Classical PSHA'),
        (u'event_based', u'Probabilistic Event-Based'),
        (u'scenario', u'Scenario'),
        (u'scenario_damage', u'Scenario Damage'),
        (u'disaggregation', u'Disaggregation'),
        (u'uhs', u'UHS'),  # Uniform Hazard Spectra
        # Benefit-cost ratio calculator based on Classical PSHA risk calc
        (u'classical_bcr', u'Classical BCR'),
        # Benefit-cost ratio calculator based on Event Based risk calc
        (u'event_based_bcr', u'Probabilistic Event-Based BCR'),
    )
    calc_mode = djm.TextField(choices=CALC_MODE_CHOICES)
    job_type = fields.CharArrayField()
    min_magnitude = djm.FloatField(null=True)
    investigation_time = djm.FloatField(null=True)
    COMPONENT_CHOICES = (
        (u'average', u'Average horizontal'),
        (u'gmroti50', u'Average horizontal (GMRotI50)'),
    )
    component = djm.TextField(choices=COMPONENT_CHOICES)
    IMT_CHOICES = (
        (u'pga', u'Peak Ground Acceleration'),
        (u'sa', u'Spectral Acceleration'),
        (u'pgv', u'Peak Ground Velocity'),
        (u'pgd', u'Peak Ground Displacement'),
        (u'ia', u'Arias Intensity'),
        (u'rsd', u'Relative Significant Duration'),
        (u'mmi', u'Modified Mercalli Intensity'),
    )
    imt = djm.TextField(choices=IMT_CHOICES)
    period = djm.FloatField(null=True)
    damping = djm.FloatField(null=True)
    TRUNC_TYPE_CHOICES = (
        (u'none', u'None'),
        (u'onesided', u'One-sided'),
        (u'twosided', u'Two-sided'),
    )
    truncation_type = djm.TextField(choices=TRUNC_TYPE_CHOICES)
    # TODO(LB): We should probably find out why (from a science perspective)
    # the default is 3.0 and document it. I definitely don't remember why it's
    # 3.0.
    truncation_level = djm.FloatField(default=3.0)
    reference_vs30_value = djm.FloatField(
        "Average shear-wave velocity in the upper 30 meters of a site")
    imls = fields.FloatArrayField(null=True)
    poes = fields.FloatArrayField(null=True)
    realizations = djm.IntegerField(null=True)
    histories = djm.IntegerField(null=True)
    gm_correlated = djm.NullBooleanField(null=True)
    gmf_calculation_number = djm.IntegerField(null=True)
    rupture_surface_discretization = djm.FloatField(null=True)
    last_update = djm.DateTimeField(editable=False, default=datetime.utcnow)

    # We can specify a (region and region_grid_spacing) or sites, but not both.
    region = djm.PolygonField(srid=DEFAULT_SRID, null=True)
    region_grid_spacing = djm.FloatField(null=True)
    sites = djm.MultiPointField(srid=DEFAULT_SRID, null=True)

    area_source_discretization = djm.FloatField(null=True)
    area_source_magnitude_scaling_relationship = djm.TextField(null=True)

    ASSET_CORRELATION_CHOICES = (
        (u'perfect', u'Perfect'),
        (u'uncorrelated', u'Uncorrelated'),
    )
    asset_correlation = djm.TextField(null=True,
                                      choices=ASSET_CORRELATION_CHOICES)
    compute_mean_hazard_curve = djm.NullBooleanField(null=True)
    conditional_loss_poe = fields.FloatArrayField(null=True)
    fault_magnitude_scaling_relationship = djm.TextField(null=True)
    fault_magnitude_scaling_sigma = djm.FloatField(null=True)
    fault_rupture_offset = djm.FloatField(null=True)
    fault_surface_discretization = djm.FloatField(null=True)
    gmf_random_seed = djm.IntegerField(null=True)
    gmpe_lt_random_seed = djm.IntegerField(null=True)
    gmpe_model_name = djm.TextField(null=True)
    grid_source_magnitude_scaling_relationship = djm.TextField(null=True)
    include_area_sources = djm.NullBooleanField(null=True)
    include_fault_source = djm.NullBooleanField(null=True)
    include_grid_sources = djm.NullBooleanField(null=True)
    include_subduction_fault_source = djm.NullBooleanField(null=True)
    lrem_steps_per_interval = djm.IntegerField(null=True)
    loss_curves_output_prefix = djm.TextField(null=True)
    # Only used for Event-Based Risk calculations.
    loss_histogram_bins = djm.IntegerField(null=True)
    maximum_distance = djm.FloatField(null=True)
    quantile_levels = fields.FloatArrayField(null=True)
    reference_depth_to_2pt5km_per_sec_param = djm.FloatField(null=True)
    rupture_aspect_ratio = djm.FloatField(null=True)
    RUPTURE_FLOATING_TYPE_CHOICES = (
        ('alongstrike', 'Only along strike ( rupture full DDW)'),
        ('downdip', 'Along strike and down dip'),
        ('centereddowndip', 'Along strike & centered down dip'),
    )
    rupture_floating_type = djm.TextField(
        null=True, choices=RUPTURE_FLOATING_TYPE_CHOICES)
    SADIGH_SITE_TYPE_CHOICES = (
        ('rock', 'Rock'),
        ('deepsoil', 'Deep-Soil'),
    )
    sadigh_site_type = djm.TextField(
        null=True, choices=SADIGH_SITE_TYPE_CHOICES)
    source_model_lt_random_seed = djm.IntegerField(null=True)
    STANDARD_DEVIATION_TYPE_CHOICES = (
        ('total', 'Total'),
        ('interevent', 'Inter-Event'),
        ('intraevent', 'Intra-Event'),
        ('zero', 'None (zero)'),
        ('total_mag_dependent', 'Total (Mag Dependent)'),
        ('total_pga_dependent', 'Total (PGA Dependent)'),
        ('intraevent_mag_dependent', 'Intra-Event (Mag Dependent)'),
    )
    standard_deviation_type = djm.TextField(
        null=True, choices=STANDARD_DEVIATION_TYPE_CHOICES)
    subduction_fault_magnitude_scaling_relationship = \
        djm.TextField(null=True)
    subduction_fault_magnitude_scaling_sigma = djm.FloatField(null=True)
    subduction_fault_rupture_offset = djm.FloatField(null=True)
    subduction_fault_surface_discretization = djm.FloatField(null=True)
    subduction_rupture_aspect_ratio = djm.FloatField(null=True)
    subduction_rupture_floating_type = djm.TextField(
        null=True, choices=RUPTURE_FLOATING_TYPE_CHOICES)
    SOURCE_AS_CHOICES = (
        ('pointsources', 'Point Sources'),
        ('linesources', 'Line Sources (random or given strike)'),
        ('crosshairsources', 'Cross Hair Line Sources'),
        ('16spokedsources', '16 Spoked Line Sources'),
    )
    treat_area_source_as = djm.TextField(
        null=True, choices=SOURCE_AS_CHOICES)
    treat_grid_source_as = djm.TextField(
        null=True, choices=SOURCE_AS_CHOICES)
    width_of_mfd_bin = djm.FloatField(null=True)

    # The following bin limits fields are for the Disaggregation calculator
    # only:
    lat_bin_limits = fields.FloatArrayField(null=True)
    lon_bin_limits = fields.FloatArrayField(null=True)
    mag_bin_limits = fields.FloatArrayField(null=True)
    epsilon_bin_limits = fields.FloatArrayField(null=True)
    distance_bin_limits = fields.FloatArrayField(null=True)
    # PMF (Probability Mass Function) result choices for the Disaggregation
    # calculator
    # TODO(LB), Sept. 23, 2011: We should consider implementing some custom
    # constraint checking for disagg_results. For now, I'm just going to let
    # the database check the constraints.
    # The following are the valid options for each element of this array field:
    #   MagPMF (Magnitude Probability Mass Function)
    #   DistPMF (Distance PMF)
    #   TRTPMF (Tectonic Region Type PMF)
    #   MagDistPMF (Magnitude-Distance PMF)
    #   MagDistEpsPMF (Magnitude-Distance-Epsilon PMF)
    #   LatLonPMF (Latitude-Longitude PMF)
    #   LatLonMagPMF (Latitude-Longitude-Magnitude PMF)
    #   LatLonMagEpsPMF (Latitude-Longitude-Magnitude-Epsilon PMF)
    #   MagTRTPMF (Magnitude-Tectonic Region Type PMF)
    #   LatLonTRTPMF (Latitude-Longitude-Tectonic Region Type PMF)
    #   FullDisaggMatrix (The full disaggregation matrix; includes
    #       Lat, Lon, Magnitude, Epsilon, and Tectonic Region Type)
    disagg_results = fields.CharArrayField(null=True)
    uhs_periods = fields.FloatArrayField(null=True)
    vs30_type = djm.TextField(choices=VS30_TYPE_CHOICES, default="measured",
                              null=True)
    depth_to_1pt_0km_per_sec = djm.FloatField(default=100.0)
    asset_life_expectancy = djm.FloatField(null=True)
    interest_rate = djm.FloatField(null=True)

    class Meta:
        db_table = 'uiapi\".\"oq_job_profile'


class OutputManager(djm.Manager):
    """
    Manager class to filter and create Output objects
    """
    def create_output(self, job, display_name, output_type):
        """
        Create an output for the given `job`, `display_name` and
        `output_type` (default to hazard_curve)
        """
        return self.create(oq_job=job,
                           owner=job.owner,
                           display_name=display_name,
                           output_type=output_type)


class Output(djm.Model):
    '''
    A single artifact which is a result of an OpenQuake job.
    The data may reside in a file or in the database.
    '''

    #: Metadata of hazard outputs used by risk calculation. See
    #: `hazard_metadata` property for more details
    HazardMetadata = collections.namedtuple(
        'hazard_metadata',
        'investigation_time statistics quantile sm_path gsim_path')

    owner = djm.ForeignKey('OqUser')
    oq_job = djm.ForeignKey('OqJob')
    display_name = djm.TextField()
    OUTPUT_TYPE_CHOICES = (
        (u'agg_loss_curve', u'Aggregate Loss Curve'),
        (u'aggregate_losses', u'Aggregate Losses'),
        (u'bcr_distribution', u'Benefit-cost ratio distribution'),
        (u'collapse_map', u'Collapse Map Distribution'),
        (u'complete_lt_gmf', u'Complete Logic Tree GMF'),
        (u'complete_lt_ses', u'Complete Logic Tree SES'),
        (u'disagg_matrix', u'Disaggregation Matrix'),
        (u'dmg_dist_per_asset', u'Damage Distribution Per Asset'),
        (u'dmg_dist_per_taxonomy', u'Damage Distribution Per Taxonomy'),
        (u'dmg_dist_total', u'Total Damage Distribution'),
        (u'event_loss', u'Event Loss Table'),
        (u'gmf', u'Ground Motion Field'),
        (u'gmf_scenario', u'Ground Motion Field by Scenario Calculator'),
        (u'hazard_curve', u'Hazard Curve'),
        (u'hazard_map', u'Hazard Map'),
        (u'loss_curve', u'Loss Curve'),
        # FIXME(lp). We should distinguish between conditional losses
        # and loss map
        (u'loss_map', u'Loss Map'),
        (u'ses', u'Stochastic Event Set'),
        (u'uh_spectra', u'Uniform Hazard Spectra'),
        (u'unknown', u'Unknown'),
    )
    output_type = djm.TextField(choices=OUTPUT_TYPE_CHOICES)
    last_update = djm.DateTimeField(editable=False, default=datetime.utcnow)

    objects = OutputManager()

    def __str__(self):
        return "%d||%s||%s" % (self.id, self.output_type, self.display_name)

    class Meta:
        db_table = 'uiapi\".\"output'

    def is_hazard_curve(self):
        return self.output_type == 'hazard_curve'

    def is_gmf_scenario(self):
        return self.output_type == 'gmf_scenario'

    @property
    def hazard_metadata(self):
        """
        Given an Output produced by a risk calculation it returns the
        corresponding hazard metadata.

        :returns:
            A `namedtuple` with the following attributes::

                * investigation_time: the hazard investigation time (float)
                * statistics: the kind of hazard statistics (None, "mean" or
                  "quantile")
                * quantile: quantile value (when `statistics` is "quantile")
                * sm_path: a list representing the source model path
                * gsim_path: a list representing the gsim logic tree path

        """

        rc = self.oq_job.risk_calculation
        hc = rc.get_hazard_calculation()

        investigation_time = hc.investigation_time

        # in scenario calculation we do not have neither statistics
        # neither logic tree realizations

        # if ``hazard_output`` is None, then the risk output is
        # computed over multiple hazard outputs (related to different
        # logic tree realizations). Then, We do not have to collect
        # metadata regarding statistics or logic tree
        statistics = None
        quantile = None
        sm_lt_path = None
        gsim_lt_path = None

        if rc.calculation_mode != 'scenario':
            # Two cases:
            # - hazard_output
            # - hazard_calculation
            if rc.hazard_output is not None:
                ho = rc.hazard_output

                if ho.is_hazard_curve():
                    lt = rc.hazard_output.hazardcurve.lt_realization
                    if lt is None:
                        # statistical result:
                        statistics = ho.hazardcurve.statistics
                        quantile = ho.hazardcurve.quantile
                    else:
                        sm_lt_path = lt.sm_lt_path
                        gsim_lt_path = lt.gsim_lt_path
                else:
                    lt = ho.gmfcollection.lt_realization
                    sm_lt_path = lt.sm_lt_path
                    gsim_lt_path = lt.gsim_lt_path
            elif rc.hazard_calculation is not None:
                # we're consuming multiple outputs from a single hazard
                # calculation
                if self.output_type == 'loss_curve':
                    the_output = self.loss_curve
                elif self.output_type == 'loss_map':
                    the_output = self.loss_map
                elif self.output_type == 'loss_fraction':
                    the_output = self.loss_fraction
                else:
                    raise RuntimeError(
                        'Error getting hazard metadata: Unexpected output_type'
                        ' "%s"' % self.output_type
                    )

                if the_output.hazard_output_id is not None:
                    haz_output = the_output.hazard_output
                    haz_curve = haz_output.hazardcurve

                    # TODO: Do we ever encounter this case?
                    # TODO: Or will we always have a LT Realization?
                    statistics = haz_curve.statistics
                    quantile = haz_curve.quantile

                    if haz_curve.lt_realization is not None:
                        sm_lt_path = (
                            haz_curve.lt_realization.sm_lt_path
                        )
                        gsim_lt_path = (
                            haz_curve.lt_realization.gsim_lt_path
                        )
                else:
                    if self.output_type == 'loss_curve':
                        # it's a mean/quantile loss curve
                        statistics = self.loss_curve.statistics
                        quantile = self.loss_curve.quantile

        return self.HazardMetadata(investigation_time,
                                   statistics, quantile,
                                   sm_lt_path, gsim_lt_path)


class ErrorMsg(djm.Model):
    '''
    Error information associated with a job failure
    '''
    oq_job = djm.ForeignKey('OqJob')
    brief = djm.TextField()
    detailed = djm.TextField()

    class Meta:
        db_table = 'uiapi\".\"error_msg'


## Tables in the 'hzrdr' schema.


class HazardMap(djm.Model):
    '''
    Hazard Map header (information which pertains to entire map)
    '''
    output = djm.ForeignKey('Output')
    # FK only required for non-statistical results (i.e., mean or quantile
    # curves).
    lt_realization = djm.ForeignKey('LtRealization', null=True)
    investigation_time = djm.FloatField()
    imt = djm.TextField(choices=IMT_CHOICES)
    statistics = djm.TextField(null=True, choices=STAT_CHOICES)
    quantile = djm.FloatField(null=True)
    sa_period = djm.FloatField(null=True)
    sa_damping = djm.FloatField(null=True)
    poe = djm.FloatField()
    # lons, lats, and imls are stored as numpy arrays with a uniform size and
    # shape
    lons = fields.PickleField()
    lats = fields.PickleField()
    imls = fields.PickleField()

    class Meta:
        db_table = 'hzrdr\".\"hazard_map'

    def __str__(self):
        return (
            'HazardMap(poe=%(poe)s, imt=%(imt)s, sa_period=%(sa_period)s, '
            'statistics=%(statistics)s, quantile=%(quantile)s)'
        ) % self.__dict__

    def __repr__(self):
        return self.__str__()


def parse_imt(imt):
    """
    Given an intensity measure type in long form (with attributes),
    return the intensity measure type, the sa_period and sa_damping
    """
    sa_period = None
    sa_damping = None
    if 'SA' in imt:
        match = re.match(r'^SA\(([^)]+?)\)$', imt)
        sa_period = float(match.group(1))
        sa_damping = DEFAULT_SA_DAMPING
        hc_im_type = 'SA'  # don't include the period
    else:
        hc_im_type = imt
    return hc_im_type, sa_period, sa_damping


class HazardCurveManager(djm.Manager):
    """
    Manager class to filter and create HazardCurve objects
    """

    def create_aggregate_curve(self, output, imt, statistics, quantile=None):
        """
        Create an aggregate curve with intensity measure type `imt`
        for the given `statistics` (default to mean) and `quantile`.
        Here imt is given in long form. e.g. SA(10)
        """
        if quantile and not statistics == "quantile":
            raise ValueError(
                "A quantile level can be specified only for quantile curves")

        hc = output.oq_job.hazard_calculation
        hc_im_type, sa_period, sa_damping = parse_imt(imt)
        levels = hc.intensity_measure_types_and_levels[imt]
        curve = self.create(output=output,
                            lt_realization=None,
                            investigation_time=hc.investigation_time,
                            imt=hc_im_type,
                            imls=levels,
                            statistics=statistics,
                            quantile=quantile,
                            sa_period=sa_period,
                            sa_damping=sa_damping)
        return curve


class HazardCurve(djm.Model):
    '''
    Hazard Curve header information
    '''
    output = djm.OneToOneField('Output', null=True)
    # FK only required for non-statistical results (i.e., mean or quantile
    # curves).
    lt_realization = djm.ForeignKey('LtRealization', null=True)
    investigation_time = djm.FloatField()
    imt = djm.TextField(choices=IMT_CHOICES)
    imls = fields.FloatArrayField()
    STAT_CHOICES = (
        (u'mean', u'Mean'),
        (u'quantile', u'Quantile'),
    )
    statistics = djm.TextField(null=True, choices=STAT_CHOICES)
    quantile = djm.FloatField(null=True)
    sa_period = djm.FloatField(null=True)
    sa_damping = djm.FloatField(null=True)

    objects = HazardCurveManager()

    class Meta:
        db_table = 'hzrdr\".\"hazard_curve'


class HazardCurveDataManager(djm.GeoManager):
    """
    Manager class to filter and create HazardCurveData objects
    """

    def all_curves_for_imt(self, job, imt, sa_period, sa_damping):
        """
        Helper function for creating a :class:`django.db.models.query.QuerySet`
        for selecting all curves from all realizations for a given ``job_id``
        and ``imt``.

        :param job:
            An :class:`openquake.engine.db.models.OqJob` instance.
        :param str imt:
            Intensity measure type.
        :param sa_period:
            Spectral Acceleration period value. Only relevant if the ``imt`` is
            "SA".
        :param sa_damping:
            Spectrail Acceleration damping value. Only relevant if the ``imt``
            is "SA".
        """
        return self.filter(hazard_curve__output__oq_job=job,
                           hazard_curve__imt=imt,
                           hazard_curve__sa_period=sa_period,
                           hazard_curve__sa_damping=sa_damping,
                           # We only want curves associated with a logic tree
                           # realization (and not statistical aggregates):
                           hazard_curve__lt_realization__isnull=False)

    def all_curves_simple(self, filter_args=None, order_by='id'):
        """
        Get all :class:`HazardCurveData` records matching `filter_args` and
        return the results in a simple, lean format: a sequence of (x, y, poes)
        triples, where x and y are longitude and latitude of the `location`.

        For querying large sets of hazard curve data, this is a rather lean
        and efficient method for getting the results.

        :param dict filter_args:
            Optional. Dictionary of filter arguments to apply to the query.
        :param str order_by:
            Defaults to the primary key ('id'). Field by which to order
            results. Currently, only one `ORDER BY` field is supported.
        """
        if filter_args is None:
            filter_args = dict()

        return self\
            .filter(**filter_args)\
            .order_by(order_by)\
            .extra(select={'x': 'ST_X(location)', 'y': 'ST_Y(location)'})\
            .values_list('x', 'y', 'poes')\
            .iterator()


class HazardCurveData(djm.Model):
    '''
    Hazard Curve data

    Contains an list of PoE (Probability of Exceedance)
    values and the geographical point associated with the curve
    '''
    hazard_curve = djm.ForeignKey('HazardCurve')
    poes = fields.FloatArrayField()
    location = djm.PointField(srid=DEFAULT_SRID)
    # weight can be null/None if the weight is implicit:
    weight = djm.DecimalField(decimal_places=100, max_digits=101, null=True)

    objects = HazardCurveDataManager()

    class Meta:
        db_table = 'hzrdr\".\"hazard_curve_data'


class SESCollection(djm.Model):
    """
    Stochastic Event Set Collection: A container for 1 or more Stochastic Event
    Sets for a given logic tree realization.

    See also :class:`SES` and :class:`SESRupture`.
    """
    output = djm.ForeignKey('Output')
    # If `lt_realization` is None, this is a `complete logic tree`
    # Stochastic Event Set Collection, containing a single stochastic
    # event set containing all of the ruptures from the entire
    # calculation.
    lt_realization = djm.ForeignKey('LtRealization', null=True)

    class Meta:
        db_table = 'hzrdr\".\"ses_collection'

    def __iter__(self):
        """
        Iterator for walking through all child :class:`SES` objects.
        """
        return SES.objects.filter(ses_collection=self.id).iterator()


class SES(djm.Model):
    """
    Stochastic Event Set: A container for 1 or more ruptures associated with a
    specific investigation time span.

    See also :class:`SESRupture`.
    """
    ses_collection = djm.ForeignKey('SESCollection')
    investigation_time = djm.FloatField()
    # Order number of this Stochastic Event Set in a series of SESs
    # (for a given logic tree realization).
    # For `complete logic tree` SESs, this should be None/NULL.
    ordinal = djm.IntegerField(null=True)

    class Meta:
        db_table = 'hzrdr\".\"ses'

    def __iter__(self):
        """
        Iterator for walking through all child :class:`SESRupture` objects.
        """
        return SESRupture.objects.filter(ses=self.id).iterator()


class SESRupture(djm.Model):
    """
    A rupture as part of a Stochastic Event Set.

    Ruptures will have different geometrical definitions, depending on whether
    the event was generated from a point/area source or a simple/complex fault
    source.
    """
    ses = djm.ForeignKey('SES')
    magnitude = djm.FloatField()
    strike = djm.FloatField()
    dip = djm.FloatField()
    rake = djm.FloatField()
    tectonic_region_type = djm.TextField()
    # If True, this rupture was generated from a simple/complex fault
    # source. If False, this rupture was generated from a point/area source.
    is_from_fault_source = djm.BooleanField()
    is_multi_surface = djm.BooleanField()
    # The following fields can be interpreted different ways, depending on the
    # value of `is_from_fault_source`.
    # If `is_from_fault_source` is True, each of these fields should contain a
    # 2D numpy array (all of the same shape). Each triple of (lon, lat, depth)
    # for a given index represents the node of a rectangular mesh.
    # If `is_from_fault_source` is False, each of these fields should contain
    # a sequence (tuple, list, or numpy array, for example) of 4 values. In
    # order, the triples of (lon, lat, depth) represent top left, top right,
    # bottom left, and bottom right corners of the the rupture's planar
    # surface.
    # Update:
    # There is now a third case. If the rupture originated from a
    # characteristic fault source with a multi-planar-surface geometry,
    # `lons`, `lats`, and `depths` will contain one or more sets of 4 points,
    # similar to how planar surface geometry is stored (see above).
    lons = fields.PickleField()
    lats = fields.PickleField()
    depths = fields.PickleField()

    # HazardLib Surface object. Stored as it is needed by risk disaggregation
    surface = fields.PickleField()

    result_grp_ordinal = djm.IntegerField()
    # NOTE(LB): The ordinal of a rupture within a given result group (indicated
    # by ``result_grp_ordinal``). This rupture correspond to the indices of the
    # ``gmvs`` field in Gmf. Thus, if you join SESRupture and Gmf records on
    # the ``result_grp_ordinal``, you can extract ground motion values for a
    # specific rupture.
    # At the moment this functionality is not directly used, but in the future
    # we will need to provide some way of tracing ground motion to the original
    # rupture.
    rupture_ordinal = djm.IntegerField()

    class Meta:
        db_table = 'hzrdr\".\"ses_rupture'

    def _validate_planar_surface(self):
        """
        A rupture's planar surface (existing only in the case of ruptures from
        area/point sources) may only consist of 4 points (top left, top right,
        bottom right, and bottom left corners, in that order).

        If the surface is not valid, a :exc:`ValueError` is raised.

        This should only be used if `is_from_fault_source` is `False`.
        """
        if not (4 == len(self.lons) == len(self.lats) == len(self.depths)):
            raise ValueError(
                "Incorrect number of points; there should be exactly 4")

    @property
    def top_left_corner(self):
        if not (self.is_from_fault_source or self.is_multi_surface):
            self._validate_planar_surface()
            return self.lons[0], self.lats[0], self.depths[0]
        return None

    @property
    def top_right_corner(self):
        if not (self.is_from_fault_source or self.is_multi_surface):
            self._validate_planar_surface()
            return self.lons[1], self.lats[1], self.depths[1]
        return None

    @property
    def bottom_left_corner(self):
        if not (self.is_from_fault_source or self.is_multi_surface):
            self._validate_planar_surface()
            return self.lons[2], self.lats[2], self.depths[2]
        return None

    @property
    def bottom_right_corner(self):
        if not (self.is_from_fault_source or self.is_multi_surface):
            self._validate_planar_surface()
            return self.lons[3], self.lats[3], self.depths[3]
        return None


class GmfCollection(djm.Model):
    """
    A collection of ground motion field (GMF) sets for a given logic tree
    realization.
    """
    output = djm.OneToOneField('Output')
    # If `lt_realization` is None, this is a `complete logic tree`
    # GMF Collection, containing a single GMF set containing all of the ground
    # motion fields in the calculation.
    lt_realization = djm.ForeignKey('LtRealization', null=True)

    class Meta:
        db_table = 'hzrdr\".\"gmf_collection'

    def __iter__(self):
        """
        Iterator for walking through all child :class:`GmfSet` objects.
        """
        return GmfSet.objects.filter(gmf_collection=self.id).iterator()


class GmfSet(djm.Model):
    """
    A set of ground motion fields for a given investigation time (in years).
    """
    gmf_collection = djm.ForeignKey('GmfCollection')
    investigation_time = djm.FloatField()
    # Keep track of the stochastic event set which this GMF set is associated
    # with.
    ses_ordinal = djm.IntegerField()

    class Meta:
        db_table = 'hzrdr\".\"gmf_set'

    @property
    def stochastic_event_set_id(self):
        """

        :returns:
            The ID of the stochastic event set which this ground motion field
            set has been generated from.
        """
        if self.ses_ordinal is None:  # complete logic tree
            job = self.gmf_collection.output.oq_job
            return SES.objects.get(
                ordinal=None,
                ses_collection__output__oq_job=job).id
        else:
            rlz = self.gmf_collection.lt_realization
            return SES.objects.get(
                ses_collection__lt_realization=rlz,
                ordinal=self.ses_ordinal).id

    # Disabling pylint for 'Too many local variables'
    # pylint: disable=R0914
    def __iter__(self):
        """
        Iterator for walking through all child :class:`Gmf` objects.
        """
        return self.iter_gmfs()

    def iter_gmfs(self, location=None):
        """
        Queries for and iterates over child :class:`Gmf` records, with the
        option of specifying a ``location``.

        :param location:
            An (optional) parameter for filtering :class:`GMFs <Gmf>`.
            ``location`` is expected to be a point represented as WKT.

            Example: `POINT(21.1 45.8)`
        """
        job = self.gmf_collection.output.oq_job
        hc = job.hazard_calculation
        if self.ses_ordinal is None:  # complete logic tree
            # Get all of the GmfSets associated with a logic tree realization,
            # for this calculation.
            lt_gmf_sets = GmfSet.objects\
                .filter(
                    gmf_collection__output__oq_job=job,
                    gmf_collection__lt_realization__isnull=False)\
                .order_by('id')
            for gmf in itertools.chain(
                    *(each_set.iter_gmfs(location=location)
                      for each_set in lt_gmf_sets)):
                yield gmf
        else:
            num_tasks = JobStats.objects.get(oq_job=job.id).num_tasks

            imts = [parse_imt(x) for x in hc.intensity_measure_types]

            for imt, sa_period, sa_damping in imts:

                for result_grp_ordinal in xrange(1, num_tasks + 1):
                    gmfs = order_by_location(
                        Gmf.objects.filter(
                            gmf_set=self.id,
                            imt=imt,
                            sa_period=sa_period,
                            sa_damping=sa_damping,
                            result_grp_ordinal=result_grp_ordinal))
                    if location is not None:
                        gmfs = gmfs.extra(
                            # The `location` field is a GEOGRAPHY type, so an
                            # explicit cast is needed to compare geometry:
                            where=["location::geometry ~= "
                                   "'SRID=4326;%s'::geometry" % location]
                        )

                    if len(gmfs) == 0:
                        # There are no GMFs in this result group for the given
                        # search parameters.
                        continue

                    # collect gmf nodes for each event
                    gmf_nodes = collections.OrderedDict()
                    for gmf in gmfs:
                        for i, rupture_id in enumerate(gmf.rupture_ids):
                            if not rupture_id in gmf_nodes:
                                gmf_nodes[rupture_id] = []
                            gmf_nodes[rupture_id].append(
                                _GroundMotionFieldNode(
                                    gmv=gmf.gmvs[i],
                                    location=gmf.location))

                    # then yield ground motion fields for each rupture
                    first = gmfs[0]
                    for rupture_id in gmf_nodes:
                        yield _GroundMotionField(
                            imt=first.imt, sa_period=first.sa_period,
                            sa_damping=first.sa_damping,
                            rupture_id=rupture_id,
                            gmf_nodes=gmf_nodes[rupture_id])


class _GroundMotionField(object):

    def __init__(self, imt, sa_period, sa_damping, rupture_id, gmf_nodes):
        self.imt = imt
        self.sa_period = sa_period
        self.sa_damping = sa_damping
        self.rupture_id = rupture_id
        self.gmf_nodes = gmf_nodes

    def __iter__(self):
        return iter(self.gmf_nodes)

    def __getitem__(self, key):
        return self.gmf_nodes[key]


class _GroundMotionFieldNode(object):

    def __init__(self, gmv, location):
        self.gmv = gmv
        self.location = location  # must have x and y attributes


class Gmf(djm.Model):
    """
    Ground Motion Field: A collection of ground motion values and their
    respective geographical locations.
    """
    gmf_set = djm.ForeignKey('GmfSet')
    imt = djm.TextField(choices=IMT_CHOICES)
    sa_period = djm.FloatField(null=True)
    sa_damping = djm.FloatField(null=True)
    location = djm.PointField(srid=DEFAULT_SRID)
    gmvs = fields.FloatArrayField()
    rupture_ids = fields.IntArrayField()
    result_grp_ordinal = djm.IntegerField()

    objects = djm.GeoManager()

    class Meta:
        db_table = 'hzrdr\".\"gmf'


class GmfScenario(djm.Model):
    """
    Ground Motion Field: A collection of ground motion values and their
    respective geographical locations.
    """
    output = djm.ForeignKey('Output')
    imt = djm.TextField()
    location = djm.PointField(srid=DEFAULT_SRID)
    gmvs = fields.FloatArrayField()

    objects = djm.GeoManager()

    class Meta:
        db_table = 'hzrdr\".\"gmf_scenario'


def get_gmvs_per_site(output, imt=None, sort=sorted):
    """
    Iterator for walking through all :class:`GmfScenario` objects associated
    to a given output. Notice that values for the same site are
    displayed together and then ordered according to the iml, so that
    it is possible to get reproducible outputs in the test cases.

    :param output: instance of :class:`openquake.engine.db.models.Output`

    :param string imt: a string with the IMT to extract; the default
                       is None, all the IMT in the job.ini file are extracted

    :param sort: callable used for sorting the list of ground motion values.

    :returns: a list of ground motion values per each site
    """
    job = output.oq_job
    hc = job.hazard_calculation
    if imt is None:
        imts = [parse_imt(x) for x in hc.intensity_measure_types]
    else:
        imts = [parse_imt(imt)]
    for imt, sa_period, _ in imts:
        if imt == 'SA':
            imt = 'SA(%s)' % sa_period
        for gmf in order_by_location(
                GmfScenario.objects.filter(output__id=output.id, imt=imt)):
            yield sort(gmf.gmvs)


def get_gmfs_scenario(output, imt=None):
    """
    Iterator for walking through all :class:`GmfScenario` objects associated
    to a given output. Notice that the fields are ordered according to the
    location, so it is possible to get reproducible outputs in the test cases.

    :param output: instance of :class:`openquake.engine.db.models.Output`

    :param string imt: a string with the IMT to extract; the default
                       is None, all the IMT in the job.ini file are extracted

    :returns: an iterator over
              :class:`openquake.engine.db.models._GroundMotionField` instances
    """
    job = output.oq_job
    hc = job.hazard_calculation
    if imt is None:
        imts = [parse_imt(x) for x in hc.intensity_measure_types]
    else:
        imts = [parse_imt(imt)]
    for imt, sa_period, sa_damping in imts:
        if imt == 'SA':
            imt = 'SA(%s)' % sa_period
        nodes = collections.defaultdict(list)  # realization -> gmf_nodes
        for gmf in GmfScenario.objects.filter(output__id=output.id, imt=imt):
            for i, gmv in enumerate(gmf.gmvs):  # i is the realization index
                nodes[i].append(
                    _GroundMotionFieldNode(gmv=gmv, location=gmf.location))
        for gmf_nodes in nodes.itervalues():
            yield _GroundMotionField(
                imt=imt,
                sa_period=sa_period,
                sa_damping=sa_damping,
                rupture_id=None,
                gmf_nodes=sorted(gmf_nodes, key=operator.attrgetter('gmv')))


class DisaggResult(djm.Model):
    """
    Storage for disaggregation historgrams. Each histogram is stored in
    `matrix` as a 6-dimensional numpy array (pickled). The dimensions of the
    matrix are as follows, in order:

    * magnitude
    * distance
    * longitude
    * latitude
    * epsilon
    * tectonic region type

    Bin edges are defined for all of these dimensions (except tectonic region
    type) as:

    * `mag_bin_edges`
    * `dist_bin_edges`
    * `lat_bin_edges`
    * `lon_bin_edges`
    * `eps_bin_edges`

    The size of the tectonic region type (TRT) dimension is simply determined
    by the length of `trts`.

    Additional metadata for the disaggregation histogram is stored, including
    location (POINT geometry), disaggregation PoE (Probability of Exceedance)
    and the corresponding IML (Intensity Measure Level) extracted from the
    hazard curve, logic tree path information, and investigation time.
    """

    output = djm.ForeignKey('Output')
    lt_realization = djm.ForeignKey('LtRealization')
    investigation_time = djm.FloatField()
    imt = djm.TextField(choices=IMT_CHOICES)
    iml = djm.FloatField()
    poe = djm.FloatField()
    sa_period = djm.FloatField(null=True)
    sa_damping = djm.FloatField(null=True)
    mag_bin_edges = fields.FloatArrayField()
    dist_bin_edges = fields.FloatArrayField()
    lon_bin_edges = fields.FloatArrayField()
    lat_bin_edges = fields.FloatArrayField()
    eps_bin_edges = fields.FloatArrayField()
    trts = fields.CharArrayField()
    location = djm.PointField(srid=DEFAULT_SRID)
    matrix = fields.PickleField()

    class Meta:
        db_table = 'hzrdr\".\"disagg_result'


class GmfData(djm.Model):
    '''
    Ground Motion Field data

    DEPRECATED. See instead :class:`GmfCollection`, :class:`GmfSet`,
    :class:`Gmf`, and :class:`GmfNode`.
    '''
    output = djm.ForeignKey('Output')
    ground_motion = djm.FloatField()
    location = djm.PointField(srid=DEFAULT_SRID)

    class Meta:
        db_table = 'hzrdr\".\"gmf_data'


class UHS(djm.Model):
    """
    UHS/Uniform Hazard Spectra:
    * "Uniform" meaning "the same PoE"
    * "Spectrum" because it covers a range/band of periods/frequencies

    Records in this table contain metadata for a collection of UHS data.
    """
    output = djm.OneToOneField('Output', null=True)
    # FK only required for non-statistical results (i.e., mean or quantile
    # curves).
    lt_realization = djm.ForeignKey('LtRealization', null=True)
    investigation_time = djm.FloatField()
    poe = djm.FloatField()
    periods = fields.FloatArrayField()
    STAT_CHOICES = (
        (u'mean', u'Mean'),
        (u'quantile', u'Quantile'),
    )
    statistics = djm.TextField(null=True, choices=STAT_CHOICES)
    quantile = djm.FloatField(null=True)

    class Meta:
        db_table = 'hzrdr\".\"uhs'

    def __iter__(self):
        """
        Iterate over the :class:`UHSData` which belong this object.
        """
        return self.uhsdata_set.iterator()


class UHSData(djm.Model):
    """
    UHS curve for a given location.
    """
    uhs = djm.ForeignKey('UHS')
    imls = fields.FloatArrayField()
    location = djm.PointField(srid=DEFAULT_SRID)

    class Meta:
        db_table = 'hzrdr\".\"uhs_data'


class LtRealization(djm.Model):
    """
    Keep track of logic tree realization progress. When ``completed_items``
    becomes equal to ``total_items``, mark ``is_complete`` as `True`.

    Marking progress as we go gives us the ability to resume partially-
    completed calculations.
    """

    hazard_calculation = djm.ForeignKey('HazardCalculation')
    ordinal = djm.IntegerField()
    seed = djm.IntegerField()
    weight = djm.DecimalField(decimal_places=100, max_digits=101)
    sm_lt_path = fields.CharArrayField()
    gsim_lt_path = fields.CharArrayField()
    is_complete = djm.BooleanField(default=False)
    total_items = djm.IntegerField()
    completed_items = djm.IntegerField(default=0)

    class Meta:
        db_table = 'hzrdr\".\"lt_realization'


## Tables in the 'riskr' schema.


class LossFraction(djm.Model):
    """
    Holds metadata for loss fraction data
    """
    output = djm.OneToOneField("Output", related_name="loss_fraction")
<<<<<<< HEAD
    variable = djm.TextField(choices=(("taxonomy", "taxonomy"),
                                      ("magnitude_distance",
                                       "Magnitude Distance"),
                                       ("coordinate", "Coordinate")))
=======
    variable = djm.TextField(choices=(("taxonomy", "taxonomy"),))
>>>>>>> 62311ea8
    hazard_output = djm.OneToOneField(
        "Output", related_name="risk_loss_fraction")
    statistics = djm.TextField(null=True, choices=STAT_CHOICES)
    quantile = djm.FloatField(null=True)
    poe = djm.FloatField(null=True)

    class Meta:
        db_table = 'riskr\".\"loss_fraction'

    def display_value(self, value):
        """
        Converts `value` in a form that is best suited to be
        displayed.

        :returns: `value` if the attribute `variable` is equal to
           taxonomy. if the attribute `variable` is equal to
           `magnitude-distance`, then it extracts two integers (comma
           separated) from `value` and convert them into ranges
           encoded back as csv.
        """
        rc = self.output.oq_job.risk_calculation
        if self.variable == "taxonomy":
            return value
        elif self.variable == "magnitude_distance":
            magnitude, distance = map(float, value.split(","))
            return "%.4f,%.4f|%.4f,%.4f" % (
                magnitude * rc.mag_bin_width,
                (magnitude + 1) * rc.mag_bin_width,
                distance * rc.distance_bin_width,
                (distance + 1) * rc.distance_bin_width)
        elif self.variable == "coordinate":
            return "%.4f,%.4f" % (float(value) * rc.coordinate_bin_width,
                                  (float(value) + 1) * rc.coordinate_bin_width)
        else:
            raise RuntimeError(
                "disaggregation of type %s not supported" % self.variable)

    def total_fractions(self):
        """
        :returns: a dictionary mapping values of `variable` (e.g. a
        taxonomy) to tuples yielding the associated absolute losses
        (e.g. the absolute losses for assets of a taxonomy) and the
        percentage (expressed in decimal format) over the total losses
        """
        cursor = connection.cursor()

        total = self.lossfractiondata_set.aggregate(
            djm.Sum('absolute_loss')).values()[0]

        if not total:
            return {}

        query = """
        SELECT value, sum(absolute_loss)
        FROM riskr.loss_fraction_data
        WHERE loss_fraction_id = %s
        GROUP BY value
        """
        cursor.execute(query, (self.id,))

        return collections.OrderedDict(
            [(self.display_value(value), (loss, loss / total))
             for value, loss in cursor])

    def iteritems(self):
        """
        Yields tuples with two elements. The first one is a location
        (described by a lon/lat tuple), the second one is a dictionary
        modeling the disaggregation of the losses on such location. In
        this dictionary, each key is a value of `variable`, and each
        corresponding value is a tuple holding the absolute losses and
        the fraction of losses occurring in that location.
        """
        cursor = connection.cursor()

        query = """
        SELECT lon, lat, value,
               fraction_loss,
               SUM(fraction_loss) OVER w,
               COUNT(*) OVER w
        FROM (SELECT ST_X(location) as lon,
                     ST_Y(location) as lat,
              value, sum(absolute_loss) as fraction_loss
              FROM riskr.loss_fraction_data
              WHERE loss_fraction_id = 42
              GROUP BY location, value) g
        WINDOW w AS (PARTITION BY lon, lat)
        """

        cursor.execute(query, (self.id, ))

        def display_value_and_fractions(value, absolute_loss, total_loss):
            display_value = self.display_value(value)

            if total_loss > 0:
                fraction = absolute_loss / total_loss
            else:
                fraction = float('nan')
            return display_value, fraction

        # We iterate on loss fraction data by location in two steps.
        # First we fetch a loss fraction for a single location and a
        # single value. In the same query we get the number `count` of
        # bins stored for such location. Then, we fetch `count` - 1
        # fractions to finalize the fractions on the current location.

        while 1:
            data = cursor.fetchone()
            if data is None:
                raise StopIteration
            lon, lat, value, absolute_loss, total_loss, count = data

            display_value, fraction = display_value_and_fractions(
                value, absolute_loss, total_loss)
            node = ((lon, lat),
                    {display_value: (absolute_loss, fraction)})

            data = cursor.fetchmany(count - 1)

            for lon, lat, value, absolute_loss, total_loss, count in data:
                display_value, fraction = display_value_and_fractions(
                    value, absolute_loss, total_loss)
                node[1][display_value] = (absolute_loss, fraction)

            yield node


class LossFractionData(djm.Model):
    loss_fraction = djm.ForeignKey(LossFraction)
    location = djm.PointField(srid=DEFAULT_SRID)
    value = djm.TextField()
    absolute_loss = djm.TextField()

    class Meta:
        db_table = 'riskr\".\"loss_fraction_data'


class LossMap(djm.Model):
    '''
    Holds metadata for loss maps
    '''

    output = djm.OneToOneField("Output", related_name="loss_map")
    hazard_output = djm.OneToOneField("Output", related_name="risk_loss_map")
    insured = djm.BooleanField(default=False)
    poe = djm.FloatField(null=True)
    statistics = djm.TextField(null=True, choices=STAT_CHOICES)
    quantile = djm.FloatField(null=True)

    class Meta:
        db_table = 'riskr\".\"loss_map'


class LossMapData(djm.Model):
    '''
    Holds an asset, its position and a value plus (for
    non-scenario maps) the standard deviation for its loss
    '''

    loss_map = djm.ForeignKey("LossMap")
    asset_ref = djm.TextField()
    value = djm.FloatField()
    std_dev = djm.FloatField(default=0.0, null=True)
    location = djm.PointField(srid=DEFAULT_SRID)

    class Meta:
        db_table = 'riskr\".\"loss_map_data'


class AggregateLoss(djm.Model):
    output = djm.OneToOneField("Output")
    insured = djm.BooleanField(default=False)
    mean = djm.FloatField()
    std_dev = djm.FloatField()

    class Meta:
        db_table = 'riskr\".\"aggregate_loss'


class LossCurve(djm.Model):
    '''
    Holds the parameters common to a set of loss curves
    '''

    output = djm.OneToOneField("Output", related_name="loss_curve")
    hazard_output = djm.OneToOneField("Output", related_name="risk_loss_curve")
    aggregate = djm.BooleanField(default=False)
    insured = djm.BooleanField(default=False)

    # If the curve is a result of an aggregation over different
    # hazard_output the following fields must be set
    statistics = djm.TextField(null=True, choices=STAT_CHOICES)
    quantile = djm.FloatField(null=True)

    class Meta:
        db_table = 'riskr\".\"loss_curve'


class LossCurveData(djm.Model):
    '''
    Holds the probabilities of exceedance for a given loss curve
    '''

    loss_curve = djm.ForeignKey("LossCurve")
    asset_ref = djm.TextField()
    asset_value = djm.FloatField()
    loss_ratios = fields.FloatArrayField()
    poes = fields.FloatArrayField()
    location = djm.PointField(srid=DEFAULT_SRID)
    average_loss_ratio = djm.FloatField()

    class Meta:
        db_table = 'riskr\".\"loss_curve_data'

    @property
    def losses(self):
        return numpy.array(self.loss_ratios) * self.asset_value

    @property
    def average_loss(self):
        return self.average_loss_ratio * self.asset_value


class AggregateLossCurveData(djm.Model):
    '''
    Holds the probabilities of exceedance for the whole exposure model
    '''

    loss_curve = djm.OneToOneField("LossCurve")
    losses = fields.FloatArrayField()
    poes = fields.FloatArrayField()
    average_loss = djm.FloatField()

    class Meta:
        db_table = 'riskr\".\"aggregate_loss_curve_data'


class EventLoss(djm.Model):
    """
    Holds the aggregate loss we have for each rupture
    """

    #: Foreign key to an :class:`openquake.engine.db.models.Output`
    #: object with output_type == event_loss
    output = djm.OneToOneField('Output')
    rupture = djm.ForeignKey('SESRupture')
    aggregate_loss = djm.FloatField()

    class Meta:
        db_table = 'riskr\".\"event_loss'


class BCRDistribution(djm.Model):
    '''
    Holds metadata for the benefit-cost ratio distribution
    '''

    output = djm.OneToOneField("Output", related_name="bcr_distribution")
    hazard_output = djm.OneToOneField(
        "Output", related_name="risk_bcr_distribution")

    class Meta:
        db_table = 'riskr\".\"bcr_distribution'


class BCRDistributionData(djm.Model):
    '''
    Holds the actual data for the benefit-cost ratio distribution
    '''

    bcr_distribution = djm.ForeignKey("BCRDistribution")
    asset_ref = djm.TextField()
    average_annual_loss_original = djm.FloatField()
    average_annual_loss_retrofitted = djm.FloatField()
    bcr = djm.FloatField()
    location = djm.PointField(srid=DEFAULT_SRID)

    class Meta:
        db_table = 'riskr\".\"bcr_distribution_data'


class DmgState(djm.Model):
    """Holds the damage_states associated to a given output"""
    # they actually come from the fragility model xml input
    risk_calculation = djm.ForeignKey("RiskCalculation")
    dmg_state = djm.TextField(
        help_text="The name of the damage state")
    lsi = djm.PositiveSmallIntegerField(
        help_text="limit state index, to order the limit states")

    class Meta:
        db_table = 'riskr\".\"dmg_state'


class DmgDistPerAsset(djm.Model):
    """Holds the actual data for damage distributions per asset."""

    dmg_state = djm.ForeignKey("DmgState")
    exposure_data = djm.ForeignKey("ExposureData")
    mean = djm.FloatField()
    stddev = djm.FloatField()

    class Meta:
        db_table = 'riskr\".\"dmg_dist_per_asset'


class DmgDistPerTaxonomy(djm.Model):
    """Holds the actual data for damage distributions per taxonomy."""

    dmg_state = djm.ForeignKey("DmgState")
    taxonomy = djm.TextField()
    mean = djm.FloatField()
    stddev = djm.FloatField()

    class Meta:
        db_table = 'riskr\".\"dmg_dist_per_taxonomy'


class DmgDistTotal(djm.Model):
    """Holds the actual 'total damage distribution' values for for an entire
    calculation. There should be  one record per calculation per damage state.
    """

    dmg_state = djm.ForeignKey("DmgState")
    mean = djm.FloatField()
    stddev = djm.FloatField()

    class Meta:
        db_table = 'riskr\".\"dmg_dist_total'

## Tables in the 'oqmif' schema.


class ExposureModel(djm.Model):
    '''
    A risk exposure model
    '''

    owner = djm.ForeignKey("OqUser")
    input = djm.OneToOneField("Input")
    name = djm.TextField()
    description = djm.TextField(null=True)
    category = djm.TextField()
    taxonomy_source = djm.TextField(
        null=True, help_text="the taxonomy system used to classify the assets")
    AREA_CHOICES = (
        (u'aggregated', u'Aggregated area value'),
        (u'per_asset', u'Per asset area value'),
    )
    area_type = djm.TextField(null=True, choices=AREA_CHOICES)
    area_unit = djm.TextField(null=True)
    COST_CHOICES = (
        (u'aggregated', u'Aggregated economic value'),
        (u'per_area', u'Per area economic value'),
        (u'per_asset', u'Per asset economic value'),
    )
    stco_type = djm.TextField(null=True, choices=COST_CHOICES,
                              help_text="structural cost type")
    stco_unit = djm.TextField(null=True, help_text="structural cost unit")
    reco_type = djm.TextField(null=True, choices=COST_CHOICES,
                              help_text="retrofitting cost type")
    reco_unit = djm.TextField(null=True, help_text="retrofitting cost unit")
    coco_type = djm.TextField(null=True, choices=COST_CHOICES,
                              help_text="contents cost type")
    coco_unit = djm.TextField(null=True, help_text="contents cost unit")

    last_update = djm.DateTimeField(editable=False, default=datetime.utcnow)

    class Meta:
        db_table = 'oqmif\".\"exposure_model'

    def taxonomies_in(self, region_constraint):
        """
        :param str region_constraint:
            polygon in wkt format the assets must be contained into
        :returns:
            A dictionary mapping each taxonomy with the number of assets
            contained in `region_constraint`
        """

        return ExposureData.objects.taxonomies_contained_in(
            self.id, region_constraint)

    def get_asset_chunk(self, taxonomy, region_constraint, offset, count):
        """

        :param str taxonomy:
            The taxonomy of the returned objects.
        :param Polygon region_constraint:
            A Polygon object with a wkt property used to filter the exposure.
        :param int offset:
            An offset used to paginate the returned set.
        :param int count:
            An offset used to paginate the returned set.

        :returns:
            A list of `openquake.engine.db.models.ExposureData` objects of a
            given taxonomy contained in a region and paginated.
        """
        return ExposureData.objects.contained_in(
            self.id, taxonomy, region_constraint, offset, count)


class Occupancy(djm.Model):
    '''
    Asset occupancy data
    '''

    exposure_data = djm.ForeignKey("ExposureData")
    description = djm.TextField()
    occupants = djm.IntegerField()

    class Meta:
        db_table = 'oqmif\".\"occupancy'


class AssetManager(djm.GeoManager):
    """
    Asset manager
    """
    def contained_in(self, exposure_model_id, taxonomy,
                     region_constraint, offset, size):
        """
        :returns the asset ids (ordered by location) contained in
        `region_constraint` of `taxonomy` associated with an
        `openquake.engine.db.models.ExposureModel` with ID equal to
        `exposure_model_id`
        """

        return list(
            self.raw("""
            SELECT * FROM oqmif.exposure_data
            WHERE exposure_model_id = %s AND taxonomy = %s AND
            ST_COVERS(ST_GeographyFromText(%s), site)
            ORDER BY ST_X(geometry(site)), ST_Y(geometry(site))
            LIMIT %s OFFSET %s
            """, [exposure_model_id, taxonomy,
                  "SRID=4326; %s" % region_constraint.wkt,
                  size, offset]))

    def taxonomies_contained_in(self, exposure_model_id, region_constraint):
        """

        :returns:
            A dictionary which map each taxonomy associated with
            `exposure_model` and contained in `region_constraint` with the
            number of assets.
        """
        cursor = connection.cursor()

        cursor.execute("""
        SELECT oqmif.exposure_data.taxonomy, COUNT(*)
        FROM oqmif.exposure_data WHERE
        exposure_model_id = %s AND ST_COVERS(ST_GeographyFromText(%s), site)
        group by oqmif.exposure_data.taxonomy
        """, [exposure_model_id, "SRID=4326; %s" % region_constraint.wkt])

        return dict(cursor)


class ExposureData(djm.Model):
    '''
    Per-asset risk exposure data
    '''

    NO_RETROFITTING_COST = "no retrofitting cost"

    exposure_model = djm.ForeignKey("ExposureModel")
    asset_ref = djm.TextField()
    taxonomy = djm.TextField()
    site = djm.PointField(geography=True)
    # Override the default manager with a GeoManager instance in order to
    # enable spatial queries.
    objects = djm.GeoManager()

    stco = djm.FloatField(null=True, help_text="structural cost")
    reco = djm.FloatField(null=True, help_text="retrofitting cost")
    coco = djm.FloatField(null=True, help_text="contents cost")

    number_of_units = djm.FloatField(
        null=True, help_text="number of assets, people etc.")
    area = djm.FloatField(null=True)

    ins_limit = djm.FloatField(
        null=True, help_text="insurance coverage limit")
    deductible = djm.FloatField(
        null=True, help_text="insurance deductible")

    last_update = djm.DateTimeField(editable=False, default=datetime.utcnow)

    objects = AssetManager()

    class Meta:
        db_table = 'oqmif\".\"exposure_data'

    def __str__(self):
        return "%s (%s-%s @ %s)" % (
            self.id, self.exposure_model_id, self.asset_ref, self.site)

    @staticmethod
    def per_asset_value(
            cost, cost_type, area, area_type, number_of_units, category):
        """
        Return per-asset value for the given exposure data set.

        Calculate per asset value by considering the given exposure
        data as follows:

            case 1: cost type: aggregated:
                cost = economic value
            case 2: cost type: per asset:
                cost * number (of assets) = economic value
            case 3: cost type: per area and area type: aggregated:
                cost * area = economic value
            case 4: cost type: per area and area type: per asset:
                cost * area * number = economic value

        The same "formula" applies to contenst/retrofitting cost analogously.

        :returns:
            The per-asset value as a `float`.
        :raises:
            `ValueError` in case of a malformed (risk exposure data) input.
        """
        if category is not None and category == "population":
            return number_of_units
        if cost_type == "aggregated":
            return cost
        elif cost_type == "per_asset":
            return cost * number_of_units
        elif cost_type == "per_area":
            if area_type == "aggregated":
                return cost * area
            elif area_type == "per_asset":
                return cost * area * number_of_units
        raise ValueError("Invalid input")

    @property
    def value(self):
        """
        The structural per-asset value.
        """
        return self.per_asset_value(
            cost=self.stco, cost_type=self.exposure_model.stco_type,
            area=self.area, area_type=self.exposure_model.area_type,
            number_of_units=self.number_of_units,
            category=self.exposure_model.category)

    @property
    def retrofitting_cost(self):
        """
        The retrofitting per-asset value.
        """
        return self.per_asset_value(
            cost=self.reco, cost_type=self.exposure_model.reco_type,
            area=self.area, area_type=self.exposure_model.area_type,
            number_of_units=self.number_of_units,
            category=self.exposure_model.category)


## Tables in the 'htemp' schema.


class SourceProgress(djm.Model):
    """
    Keep track of which sources have been considered for a given logic tree
    realization.

    Marking progress as we go gives us the ability to resume partially-
    completed logic tree realizations.
    """

    lt_realization = djm.ForeignKey('LtRealization')
    parsed_source = djm.ForeignKey('ParsedSource')
    is_complete = djm.BooleanField(default=False)

    class Meta:
        db_table = 'htemp\".\"source_progress'


class HazardCurveProgress(djm.Model):
    """
    Store intermediate results of hazard curve calculations (as a pickled numpy
    array) for a single logic tree realization.
    """

    lt_realization = djm.ForeignKey('LtRealization')
    imt = djm.TextField()
    # stores a pickled numpy array for intermediate results
    # array is 2d: sites x IMLs
    # each row indicates a site,
    # each column holds the PoE vaue for the IML at that index
    result_matrix = fields.NumpyListField(default=None)

    class Meta:
        db_table = 'htemp\".\"hazard_curve_progress'


class SiteData(djm.Model):
    """
    Contains pre-computed site parameter matrices. ``lons`` and ``lats``
    represent the calculation sites of interest. The associated site parameters
    are from the closest point in a site model in relation to each calculation
    point of interest.

    Used only if a calculation defines a site model (otherwise, reference
    parameters are use for all points of interest).
    """

    hazard_calculation = djm.ForeignKey('HazardCalculation')
    lons = fields.PickleField()
    lats = fields.PickleField()
    vs30s = fields.PickleField()
    # `vs30_measured` stores a numpy array of booleans.
    # If a value is `False`, this means that the vs30 value is 'inferred'.
    vs30_measured = fields.PickleField()
    z1pt0s = fields.PickleField()
    z2pt5s = fields.PickleField()

    class Meta:
        db_table = 'htemp\".\"site_data'<|MERGE_RESOLUTION|>--- conflicted
+++ resolved
@@ -2387,14 +2387,10 @@
     Holds metadata for loss fraction data
     """
     output = djm.OneToOneField("Output", related_name="loss_fraction")
-<<<<<<< HEAD
     variable = djm.TextField(choices=(("taxonomy", "taxonomy"),
                                       ("magnitude_distance",
                                        "Magnitude Distance"),
                                        ("coordinate", "Coordinate")))
-=======
-    variable = djm.TextField(choices=(("taxonomy", "taxonomy"),))
->>>>>>> 62311ea8
     hazard_output = djm.OneToOneField(
         "Output", related_name="risk_loss_fraction")
     statistics = djm.TextField(null=True, choices=STAT_CHOICES)
