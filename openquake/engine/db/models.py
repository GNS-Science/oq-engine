# -*- coding: utf-8 -*-
# vim: tabstop=4 shiftwidth=4 softtabstop=4

# Copyright (c) 2010-2014, GEM Foundation.
#
# OpenQuake is free software: you can redistribute it and/or modify it
# under the terms of the GNU Affero General Public License as published
# by the Free Software Foundation, either version 3 of the License, or
# (at your option) any later version.
#
# OpenQuake is distributed in the hope that it will be useful,
# but WITHOUT ANY WARRANTY; without even the implied warranty of
# MERCHANTABILITY or FITNESS FOR A PARTICULAR PURPOSE.  See the
# GNU General Public License for more details.
#
# You should have received a copy of the GNU Affero General Public License
# along with OpenQuake.  If not, see <http://www.gnu.org/licenses/>.

# Disable:
# - 'Maximum number of public methods for a class'
# - 'Missing docstring' (because of all of the model Meta)
# pylint: disable=R0904,C0111

'''
Model representations of the OpenQuake DB tables.
'''

import os
import collections
import operator
import itertools
from datetime import datetime


import numpy
from scipy import interpolate

from django.db import connections, transaction
from django.core.exceptions import ObjectDoesNotExist

from django.contrib.gis.db import models as djm

from openquake.hazardlib.imt import from_string
from openquake.hazardlib import geo, calc, correlation
from openquake.hazardlib.site import FilteredSiteCollection

from openquake.commonlib.riskmodels import loss_type_to_cost_type
from openquake.commonlib.readinput import get_mesh
from openquake.commonlib.oqvalidation import OqParam
from openquake.commonlib import logictree

from openquake.engine.db import fields
from openquake.engine import writer

#: Kind of supported curve statistics
STAT_CHOICES = (
    (u'mean', u'Mean'),
    (u'quantile', u'Quantile'))


#: System Reference ID used for geometry objects
DEFAULT_SRID = 4326


VS30_TYPE_CHOICES = (
    (u"measured", u"Value obtained from on-site measurements"),
    (u"inferred", u"Estimated value"),
)

IMT_CHOICES = (
    (u'PGA', u'Peak Ground Acceleration'),
    (u'PGV', u'Peak Ground Velocity'),
    (u'PGD', u'Peak Ground Displacement'),
    (u'SA', u'Spectral Acceleration'),
    (u'IA', u'Arias Intensity'),
    (u'RSD', u'Relative Significant Duration'),
    (u'MMI', u'Modified Mercalli Intensity'),
)

#: Default Loss Curve Resolution used for probabilistic risk calculators
DEFAULT_LOSS_CURVE_RESOLUTION = 50


#: Minimum value for a seed number
MIN_SINT_32 = -(2 ** 31)
#: Maximum value for a seed number
MAX_SINT_32 = (2 ** 31) - 1


#: Kind of supported type of loss outputs
LOSS_TYPES = ["structural", "nonstructural", "fatalities", "contents"]

#: relative tolerance to consider two risk outputs (almost) equal
RISK_RTOL = 0.05


#: absolute tolerance to consider two risk outputs (almost) equal
RISK_ATOL = 0.01

# TODO: these want to be dictionaries
INPUT_TYPE_CHOICES = (
    (u'unknown', u'Unknown'),
    (u'source', u'Source Model'),
    (u'source_model_logic_tree', u'Source Model Logic Tree'),
    (u'gsim_logic_tree', u'Ground Shaking Intensity Model Logic Tree'),
    (u'exposure', u'Exposure'),
    (u'fragility', u'Fragility'),
    (u'site_model', u'Site Model'),
    (u'rupture_model', u'Rupture Model'),

    # vulnerability models
    (u'structural_vulnerability', u'Structural Vulnerability'),
    (u'nonstructural_vulnerability', u'Non Structural Vulnerability'),
    (u'contents_vulnerability', u'Contents Vulnerability'),
    (u'business_interruption_vulnerability',
     u'Business Interruption Vulnerability'),
    (u'occupants_vulnerability', u'Occupants Vulnerability'),
    (u'structural_vulnerability_retrofitted',
     u'Structural Vulnerability Retrofitted'))


RAISE_EXC = object()  # sentinel used in OqJob.get_param


class MissingParameter(KeyError):
    """Raised by OqJob.get_param when a parameter is missing in the database"""


############## Fix FloatField underflow error ##################
# http://stackoverflow.com/questions/9556586/floating-point-numbers-of-python-float-and-postgresql-double-precision

def _get_prep_value(self, value):
    if value is None:
        return None
    val = float(value)
    if abs(val) < 1E-300:
        return 0.
    return val

djm.FloatField.get_prep_value = _get_prep_value


def risk_almost_equal(o1, o2, key=lambda x: x, rtol=RISK_RTOL, atol=RISK_ATOL):
    return numpy.testing.assert_allclose(
        numpy.array(key(o1)), numpy.array(key(o2)), rtol=rtol, atol=atol)


def loss_curve_almost_equal(curve, expected_curve):
    if getattr(curve, 'asset_value', None) == 0.0 and getattr(
            expected_curve, 'asset_value', None) == 0.0:
        return risk_almost_equal(curve.loss_ratios, expected_curve.loss_ratios)
    elif curve.losses[curve.losses > 0].any():
        poes = interpolate.interp1d(
            curve.losses, curve.poes,
            bounds_error=False, fill_value=0)(expected_curve.losses)
    else:
        poes = numpy.zeros(len(expected_curve.poes))

    return risk_almost_equal(poes, expected_curve.poes)


def getcursor(route):
    """Return a cursor from a Django route"""
    return connections[route].cursor()


def order_by_location(queryset):
    """
    Utility function to order a queryset by location. This works even if
    the location is of Geography object (a simple order_by('location') only
    works for Geometry objects).
    """
    return queryset.extra(
        select={'x': 'ST_X(geometry(location))',
                'y': 'ST_Y(geometry(location))'},
        order_by=["x", "y"])


def queryset_iter(queryset, chunk_size):
    """
    Given a QuerySet, split it into smaller queries and yield the result of
    each.

    :param queryset:
        A :class:`django.db.models.query.QuerySet` to iterate over, in chunks
        of ``chunk_size``.
    :param int chunksize:
        Chunk size for iteration over query results. For an unexecuted
        QuerySet, this will result in splitting a (potentially large) query
        into smaller queries.
    """
    offset = 0
    while True:
        chunk = list(queryset[offset:offset + chunk_size].iterator())
        if len(chunk) == 0:
            raise StopIteration
        else:
            yield chunk
            offset += chunk_size


def build_curves(rlz, curves_by_trt_model_gsim):
    """
    Build on the fly the hazard curves for the current realization
    by looking at the associations stored in the database table
    `hzrdr.assoc_lt_rlz_trt_model`.
    """
    # fixed a realization, there are T associations where T is the
    # number of TrtModels
    curves = 0
    for art in AssocLtRlzTrtModel.objects.filter(rlz=rlz):
        pnes = 1. - curves_by_trt_model_gsim[art.trt_model_id, art.gsim]
        curves = 1. - (1. - curves) * pnes
    return curves


## Tables in the 'hzrdi' (Hazard Input) schema.

class SiteModel(djm.Model):
    '''
    A model for site-specific parameters, used in hazard calculations.
    '''
    job = djm.ForeignKey('OqJob')
    # Average shear wave velocity for top 30 m. Units m/s.
    vs30 = djm.FloatField()
    # 'measured' or 'inferred'
    vs30_type = djm.TextField(choices=VS30_TYPE_CHOICES)
    # Depth to shear wave velocity of 1.0 km/s. Units m.
    z1pt0 = djm.FloatField()
    # Depth to shear wave velocity of 2.5 km/s. Units km.
    z2pt5 = djm.FloatField()
    location = djm.PointField(srid=DEFAULT_SRID)

    def __repr__(self):
        return (
            'SiteModel(location="%s", vs30=%s, vs30_type=%s, z1pt0=%s, '
            'z2pt5=%s)'
            % (self.location.wkt, self.vs30, self.vs30_type, self.z1pt0,
               self.z2pt5))

    class Meta:
        db_table = 'hzrdi\".\"site_model'


## Tables in the 'uiapi' schema.

class OqJob(djm.Model):
    '''
    An OpenQuake engine run started by the user
    '''
    user_name = djm.TextField()
    risk_calculation = djm.OneToOneField('RiskCalculation', null=True)
    LOG_LEVEL_CHOICES = (
        (u'debug', u'Debug'),
        (u'info', u'Info'),
        (u'progress', u'Progress'),
        (u'warn', u'Warn'),
        (u'error', u'Error'),
        (u'critical', u'Critical'),
    )
    log_level = djm.TextField(choices=LOG_LEVEL_CHOICES, default='progress')
    STATUS_CHOICES = (
        (u'pre_executing', u'Pre-Executing'),
        (u'executing', u'Executing'),
        (u'post_executing', u'Post-Executing'),
        (u'post_processing', u'Post-Processing'),
        (u'export', u'Exporting results'),
        (u'clean_up', u'Cleaning up'),
        (u'complete', u'Complete'),
    )
    status = djm.TextField(choices=STATUS_CHOICES, default='pre_executing')
    oq_version = djm.TextField(null=True, blank=True)
    hazardlib_version = djm.TextField(null=True, blank=True)
    nrml_version = djm.TextField(null=True, blank=True)
    risklib_version = djm.TextField(null=True, blank=True)
    is_running = djm.BooleanField(default=False)
    duration = djm.IntegerField(default=0)
    job_pid = djm.IntegerField(default=0)
    supervisor_pid = djm.IntegerField(default=0)
    last_update = djm.DateTimeField(editable=False, default=datetime.utcnow)

    class Meta:
        db_table = 'uiapi\".\"oq_job'

    @property
    def job_type(self):
        """
        'hazard' or 'risk'
        """
        return 'hazard' if self.risk_calculation is None else 'risk'

    def get_param(self, name, missing=RAISE_EXC):
        """
        `job.get_param(name)` returns the value of the requested parameter
        or raise a MissingParameter exception if the parameter does not
        exist in the database.

        `job.get_param(name, missing)` returns the value of the requested
        parameter or the `missing` value if the parameter does not
        exist in the database.

        :param name: the name of the parameter
        :param missing: value returned if the parameter is missing

        NB: since job_param.value is NOT NULL, `.get_param(name)`
        can return None only if the parameter is missing.
        """
        try:
            return JobParam.objects.get(job=self, name=name).value
        except ObjectDoesNotExist:
            if missing is RAISE_EXC:
                raise MissingParameter(name)
            return missing

    def get_oqparam(self):
        """
        Return an OqParam object as read from the database
        """
        oqparam = object.__new__(OqParam)
        for row in JobParam.objects.filter(job=self):
            setattr(oqparam, row.name, row.value)
        return oqparam

    def save_params(self, params):
        """
        Save on the database table job_params the given parameters.

        :param job: an :class:`OqJob` instance
        :param params: a dictionary {name: string} of parameters
        """
        for name, value in params.iteritems():
            JobParam.objects.create(job=self, name=name, value=repr(value))

    def save_hazard_sites(self):
        """
        Populate the table HazardSite by inferring the points from
        the sites, region, or exposure.
        """
        assert self.job_type == 'hazard', self.job_type
        oqparam = self.get_oqparam()
        if 'exposure' in oqparam.inputs:
            assets = self.exposuremodel.exposuredata_set.all()
            # the coords here must be sorted; the issue is that the
            # disaggregation calculator has a for loop of kind
            # for site in sites:
            #     bin_edge, disagg_matrix = disaggregation(site, ...)
            # the generated ruptures are random if the order of the sites
            # is random, even if the seed is fixed; in particular for some
            # ordering no ruptures are generated and the test
            # qa_tests/hazard/disagg/case_1/test.py fails with a bad
            # error message
            coords = sorted(
                set((asset.site.x, asset.site.y) for asset in assets))
            lons, lats = zip(*coords)
            mesh = geo.Mesh(numpy.array(lons), numpy.array(lats), None)
        else:
            mesh = get_mesh(oqparam)
        sids = save_sites(self, ((p.longitude, p.latitude) for p in mesh))
        return mesh, sids

    def __repr__(self):
        return '<%s %d, %s>' % (self.__class__.__name__,
                                self.id, self.job_type)


def oqparam(job_id):
    """
    :param job_id: ID of :class:`openquake.engine.db.models.OqJob`
    :returns: instance of :class:`openquake.commonlib.oqvalidation.OqParam`
    """
    return OqJob.objects.get(pk=job_id).get_oqparam()


class JobStats(djm.Model):
    '''
    Capture various statistics about a job.
    '''
    oq_job = djm.OneToOneField('OqJob')
    start_time = djm.DateTimeField(editable=False, default=datetime.utcnow)
    stop_time = djm.DateTimeField(editable=False)
    # The disk space occupation in bytes
    disk_space = djm.IntegerField(null=True)

    class Meta:
        db_table = 'uiapi\".\"job_stats'


# created at the end of the pre_execute phase
class JobInfo(djm.Model):
    '''
    Store information about a job.
    '''
    oq_job = djm.OneToOneField('OqJob')
    parent_job = djm.ForeignKey('OqJob')
    num_sites = djm.IntegerField(null=False)
    num_realizations = djm.IntegerField(null=False)
    num_imts = djm.IntegerField(null=False)
    num_levels = djm.FloatField(null=False)
    input_weight = djm.FloatField(null=False)
    output_weight = djm.FloatField(null=False)

    class Meta:
        db_table = 'uiapi\".\"job_info'


class JobParam(djm.Model):
    '''
    The parameters of a job
    '''
    job = djm.ForeignKey('OqJob')
    name = djm.TextField(null=False)
    value = fields.LiteralField(null=False)

    class Meta:
        db_table = 'uiapi\".\"job_param'


class Performance(djm.Model):
    '''
    Contains performance information about the operations performed by a task
    launched by a job.
    '''
    oq_job = djm.ForeignKey('OqJob')
    task_id = djm.TextField(null=True)
    task = djm.TextField(null=True)
    operation = djm.TextField(null=False)
    start_time = djm.DateTimeField(editable=False)
    duration = djm.FloatField(null=True)
    pymemory = djm.IntegerField(null=True)
    pgmemory = djm.IntegerField(null=True)

    class Meta:
        db_table = 'uiapi\".\"performance'


def save_sites(job, coords):
    """
    Save all the gives sites on the hzrdi.hazard_site table.
    :param coordinates: a sequence of (lon, lat) pairs
    :returns: the ids of the inserted HazardSite instances
    """
    sites = [HazardSite(hazard_calculation=job,
                        location='POINT(%s %s)' % (lon, lat))
             for lon, lat in coords]
    return writer.CacheInserter.saveall(sites)


class RiskCalculation(djm.Model):
    '''
    Parameters needed to run a Risk job.
    '''
    @classmethod
    def create(cls, **kw):
        return cls(**_prep_geometry(kw))

    #: Default maximum asset-hazard distance in km
    DEFAULT_MAXIMUM_DISTANCE = 5

    # Contains the absolute path to the directory containing the job config
    # file.
    base_path = djm.TextField()
    export_dir = djm.TextField(null=True, blank=True)

    #####################
    # General parameters:
    #####################

    # A description for this config profile which is meaningful to a user.
    description = djm.TextField(default='', blank=True)

    CALC_MODE_CHOICES = (
        (u'classical_risk', u'Classical PSHA'),
        (u'classical_bcr', u'Classical BCR'),
        (u'event_based_risk', u'Probabilistic Event-Based'),
        (u'event_based_fr', u'Event-Based From Ruptures'),
        (u'scenario_risk', u'Scenario'),
        (u'scenario_damage', u'Scenario Damage'),
        (u'event_based_bcr', u'Probabilistic Event-Based BCR'),
    )
    calculation_mode = djm.TextField(choices=CALC_MODE_CHOICES)
    inputs = fields.PickleField(blank=True)
    region_constraint = djm.PolygonField(
        srid=DEFAULT_SRID, null=True, blank=True)

    preloaded_exposure_model = djm.ForeignKey(
        'ExposureModel', null=True, blank=True)

    # the maximum distance for an hazard value with the corresponding
    # asset. Expressed in kilometers
    maximum_distance = djm.FloatField(
        null=False, blank=True, default=DEFAULT_MAXIMUM_DISTANCE)
    # the hazard output (it can point to an HazardCurvem, to a
    # Gmf or to a SES collection) used by the risk calculation
    hazard_output = djm.ForeignKey("Output", null=True, blank=True)

    # the hazard OqJob object used by the risk calculation when
    # each individual Output (i.e. each hazard logic tree realization)
    # is considered
    hazard_calculation = djm.ForeignKey("OqJob", null=True, blank=True)

    risk_investigation_time = djm.FloatField(
        help_text=('Override the time span (in years) with which the '
                   'hazard has been computed.'),
        null=True,
        blank=True,
    )

    # A seed used to generate random values to be applied to
    # vulnerability functions
    master_seed = djm.IntegerField(null=False, default=42)

    ####################################################
    # For calculators that output (conditional) loss map
    ####################################################
    conditional_loss_poes = fields.FloatArrayField(null=True, blank=True)

    ####################################################
    # For calculators that output statistical results
    ####################################################
    quantile_loss_curves = fields.FloatArrayField(
        help_text='List of quantiles for computing quantile outputs',
        null=True,
        blank=True)

    taxonomies_from_model = fields.OqNullBooleanField(
        help_text='if true calculation only consider the taxonomies in '
        'the fragility model', null=True, blank=True)

    ##################################
    # Probabilistic shared parameters
    ##################################
    # 0 == uncorrelated, 1 == perfect correlation by taxonomy
    asset_correlation = djm.FloatField(null=True, blank=True, default=0)

    #######################
    # Classical parameters:
    #######################
    lrem_steps_per_interval = djm.IntegerField(null=True, blank=True)

    poes_disagg = fields.FloatArrayField(
        null=True, blank=True,
        help_text='The probability of exceedance used to interpolate '
                  'loss curves for disaggregation purposes')

    #########################
    # Event-Based parameters:
    #########################
    loss_curve_resolution = djm.IntegerField(
        null=False, blank=True, default=DEFAULT_LOSS_CURVE_RESOLUTION)
    insured_losses = djm.NullBooleanField(null=True, blank=True, default=False)

    # The points of interest for disaggregation
    sites_disagg = djm.MultiPointField(
        srid=DEFAULT_SRID, null=True, blank=True)

    mag_bin_width = djm.FloatField(
        help_text=('Width of magnitude bins'),
        null=True,
        blank=True,
    )
    distance_bin_width = djm.FloatField(
        help_text=('Width of distance bins'),
        null=True,
        blank=True,
        )
    coordinate_bin_width = djm.FloatField(
        help_text=('Width of coordinate bins'),
        null=True,
        blank=True,
    )

    ######################################
    # BCR (Benefit-Cost Ratio) parameters:
    ######################################
    interest_rate = djm.FloatField(null=True, blank=True)
    asset_life_expectancy = djm.FloatField(null=True, blank=True)

    ######################################
    # Scenario parameters:
    ######################################
    time_event = fields.NullTextField()

    class Meta:
        db_table = 'uiapi\".\"risk_calculation'

    def get_hazard_param(self):
        """
        Get the hazard parameters associated with the hazard job that generated
        the output used as an input for the current risk calculation.

        :returns:
            :class:`openquake.commonlib.oqvalidation.OqParam` instance.
        """
        return self.hazard_calculation.get_oqparam()

    def hazard_outputs(self):
        """
        Returns the list of hazard outputs to be considered. Apply
        `filters` to the default queryset
        """
        if self.hazard_output:
            return [self.hazard_output]
        elif self.hazard_calculation:
            if self.calculation_mode in ["classical_risk", "classical_bcr"]:
                filters = dict(output_type='hazard_curve_multi',
                               hazard_curve__lt_realization__isnull=False)
            elif self.calculation_mode in [
                    "event_based_risk", "event_based_bcr"]:
                filters = dict(
                    output_type='gmf', gmf__lt_realization__isnull=False)
            elif self.calculation_mode == "event_based_fr":
                filters = dict(output_type='ses')
            elif self.calculation_mode in ['scenario_risk', 'scenario_damage']:
                filters = dict(output_type='gmf_scenario')
            else:
                raise NotImplementedError

            return self.hazard_calculation.output_set.filter(
                **filters).order_by('id')
        else:
            raise RuntimeError("Neither hazard calculation "
                               "neither a hazard output has been provided")

    @property
    def best_maximum_distance(self):
        """
        Get the asset-hazard maximum distance (in km)

        :returns:
            The minimum between the maximum distance provided by the user (if
            not given, `DEFAULT_MAXIMUM_DISTANCE` is used as default) and the
            step (if exists) used by the hazard calculation.
        """
        dist = self.maximum_distance or self.DEFAULT_MAXIMUM_DISTANCE

        grid_spacing = self.hazard_calculation.get_param(
            'region_grid_spacing', None)
        if grid_spacing:
            dist = min(dist, grid_spacing * numpy.sqrt(2) / 2)

        return dist

    @property
    def is_bcr(self):
        return self.calculation_mode in ['classical_bcr', 'event_based_bcr']

    @property
    def exposure_model(self):
        """
        Return the right exposure model by following rules in order:

        1. if the `preloaded_exposure_model_id` is set in job_risk.ini, use it
        2. if an exposure_file is defined in job_risk.ini, use it
        3. if an exposure was used in the hazard job, use it
        4. if no exposure is found, return None
        """
        return (self.preloaded_exposure_model or
                extract_from(
                    [self.oqjob, self.hazard_calculation], 'exposuremodel'))

    @property
    def investigation_time(self):
        return (self.risk_investigation_time or
                self.get_hazard_param().investigation_time)


def extract_from(objlist, attr):
    """
    Extract an attribute from a list of Django objects, by scanning
    them in order until a not None attribute is found. If nothing is
    found, or if an exception ObjectDoesNotExist is raised, return None.

    :param objlist: the list of Django objects
    :param str attr: the name of the attribute to look for
    """
    for obj in objlist:
        try:
            value = getattr(obj, attr, None)
        except ObjectDoesNotExist:
            value = None
        if value is not None:
            return value


def _prep_geometry(kwargs):
    """
    Helper function to convert geometry specified in a job config file to WKT,
    so that it can save to the database in a geometry field.

    :param dict kwargs:
        keyword arguments, which may contain geometry definitions in
        a list form
    :returns:
        a dictionary with the geometries converted into WKT
    """
    kw = kwargs.copy()
    # If geometries were specified as string lists of coords,
    # convert them to WKT before doing anything else.
    for field, wkt_fmt in (('sites', 'MULTIPOINT(%s)'),
                           ('sites_disagg', 'MULTIPOINT(%s)'),
                           ('region', 'POLYGON((%s))'),
                           ('region_constraint', 'POLYGON((%s))')):
        coords = kwargs.get(field)
        if coords:  # construct WKT from the coords
            points = ['%s %s' % lon_lat for lon_lat in coords]
            # if this is the region, close the linear polygon
            # ring by appending the first coord to the end
            if field in ('region', 'region_constraint'):
                points.append(points[0])
            # update the field
            kw[field] = wkt_fmt % ', '.join(points)
    return kw


class Imt(djm.Model):
    """
    Table with the Intensity Measure Types
    """
    imt_str = djm.TextField(null=False)
    im_type = djm.TextField(choices=IMT_CHOICES)
    sa_period = djm.FloatField(null=True)
    sa_damping = djm.FloatField(null=True)
    stored_imts = None

    @classmethod
    def get(cls, imt_str):
        """
        :param imt_str: a string specifying the IMT
        :returns: a :class:`openquake.engine.db.models.Imt` instance
        """
        if cls.stored_imts is None:  # the first time
            cls.stored_imts = {imt.imt_str: imt
                               for imt in Imt.objects.filter()}
        return cls.stored_imts[imt_str]

    @classmethod
    def save_new(cls, hazardlib_imts):
        """
        Save the intensity measure types not already stored in the database.

        :param hazardlib_imts: a list of hazardlib IMT tuples
        """
        if cls.stored_imts is None:  # the first time
            cls.stored_imts = {imt.imt_str: imt
                               for imt in Imt.objects.filter()}
        for x in hazardlib_imts:
            imt_str = str(x)
            if imt_str not in cls.stored_imts:
                imt = cls.objects.create(
                    imt_str=imt_str,
                    im_type=x[0], sa_period=x[1], sa_damping=x[2])
                cls.stored_imts[imt_str] = imt

    class Meta:
        db_table = 'hzrdi\".\"imt'


class ImtTaxonomy(djm.Model):
    """
    Table with the associations IMT, taxonomy, as extracted from the risk
    models.
    """
    job = djm.ForeignKey('OqJob', null=False)
    imt = djm.ForeignKey('Imt', null=False)
    taxonomy = djm.TextField(null=True)

    class Meta:
        db_table = 'riski\".\"imt_taxonomy'


class OutputManager(djm.Manager):
    """
    Manager class to filter and create Output objects
    """
    def create_output(self, job, display_name, output_type):
        """
        Create an output for the given `job`, `display_name` and
        `output_type` (default to hazard_curve)
        """
        return self.create(oq_job=job,
                           display_name=display_name,
                           output_type=output_type)


class Output(djm.Model):
    '''
    A single artifact which is a result of an OpenQuake job.
    The data may reside in a file or in the database.
    '''

    #: Metadata of hazard outputs used by risk calculation. See
    #: `hazard_metadata` property for more details
    HazardMetadata = collections.namedtuple(
        'hazard_metadata',
        'investigation_time statistics quantile sm_path gsim_path')

    #: Hold the full paths in the model trees of ground shaking
    #: intensity models and of source models, respectively.
    LogicTreePath = collections.namedtuple(
        'logic_tree_path',
        'gsim_path sm_path')

    #: Hold the statistical params (statistics, quantile).
    StatisticalParams = collections.namedtuple(
        'statistical_params',
        'statistics quantile')

    oq_job = djm.ForeignKey('OqJob', null=False)

    display_name = djm.TextField()

    HAZARD_OUTPUT_TYPE_CHOICES = (
        (u'disagg_matrix', u'Disaggregation Matrix'),
        (u'gmf', u'Ground Motion Field'),
        (u'gmf_scenario', u'Ground Motion Field'),
        (u'hazard_curve', u'Hazard Curve'),
        (u'hazard_curve_multi', u'Hazard Curve (multiple imts)'),
        (u'hazard_map', u'Hazard Map'),
        (u'ses', u'Stochastic Event Set'),
        (u'uh_spectra', u'Uniform Hazard Spectra'),
    )

    RISK_OUTPUT_TYPE_CHOICES = (
        (u'agg_loss_curve', u'Aggregate Loss Curve'),
        (u'aggregate_loss', u'Aggregate Losses'),
        (u'bcr_distribution', u'Benefit-cost ratio distribution'),
        (u'collapse_map', u'Collapse Map Distribution'),
        (u'dmg_dist_per_asset', u'Damage Distribution Per Asset'),
        (u'dmg_dist_per_taxonomy', u'Damage Distribution Per Taxonomy'),
        (u'dmg_dist_total', u'Total Damage Distribution'),
        (u'event_loss', u'Event Loss Table'),
        (u'loss_curve', u'Loss Curve'),
        (u'event_loss_curve', u'Loss Curve'),
        (u'loss_fraction', u'Loss fractions'),
        (u'loss_map', u'Loss Map'),
    )

    output_type = djm.TextField(
        choices=HAZARD_OUTPUT_TYPE_CHOICES + RISK_OUTPUT_TYPE_CHOICES)
    last_update = djm.DateTimeField(editable=False, default=datetime.utcnow)

    objects = OutputManager()

    def __str__(self):
        return "%d||%s||%s" % (self.id, self.output_type, self.display_name)

    class Meta:
        db_table = 'uiapi\".\"output'
        ordering = ['id']

    def is_hazard_curve(self):
        return self.output_type in ['hazard_curve', 'hazard_curve_multi']

    @property
    def output_container(self):
        """
        :returns: the output container associated with this output
        """

        # FIXME(lp). Remove the following outstanding exceptions
        if self.output_type in ['agg_loss_curve', 'event_loss_curve']:
            return self.loss_curve
        elif self.output_type == 'hazard_curve_multi':
            return self.hazard_curve
        elif self.output_type == 'gmf_scenario':
            return self.gmf
        return getattr(self, self.output_type)

    @property
    def lt_realization_paths(self):
        """
        :returns: an instance of `LogicTreePath` the output is
        associated with. When the output is not associated with any
        logic tree branch then it returns a LogicTreePath namedtuple
        with a couple of None.
        """
        hazard_output_types = [el[0] for el in self.HAZARD_OUTPUT_TYPE_CHOICES]
        risk_output_types = [el[0] for el in self.RISK_OUTPUT_TYPE_CHOICES]
        container = self.output_container

        if self.output_type in hazard_output_types:
            rlz = getattr(container, 'lt_realization_id', None)
            if rlz is not None:
                return self.LogicTreePath(
                    tuple(container.lt_realization.gsim_lt_path),
                    tuple(container.lt_realization.sm_lt_path))
            else:
                return self.LogicTreePath(None, None)
        elif self.output_type in risk_output_types:
            if getattr(container, 'hazard_output_id', None):
                return container.hazard_output.lt_realization_paths
            else:
                return self.LogicTreePath(None, None)

        raise RuntimeError("unexpected output type %s" % self.output_type)

    @property
    def statistical_params(self):
        """
        :returns: an instance of `StatisticalParams` the output is
        associated with
        """
        if getattr(self.output_container, 'statistics', None) is not None:
            return self.StatisticalParams(self.output_container.statistics,
                                          self.output_container.quantile)
        elif getattr(
                self.output_container, 'hazard_output_id', None) is not None:
            return self.output_container.hazard_output.statistical_params
        else:
            return self.StatisticalParams(None, None)

    @property
    def hazard_metadata(self):
        """
        Given an Output produced by a risk calculation it returns the
        corresponding hazard metadata.

        :returns:
            A `namedtuple` with the following attributes::

                * investigation_time: the hazard investigation time (float)
                * statistics: the kind of hazard statistics (None, "mean" or
                  "quantile")
                * quantile: quantile value (when `statistics` is "quantile")
                * sm_path: a list representing the source model path
                * gsim_path: a list representing the gsim logic tree path

        """
        investigation_time = self.oq_job\
                                 .risk_calculation\
                                 .hazard_calculation\
                                 .get_param('investigation_time', 0)

        statistics, quantile = self.statistical_params
        gsim_lt_path, sm_lt_path = self.lt_realization_paths

        return self.HazardMetadata(investigation_time,
                                   statistics, quantile,
                                   sm_lt_path, gsim_lt_path)


## Tables in the 'hzrdr' schema.


class HazardMap(djm.Model):
    '''
    Hazard Map header (information which pertains to entire map)
    '''
    output = djm.OneToOneField('Output', related_name="hazard_map")
    # FK only required for non-statistical results (i.e., mean or quantile
    # curves).
    lt_realization = djm.ForeignKey('LtRealization', null=True)
    investigation_time = djm.FloatField()
    imt = djm.TextField(choices=IMT_CHOICES)
    statistics = djm.TextField(null=True, choices=STAT_CHOICES)
    quantile = djm.FloatField(null=True)
    sa_period = djm.FloatField(null=True)
    sa_damping = djm.FloatField(null=True)
    poe = djm.FloatField()
    # lons, lats, and imls are stored as numpy arrays with a uniform size and
    # shape
    lons = fields.FloatArrayField()
    lats = fields.FloatArrayField()
    imls = fields.FloatArrayField()

    class Meta:
        db_table = 'hzrdr\".\"hazard_map'

    def __str__(self):
        return (
            'HazardMap(poe=%(poe)s, imt=%(imt)s, sa_period=%(sa_period)s, '
            'statistics=%(statistics)s, quantile=%(quantile)s)'
        ) % self.__dict__

    def __repr__(self):
        return self.__str__()


class HazardCurve(djm.Model):
    '''
    Hazard Curve header information
    '''
    output = djm.OneToOneField(
        'Output', null=True, related_name="hazard_curve")
    # FK only required for non-statistical results (i.e., mean or quantile
    # curves).
    lt_realization = djm.ForeignKey('LtRealization', null=True)
    investigation_time = djm.FloatField()
    imt = djm.TextField(choices=IMT_CHOICES, default=None, blank=True)
    imls = fields.FloatArrayField()
    STAT_CHOICES = (
        (u'mean', u'Mean'),
        (u'quantile', u'Quantile'),
    )
    statistics = djm.TextField(null=True, choices=STAT_CHOICES)
    quantile = djm.FloatField(null=True)
    sa_period = djm.FloatField(null=True)
    sa_damping = djm.FloatField(null=True)

    class Meta:
        db_table = 'hzrdr\".\"hazard_curve'

    @property
    def imt_long(self):
        """
        :returns: a string representing the imt associated with the
        curve (if any) in the long form, e.g. SA(0.01)
        """
        if self.imt:
            if self.imt == "SA":
                return "%s(%s)" % (self.imt, self.sa_damping)
            else:
                return self.imt

    def __iter__(self):
        assert self.output.output_type == 'hazard_curve_multi'

        siblings = self.__class__.objects.filter(
            output__oq_job=self.output.oq_job,
            output__output_type='hazard_curve')

        if not self.statistics:
            return iter(siblings.filter(lt_realization__isnull=False))
        elif self.quantile:
            return iter(
                siblings.filter(statistics="quantile", quantile=self.quantile))
        else:
            return iter(siblings.filter(statistics="mean"))


class HazardCurveDataManager(djm.GeoManager):
    """
    Manager class to filter and create HazardCurveData objects
    """

    def all_curves_for_imt(self, job, imt, sa_period, sa_damping):
        """
        Helper function for creating a :class:`django.db.models.query.QuerySet`
        for selecting all curves from all realizations for a given ``job_id``
        and ``imt``.

        :param job:
            An :class:`openquake.engine.db.models.OqJob` instance.
        :param str imt:
            Intensity measure type.
        :param sa_period:
            Spectral Acceleration period value. Only relevant if the ``imt`` is
            "SA".
        :param sa_damping:
            Spectrail Acceleration damping value. Only relevant if the ``imt``
            is "SA".
        """
        return self.filter(hazard_curve__output__oq_job=job,
                           hazard_curve__imt=imt,
                           hazard_curve__sa_period=sa_period,
                           hazard_curve__sa_damping=sa_damping,
                           # We only want curves associated with a logic tree
                           # realization (and not statistical aggregates):
                           hazard_curve__lt_realization__isnull=False)

    def all_curves_simple(self, filter_args=None, order_by='id'):
        """
        Get all :class:`HazardCurveData` records matching `filter_args` and
        return the results in a simple, lean format: a sequence of (x, y, poes)
        triples, where x and y are longitude and latitude of the `location`.

        For querying large sets of hazard curve data, this is a rather lean
        and efficient method for getting the results.

        :param dict filter_args:
            Optional. Dictionary of filter arguments to apply to the query.
        :param str order_by:
            Defaults to the primary key ('id'). Field by which to order
            results. Currently, only one `ORDER BY` field is supported.
        """
        if filter_args is None:
            filter_args = dict()

        return self\
            .filter(**filter_args)\
            .order_by(order_by)\
            .extra(select={'x': 'ST_X(location)', 'y': 'ST_Y(location)'})\
            .values_list('x', 'y', 'poes')\
            .iterator()


class HazardCurveData(djm.Model):
    '''
    Hazard Curve data

    Contains an list of PoE (Probability of Exceedance)
    values and the geographical point associated with the curve
    '''
    hazard_curve = djm.ForeignKey('HazardCurve')
    poes = fields.FloatArrayField()
    location = djm.PointField(srid=DEFAULT_SRID)
    # weight can be null/None if the weight is implicit:
    weight = djm.DecimalField(decimal_places=100, max_digits=101, null=True)

    objects = HazardCurveDataManager()

    class Meta:
        db_table = 'hzrdr\".\"hazard_curve_data'


class SESCollection(djm.Model):
    """
    Stochastic Event Set Collection: A container for 1 or more Stochastic Event
    Sets for a given logic tree realization.

    See also :class:`SES` and :class:`SESRupture`.
    """
    output = djm.OneToOneField('Output', related_name="ses")
    trt_model = djm.OneToOneField(
        'TrtModel', related_name='ses_collection', null=False)
    ordinal = djm.IntegerField(null=False)

    class Meta:
        db_table = 'hzrdr\".\"ses_collection'
        ordering = ['ordinal']

    @classmethod
    def create(cls, output):
        """
        Create an LtSourceModel, a TrtModel and a SESCollection associated
        to it and to the given output.

        :param output: an output of type GMF
        """
        lt_model = LtSourceModel.objects.create(
            hazard_calculation=output.oq_job, ordinal=0,
            sm_lt_path=[], sm_name='fake-from-rupture', weight=1)
        # in order to save a ProbabilisticRupture, a TrtModel is needed;
        # here we generate a fake one, corresponding to the tectonic
        # region type NA i.e. Not Available
        trt_model = TrtModel.objects.create(
            lt_model=lt_model, tectonic_region_type='NA', num_sources=0,
            num_ruptures=1, min_mag=0, max_mag=0, gsims=[])
        return cls.objects.create(
            output=output, trt_model=trt_model, ordinal=0)

    @property
    def sm_lt_path(self):
        """
        The source model logic tree path corresponding to the collection
        """
        return tuple(self.trt_model.lt_model.sm_lt_path)

    def get_ruptures(self):
        """Return the SESRuptures associated to self"""
        return SESRupture.objects.filter(rupture__ses_collection=self.id)

    def __iter__(self):
        """
        Iterator for walking through all child :class:`SES` objects.
        """
        n = self.output.oq_job.get_param('ses_per_logic_tree_path', 1)
        for ordinal in xrange(1, n + 1):  # 1 for scenario
            yield SES(self, ordinal)

    def __len__(self):
        """
        Return the ses_per_logic_tree_path parameter
        """
        return self.output.oq_job.get_param('ses_per_logic_tree_path', 1)

    def __repr__(self):
        return '<%s=%d, trt_model=%s, ordinal=%d>' % (
            self.__class__.__name__, self.id, self.trt_model.id, self.ordinal)


class SES(object):
    """
    Stochastic Event Set: A container for 1 or more ruptures associated with a
    specific investigation time span.
    """
    # the ordinal must be > 0: the reason is that it appears in the
    # exported XML file and the schema constraints the number to be
    # nonzero
    def __init__(self, ses_collection, ordinal=1):
        self.ses_collection = ses_collection
        self.ordinal = ordinal
        self.investigation_time = self.ses_collection.output.oq_job.get_param(
            'investigation_time', 0)

    def __cmp__(self, other):
        return cmp(self.ordinal, other.ordinal)

    def __iter__(self):
        """
        Iterator for walking through all child :class:`SESRupture` objects.
        """
        return SESRupture.objects.filter(
            rupture__ses_collection=self.ses_collection.id,
            ses_id=self.ordinal).order_by('tag').iterator()


def get_geom(surface, is_from_fault_source, is_multi_surface):
    """
    The following fields can be interpreted different ways,
    depending on the value of `is_from_fault_source`. If
    `is_from_fault_source` is True, each of these fields should
    contain a 2D numpy array (all of the same shape). Each triple
    of (lon, lat, depth) for a given index represents the node of
    a rectangular mesh. If `is_from_fault_source` is False, each
    of these fields should contain a sequence (tuple, list, or
    numpy array, for example) of 4 values. In order, the triples
    of (lon, lat, depth) represent top left, top right, bottom
    left, and bottom right corners of the the rupture's planar
    surface. Update: There is now a third case. If the rupture
    originated from a characteristic fault source with a
    multi-planar-surface geometry, `lons`, `lats`, and `depths`
    will contain one or more sets of 4 points, similar to how
    planar surface geometry is stored (see above).

    :param rupture: an instance of :class:
    `openquake.hazardlib.source.rupture.BaseProbabilisticRupture`

    :param is_from_fault_source: a boolean
    :param is_multi_surface: a boolean
    """
    if is_from_fault_source:
        # for simple and complex fault sources,
        # rupture surface geometry is represented by a mesh
        surf_mesh = surface.get_mesh()
        lons = surf_mesh.lons
        lats = surf_mesh.lats
        depths = surf_mesh.depths
    else:
        if is_multi_surface:
            # `list` of
            # openquake.hazardlib.geo.surface.planar.PlanarSurface
            # objects:
            surfaces = surface.surfaces

            # lons, lats, and depths are arrays with len == 4*N,
            # where N is the number of surfaces in the
            # multisurface for each `corner_*`, the ordering is:
            #   - top left
            #   - top right
            #   - bottom left
            #   - bottom right
            lons = numpy.concatenate([x.corner_lons for x in surfaces])
            lats = numpy.concatenate([x.corner_lats for x in surfaces])
            depths = numpy.concatenate([x.corner_depths for x in surfaces])
        else:
            # For area or point source,
            # rupture geometry is represented by a planar surface,
            # defined by 3D corner points
            lons = numpy.zeros((4))
            lats = numpy.zeros((4))
            depths = numpy.zeros((4))

            # NOTE: It is important to maintain the order of these
            # corner points. TODO: check the ordering
            for i, corner in enumerate((surface.top_left,
                                        surface.top_right,
                                        surface.bottom_left,
                                        surface.bottom_right)):
                lons[i] = corner.longitude
                lats[i] = corner.latitude
                depths[i] = corner.depth
    return lons, lats, depths


class ProbabilisticRupture(djm.Model):
    """
    A rupture as part of a Stochastic Event Set Collection.
    """
    ses_collection = djm.ForeignKey('SESCollection')
    magnitude = djm.FloatField(null=False)
    _hypocenter = fields.FloatArrayField(null=False)
    rake = djm.FloatField(null=False)
    is_from_fault_source = djm.NullBooleanField(null=False)
    is_multi_surface = djm.NullBooleanField(null=False)
    surface = fields.PickleField(null=False)
    site_indices = fields.IntArrayField(null=True)

    # NB (MS): the proper solution would be to store the hypocenter as a 3D
    # point, however I was unable to do so, due to a bug in Django 1.3
    # (I was getting a GeometryProxy exception).
    # The GEOS library we are using does not even support
    # the WKT for 3D points; that's why I am storing the point as a
    # 3D array, as a workaround; luckily, we never perform any
    # geospatial query on the hypocenter.
    # we will be able to do better when we will upgrade (Geo)Django
    @property
    def hypocenter(self):
        """Convert the 3D array into a hazardlib point"""
        return geo.Point(*self._hypocenter)

    class Meta:
        db_table = 'hzrdr\".\"probabilistic_rupture'

    @classmethod
    def create(cls, rupture, ses_collection, site_indices=None):
        """
        Create a ProbabilisticRupture row on the database.

        :param rupture:
            a hazardlib rupture
        :param ses_collection:
            a Stochastic Event Set Collection object
        :param site_indices:
            an array of indices for the site_collection
        """
        iffs = isinstance(rupture.surface,
                          (geo.ComplexFaultSurface, geo.SimpleFaultSurface))
        ims = isinstance(rupture.surface, geo.MultiSurface)
        lons, lats, depths = get_geom(rupture.surface, iffs, ims)
        hp = rupture.hypocenter
        return cls.objects.create(
            ses_collection=ses_collection,
            magnitude=rupture.mag,
            rake=rupture.rake,
            is_from_fault_source=iffs,
            is_multi_surface=ims,
            surface=rupture.surface,
            _hypocenter=[hp.longitude, hp.latitude, hp.depth],
            site_indices=site_indices)

    @property
    def tectonic_region_type(self):
        """The TRT associated to the underlying trt_model"""
        return self.ses_collection.trt_model.tectonic_region_type

    _geom = None

    @property
    def geom(self):
        """
        Extract the triple (lons, lats, depths) from the surface geometry
        (cached).
        """
        if self._geom is not None:
            return self._geom
        self._geom = get_geom(self.surface, self.is_from_fault_source,
                              self.is_multi_surface)
        return self._geom

    @property
    def lons(self):
        return self.geom[0]

    @property
    def lats(self):
        return self.geom[1]

    @property
    def depths(self):
        return self.geom[2]

    @property
    def strike(self):
        return self.surface.get_strike()

    @property
    def dip(self):
        return self.surface.get_dip()

    @property
    def mag(self):
        return self.magnitude

    def _validate_planar_surface(self):
        """
        A rupture's planar surface (existing only in the case of ruptures from
        area/point sources) may only consist of 4 points (top left, top right,
        bottom right, and bottom left corners, in that order).

        If the surface is not valid, a :exc:`ValueError` is raised.

        This should only be used if `is_from_fault_source` is `False`.
        """
        if not (4 == len(self.lons) == len(self.lats) == len(self.depths)):
            raise ValueError(
                "Incorrect number of points; there should be exactly 4")

    @property
    def top_left_corner(self):
        if not (self.is_from_fault_source or self.is_multi_surface):
            self._validate_planar_surface()
            return self.lons[0], self.lats[0], self.depths[0]
        return None

    @property
    def top_right_corner(self):
        if not (self.is_from_fault_source or self.is_multi_surface):
            self._validate_planar_surface()
            return self.lons[1], self.lats[1], self.depths[1]
        return None

    @property
    def bottom_left_corner(self):
        if not (self.is_from_fault_source or self.is_multi_surface):
            self._validate_planar_surface()
            return self.lons[2], self.lats[2], self.depths[2]
        return None

    @property
    def bottom_right_corner(self):
        if not (self.is_from_fault_source or self.is_multi_surface):
            self._validate_planar_surface()
            return self.lons[3], self.lats[3], self.depths[3]
        return None


class SESRupture(djm.Model):
    """
    A rupture as part of a Stochastic Event Set.
    """
    rupture = djm.ForeignKey('ProbabilisticRupture')
    ses_id = djm.IntegerField(null=False)
    tag = djm.TextField(null=False)
    seed = djm.IntegerField(null=False)

    class Meta:
        db_table = 'hzrdr\".\"ses_rupture'
        ordering = ['tag']

    @classmethod
    def create(cls, prob_rupture, ses_ordinal, source_id, rupt_no, rupt_occ,
               seed):
        """
        Create a SESRupture row in the database.

        :param prob_rupture:
            :class:`openquake.engine.db.models.ProbabilisticRupture` instance
        :param int ses_ordinal:
            ordinal for a :class:`openquake.engine.db.models.SES` instance
        :param str source_id:
            id of the source that generated the rupture
        :param rupt_no:
            the rupture number (an ordinal from source.iter_ruptures())
        :param rupt_occ:
            the occurrence number of the rupture in the given ses
        :param int seed:
            a seed that will be used when computing the GMF from the rupture
        """
        tag = 'trt=%02d|ses=%04d|src=%s|rup=%03d-%02d' % (
            prob_rupture.ses_collection.ordinal, ses_ordinal,
            source_id, rupt_no, rupt_occ)
        return cls.objects.create(
            rupture=prob_rupture, ses_id=ses_ordinal, tag=tag, seed=seed)

    @property
    def surface(self):
        """The surface of the underlying rupture"""
        return self.rupture.surface

    @property
    def hypocenter(self):
        """The hypocenter of the underlying rupture"""
        return self.rupture.hypocenter


_Point = collections.namedtuple('_Point', 'x y')


def get_correl_model(job):
    """
    Helper function for constructing the appropriate correlation model.

    :returns:
        A correlation object. See :mod:`openquake.hazardlib.correlation`
        for more info.
    """
    correl_model_name = job.get_param('ground_motion_correlation_model', None)
    if correl_model_name is None:
        # There's no correlation model for this calculation.
        return None
    correl_model_cls = getattr(
        correlation, '%sCorrelationModel' % correl_model_name, None)
    if correl_model_cls is None:
        # There's no correlation model for this calculation.
        return None
    gmc_params = job.get_param('ground_motion_correlation_params', None)
    return correl_model_cls(**gmc_params)


class Gmf(djm.Model):
    """
    A collection of ground motion field (GMF) sets for a given logic tree
    realization.
    """
    output = djm.OneToOneField('Output', related_name="gmf")
    lt_realization = djm.ForeignKey('LtRealization', null=False)

    class Meta:
        db_table = 'hzrdr\".\"gmf'

    def by_rupture(self, sitecol, ses_collection_id=None, ses_ordinal=None):
        """
        Yields triples (ses_rupture, sites, gmf_dict)
        """
        job = self.output.oq_job
        imtls = job.get_param('intensity_measure_types_and_levels')
        truncation_level = job.get_param('truncation_level', None)
        correl_model = get_correl_model(job)
        gsims = self.lt_realization.get_gsim_instances()
        assert gsims, 'No GSIMs found for realization %d!' % \
            self.lt_realization.id  # look into hzdr.assoc_lt_rlz_trt_model

        # NB: the IMTs must be sorted for consistency with the classical
        # calculator when computing the hazard curves from the GMFs
        imts = map(from_string, sorted(imtls))
        for ses_coll in SESCollection.objects.filter(
                output__oq_job=self.output.oq_job):
            # filter by ses_collection
            if ses_collection_id and ses_collection_id != ses_coll.id:
                continue
            for ses in ses_coll:
                # filter by ses_ordinal
                if ses_ordinal and ses_ordinal != ses.ordinal:
                    continue
                for rupture, ses_ruptures in itertools.groupby(
                        ses, operator.attrgetter('rupture')):
                    sites = sitecol if rupture.site_indices is None\
                        else FilteredSiteCollection(
                            rupture.site_indices, sitecol)
                    computer = calc.gmf.GmfComputer(
                        rupture, sites, imts, gsims,
                        truncation_level, correl_model)
                    for ses_rup in ses_ruptures:
                        yield ses_rup, sites, computer.compute(ses_rup.seed)

    # this method in the future will replace __iter__, by enabling
    # GMF-export by recomputation
    def iternew(self):
        """
        Get the ground motion fields per SES ("GMF set") for
        the XML export. Each "GMF set" should:

            * have an `investigation_time` attribute
            * have an `stochastic_event_set_id` attribute
            * be iterable, yielding a sequence of "GMF" objects

            Each "GMF" object should:

            * have an `imt` attribute
            * have an `sa_period` attribute (only if `imt` is 'SA')
            * have an `sa_damping` attribute (only if `imt` is 'SA')
            * have a `rupture_id` attribute (to indicate which rupture
              contributed to this gmf)
            * be iterable, yielding a sequence of "GMF node" objects

            Each "GMF node" object should have:

            * a `gmv` attribute (to indicate the ground motion value
            * `lon` and `lat` attributes (to indicate the geographical location
              of the ground motion field)

        If a SES does not generate any GMF, it is ignored.
        """
        for ses_coll in SESCollection.objects.filter(
                output__oq_job=self.output.oq_job):
            for ses in ses_coll:
                gmfset = []  # set of GMFs generate by the same SES
                for ses_rup, sites, gmf_dict in self.by_rupture(
                        ses_coll.id, ses.ordinal):
                    for gsim, imt in gmf_dict:
                        gmvs = gmf_dict[gsim, imt]
                        im_type, sa_period, sa_damping = imt
                            # using a generator here saves a lot of memory
                        nodes = (_GroundMotionFieldNode(gmv, _Point(x, y))
                                 for gmv, x, y in
                                 zip(gmvs, sites.lons, sites.lats))
                        gmfset.append(
                            _GroundMotionField(
                                im_type, sa_period, sa_damping,
                                ses_rup.tag, nodes))
                if gmfset:
                    yield GmfSet(ses, gmfset)

    def __iter__(self):
        """
        Get the ground motion fields per SES ("GMF set") for
        the XML export. Each "GMF set" should:

            * have an `investigation_time` attribute
            * have an `stochastic_event_set_id` attribute
            * be iterable, yielding a sequence of "GMF" objects

            Each "GMF" object should:

            * have an `imt` attribute
            * have an `sa_period` attribute (only if `imt` is 'SA')
            * have an `sa_damping` attribute (only if `imt` is 'SA')
            * have a `rupture_id` attribute (to indicate which rupture
              contributed to this gmf)
            * be iterable, yielding a sequence of "GMF node" objects

            Each "GMF node" object should have:

            * a `gmv` attribute (to indicate the ground motion value
            * `lon` and `lat` attributes (to indicate the geographical location
              of the ground motion field)

        If a SES does not generate any GMF, it is ignored.
        """
        job = self.output.oq_job
        for ses_coll in SESCollection.objects.filter(output__oq_job=job):
            for ses in ses_coll:
                query = """\
        SELECT imt, sa_period, sa_damping, tag,
               array_agg(gmv) AS gmvs,
               array_agg(ST_X(location::geometry)) AS xs,
               array_agg(ST_Y(location::geometry)) AS ys
        FROM (SELECT imt, sa_period, sa_damping,
             unnest(rupture_ids) as rupture_id, location,
             unnest(gmvs) AS gmv
           FROM hzrdr.gmf_data, hzrdi.hazard_site
             WHERE site_id = hzrdi.hazard_site.id
             AND hazard_calculation_id=%s
             AND gmf_id=%d) AS x, hzrdr.ses_rupture AS y,
           hzrdr.probabilistic_rupture AS z
        WHERE x.rupture_id = y.id AND y.rupture_id=z.id
        AND y.ses_id=%d AND z.ses_collection_id=%d
        GROUP BY imt, sa_period, sa_damping, tag
        ORDER BY imt, sa_period, sa_damping, tag;
        """ % (job.id, self.id, ses.ordinal, ses_coll.id)
                gmfset = self.gmfset(ses, query)
                if gmfset:
                    yield gmfset

    def gmfset(self, ses, query):
        """
        :param ses:
            a :class:`openquake.engine.db.models.SES` instance
        :param query:
            the query to extract the ground motion fields,
            one per each rupture tag
        :returns:
            a :class:`openquake.engine.db.models.GmfSet` instance
        """
        curs = getcursor('job_init')
        curs.execute(query)
        # a set of GMFs generate by the same SES, one per rupture
        gmfset = []
        for (imt, sa_period, sa_damping, rupture_tag, gmvs,
             xs, ys) in curs:
            # using a generator here saves a lot of memory
            nodes = (_GroundMotionFieldNode(gmv, _Point(x, y))
                     for gmv, x, y in zip(gmvs, xs, ys))
            gmfset.append(
                _GroundMotionField(
                    imt, sa_period, sa_damping, rupture_tag, nodes))
        return GmfSet(ses, gmfset)


class GmfSet(object):
    """
    Small wrapper around the list of Gmf objects associated to the given SES.
    """
    def __init__(self, ses, gmfset):
        self.gmfset = gmfset
        self.investigation_time = ses.investigation_time or 0
        self.stochastic_event_set_id = ses.ordinal

    def __iter__(self):
        return iter(self.gmfset)

    def __nonzero__(self):
        return bool(self.gmfset)

    def __str__(self):
        return (
            'GMFsPerSES(investigation_time=%f, '
            'stochastic_event_set_id=%s,\n%s)' % (
                self.investigation_time,
                self.stochastic_event_set_id, '\n'.join(
                    sorted(str(g) for g in self.gmfset))))


class _GroundMotionField(object):
    """
    The Ground Motion Field generated by the given rupture
    """
    def __init__(self, imt, sa_period, sa_damping, rupture_id, gmf_nodes):
        self.imt = imt
        self.sa_period = sa_period
        self.sa_damping = sa_damping
        self.rupture_id = rupture_id
        self.gmf_nodes = gmf_nodes

    def __iter__(self):
        return iter(self.gmf_nodes)

    def __getitem__(self, key):
        return self.gmf_nodes[key]

    def __str__(self):
        """
        String representation of a _GroundMotionField object showing the
        content of the nodes (lon, lat an gmv). This is useful for debugging
        and testing.
        """
        mdata = ('imt=%(imt)s sa_period=%(sa_period)s '
                 'sa_damping=%(sa_damping)s rupture_id=%(rupture_id)s' %
                 vars(self))
        nodes = sorted(map(str, self.gmf_nodes))
        return 'GMF(%s\n%s)' % (mdata, '\n'.join(nodes))


class _GroundMotionFieldNode(object):

    # the signature is not (gmv, x, y) because the XML writer expect a location
    # object
    def __init__(self, gmv, loc):
        self.gmv = gmv
        self.location = loc

    def __lt__(self, other):
        """
        A reproducible ordering by lon and lat; used in
        :function:`openquake.commonlib.hazard_writers.gen_gmfs`
        """
        return self.location < other.location

    def __str__(self):
        """Return lon, lat and gmv of the node in a compact string form"""
        return '<X=%9.5f, Y=%9.5f, GMV=%9.7f>' % (
            self.location.x, self.location.y, self.gmv)


class GmfData(djm.Model):
    """
    Ground Motion Field: A collection of ground motion values and their
    respective geographical locations.
    """
    gmf = djm.ForeignKey('Gmf')
    task_no = djm.IntegerField(null=False)
    imt = djm.TextField(choices=IMT_CHOICES)
    sa_period = djm.FloatField(null=True)
    sa_damping = djm.FloatField(null=True)
    gmvs = fields.FloatArrayField()
    rupture_ids = fields.IntArrayField(null=True)
    site = djm.ForeignKey('HazardSite')
    objects = djm.GeoManager()

    class Meta:
        db_table = 'hzrdr\".\"gmf_data'
        ordering = ['gmf', 'task_no']


<<<<<<< HEAD
# used in the scenario QA tests
=======
>>>>>>> fa631a6e
def get_gmvs_per_site(output, imt):
    """
    Iterator for walking through all :class:`GmfData` objects associated
    to a given output. Notice that values for the same site are
    displayed together and ordered according to the rupture ids, so that
    it is possible to get consistent outputs in the test cases.

    :param output: instance of :class:`openquake.engine.db.models.Output`
    :param string imt: a string with the IMT to extract
    :returns: a list of ground motion values per each site
    """
    imtype, sa_period, sa_damping = from_string(imt)
    gmf_id = output.gmf.id
    curs = getcursor('job_init')
    query = '''\
    SELECT site_id, array_concat(gmvs), array_concat(rupture_ids)
    FROM hzrdr.gmf_data WHERE gmf_id=%s AND imt=%s {}
    GROUP BY site_id ORDER BY site_id'''
    if imtype == 'SA':
        curs.execute(query.format('AND sa_period=%s AND sa_damping=%s'),
                     (gmf_id, imtype, sa_period, sa_damping))
    else:
        curs.execute(query.format(''), (gmf_id, imtype))
    for site_id, gmvs, rup_ids in curs:
        gmv = dict(zip(rup_ids, gmvs))
        yield [gmv[r] for r in sorted(rup_ids)]


class DisaggResult(djm.Model):
    """
    Storage for disaggregation historgrams. Each histogram is stored in
    `matrix` as a 6-dimensional numpy array (pickled). The dimensions of the
    matrix are as follows, in order:

    * magnitude
    * distance
    * longitude
    * latitude
    * epsilon
    * tectonic region type

    Bin edges are defined for all of these dimensions (except tectonic region
    type) as:

    * `mag_bin_edges`
    * `dist_bin_edges`
    * `lat_bin_edges`
    * `lon_bin_edges`
    * `eps_bin_edges`

    The size of the tectonic region type (TRT) dimension is simply determined
    by the length of `trts`.

    Additional metadata for the disaggregation histogram is stored, including
    location (POINT geometry), disaggregation PoE (Probability of Exceedance)
    and the corresponding IML (Intensity Measure Level) extracted from the
    hazard curve, logic tree path information, and investigation time.
    """

    output = djm.OneToOneField('Output', related_name="disagg_matrix")
    lt_realization = djm.ForeignKey('LtRealization')
    investigation_time = djm.FloatField()
    imt = djm.TextField(choices=IMT_CHOICES)
    iml = djm.FloatField()
    poe = djm.FloatField()
    sa_period = djm.FloatField(null=True)
    sa_damping = djm.FloatField(null=True)
    mag_bin_edges = fields.FloatArrayField()
    dist_bin_edges = fields.FloatArrayField()
    lon_bin_edges = fields.FloatArrayField()
    lat_bin_edges = fields.FloatArrayField()
    eps_bin_edges = fields.FloatArrayField()
    trts = fields.CharArrayField()
    location = djm.PointField(srid=DEFAULT_SRID)
    matrix = fields.PickleField()

    class Meta:
        db_table = 'hzrdr\".\"disagg_result'


class UHS(djm.Model):
    """
    UHS/Uniform Hazard Spectra:
    * "Uniform" meaning "the same PoE"
    * "Spectrum" because it covers a range/band of periods/frequencies

    Records in this table contain metadata for a collection of UHS data.
    """
    output = djm.OneToOneField('Output', null=True, related_name="uh_spectra")
    # FK only required for non-statistical results (i.e., mean or quantile
    # curves).
    lt_realization = djm.ForeignKey('LtRealization', null=True)
    investigation_time = djm.FloatField()
    poe = djm.FloatField()
    periods = fields.FloatArrayField()
    STAT_CHOICES = (
        (u'mean', u'Mean'),
        (u'quantile', u'Quantile'),
    )
    statistics = djm.TextField(null=True, choices=STAT_CHOICES)
    quantile = djm.FloatField(null=True)

    class Meta:
        db_table = 'hzrdr\".\"uhs'

    def __iter__(self):
        """
        Iterate over the :class:`UHSData` which belong this object.
        """
        return self.uhsdata_set.iterator()


class UHSData(djm.Model):
    """
    UHS curve for a given location.
    """
    uhs = djm.ForeignKey('UHS')
    imls = fields.FloatArrayField()
    location = djm.PointField(srid=DEFAULT_SRID)

    class Meta:
        db_table = 'hzrdr\".\"uhs_data'


class LtSourceModel(djm.Model):
    """
    Identify a logic tree source model.
    """
    hazard_calculation = djm.ForeignKey('OqJob')
    ordinal = djm.IntegerField()
    sm_lt_path = fields.CharArrayField()
    sm_name = djm.TextField(null=False)
    weight = djm.DecimalField(decimal_places=100, max_digits=101, null=True)

    class Meta:
        db_table = 'hzrdr\".\"lt_source_model'
        ordering = ['ordinal']

    def get_num_sources(self):
        """
        Return the number of sources in the model.
        """
        return sum(info.num_sources for info in self.trtmodel_set.all())

    def get_tectonic_region_types(self):
        """
        Return the tectonic region types in the model,
        ordered by number of sources.
        """
        return self.trtmodel_set.filter(
            lt_model=self, num_ruptures__gt=0).values_list(
            'tectonic_region_type', flat=True)

    def make_gsim_lt(self, trts=()):
        """
        Helper to instantiate a GsimLogicTree object from the logic tree file.
        """
        hc = self.hazard_calculation.get_oqparam()
        trts = trts or self.get_tectonic_region_types()
        fname = os.path.join(hc.base_path, hc.inputs['gsim_logic_tree'])
        gsim_lt = logictree.GsimLogicTree(
            fname, 'applyToTectonicRegionType', trts)
        for trt in trts:
            if not trt in gsim_lt.values:
                raise ValueError(
                    "Found in %r a tectonic region type %r inconsistent with "
                    "the ones in %r" % (self.sm_name, trt, fname))
        return gsim_lt

    def __iter__(self):
        """
        Yield the realizations corresponding to the given model
        """
        return iter(self.ltrealization_set.all())


class TrtModel(djm.Model):
    """
    Source submodel containing sources of the same tectonic region type.
    """
    lt_model = djm.ForeignKey('LtSourceModel')
    tectonic_region_type = djm.TextField(null=False)
    num_sources = djm.IntegerField(null=False)
    num_ruptures = djm.IntegerField(null=False)
    min_mag = djm.FloatField(null=False)
    max_mag = djm.FloatField(null=False)
    gsims = fields.CharArrayField(null=True)

    def get_realizations(self, gsim_name):
        """
        Return the realizations associated to the current TrtModel and
        the given GSIM.

        :param str gsim_name: name of a GSIM class
        """
        assert gsim_name in self.gsims, gsim_name
        for art in AssocLtRlzTrtModel.objects.filter(
                trt_model=self.id, gsim=gsim_name):
            yield art.rlz

    def get_rlzs_by_gsim(self):
        """
        Return the realizations associated to the current TrtModel
        as an ordered dictionary {gsim_name: [rlz, ...]}
        """
        dic = collections.defaultdict(list)
        for art in AssocLtRlzTrtModel.objects.filter(trt_model=self.id):
            dic[art.gsim].append(art.rlz)
        return collections.OrderedDict(
            (gsim, dic[gsim]) for gsim in sorted(dic))

    def get_gsim_instances(self):
        """
        Return the GSIM instances associated to the current TrtModel
        """
        return [logictree.GSIM[gsim]() for gsim in self.gsims]

    class Meta:
        db_table = 'hzrdr\".\"trt_model'
        ordering = ['id']
        # NB: the TrtModels are built in the right order, see
        # BaseHazardCalculator.initialize_sources


class SourceInfo(djm.Model):
    """
    Source specific infos
    """
    trt_model = djm.ForeignKey('TrtModel')
    source_id = djm.TextField(null=False)
    source_class = djm.TextField(null=False)
    num_sites = djm.IntegerField(null=False)
    num_ruptures = djm.IntegerField(null=False)
    occ_ruptures = djm.IntegerField(null=True)
    uniq_ruptures = djm.IntegerField(null=True)
    calc_time = djm.FloatField(null=False)

    class Meta:
        db_table = 'hzrdr\".\"source_info'
        ordering = ['trt_model', 'source_id']


class AssocLtRlzTrtModel(djm.Model):
    """
    Associations between logic tree realizations and TrtModels. Fixed
    a realization and a TRT, the gsim is unique.
    """
    rlz = djm.ForeignKey('LtRealization')
    trt_model = djm.ForeignKey('TrtModel')
    gsim = djm.TextField(null=False)

    class Meta:
        db_table = 'hzrdr\".\"assoc_lt_rlz_trt_model'
        ordering = ['id']


class LtRealization(djm.Model):
    """
    Identify a logic tree branch.
    """

    lt_model = djm.ForeignKey('LtSourceModel')
    ordinal = djm.IntegerField()
    weight = djm.DecimalField(decimal_places=100, max_digits=101)
    gsim_lt_path = fields.CharArrayField()

    @property
    def sm_lt_path(self):
        """
        The source model logic tree path extracted from the underlying
        source model
        """
        return self.lt_model.sm_lt_path

    class Meta:
        db_table = 'hzrdr\".\"lt_realization'
        ordering = ['ordinal']

    def get_gsim_instances(self):
        """
        Return the GSIM instances associated to the current realization
        by looking at the association table.
        """
        return [logictree.GSIM[art.gsim]() for art in
                AssocLtRlzTrtModel.objects.filter(rlz=self)]


## Tables in the 'riskr' schema.

class LossFraction(djm.Model):
    """
    Holds metadata for loss fraction data
    """
    output = djm.OneToOneField("Output", related_name="loss_fraction")
    variable = djm.TextField(choices=(("taxonomy", "taxonomy"),
                                      ("magnitude_distance",
                                       "Magnitude Distance"),
                                      ("coordinate", "Coordinate")))
    hazard_output = djm.ForeignKey(
        "Output", related_name="risk_loss_fractions")
    statistics = djm.TextField(null=True, choices=STAT_CHOICES)
    quantile = djm.FloatField(null=True)
    poe = djm.FloatField(null=True)
    loss_type = djm.TextField(choices=zip(LOSS_TYPES, LOSS_TYPES))

    class Meta:
        db_table = 'riskr\".\"loss_fraction'

    def __iter__(self):
        return iter(self.lossfractiondata_set.all())

    @property
    def output_hash(self):
        """
        :returns:
            a (db-sequence independent) tuple that identifies this output among
            which the ones created in the same calculation
        """
        return (self.output.output_type,
                self.output.hazard_metadata,
                self.statistics, self.quantile,
                self.variable, self.poe, self.loss_type)

    def display_value(self, value, rc):
        """
        Converts `value` in a form that is best suited to be
        displayed.

        :param rc:
           A `RiskCalculation` object used to get the bin width

        :returns: `value` if the attribute `variable` is equal to
           taxonomy. if the attribute `variable` is equal to
           `magnitude-distance`, then it extracts two integers (comma
           separated) from `value` and convert them into ranges
           encoded back as csv.
        """

        if self.variable == "taxonomy":
            return value
        elif self.variable == "magnitude_distance":
            magnitude, distance = map(float, value.split(","))
            return "%.4f,%.4f|%.4f,%.4f" % (
                magnitude * rc.mag_bin_width,
                (magnitude + 1) * rc.mag_bin_width,
                distance * rc.distance_bin_width,
                (distance + 1) * rc.distance_bin_width)
        elif self.variable == "coordinate":
            lon, lat = map(float, value.split(","))
            return "%.4f,%.4f|%.4f,%.4f" % (
                lon * rc.coordinate_bin_width,
                (lon + 1) * rc.coordinate_bin_width,
                lat * rc.coordinate_bin_width,
                (lat + 1) * rc.coordinate_bin_width)
        else:
            raise RuntimeError(
                "disaggregation of type %s not supported" % self.variable)

    def total_fractions(self):
        """
        :returns: a dictionary mapping values of `variable` (e.g. a
        taxonomy) to tuples yielding the associated absolute losses
        (e.g. the absolute losses for assets of a taxonomy) and the
        percentage (expressed in decimal format) over the total losses
        """
        cursor = connections['job_init'].cursor()

        total = self.lossfractiondata_set.aggregate(
            djm.Sum('absolute_loss')).values()[0]

        if not total:
            return {}

        query = """
        SELECT value, sum(absolute_loss)
        FROM riskr.loss_fraction_data
        WHERE loss_fraction_id = %s
        GROUP BY value
        """
        cursor.execute(query, (self.id,))

        rc = self.output.oq_job.risk_calculation

        loss_fraction = collections.namedtuple('loss_fraction', 'bin loss')

        return collections.OrderedDict(
            sorted(
                [loss_fraction(
                    self.display_value(value, rc),
                    (loss, loss / total))
                 for value, loss in cursor],
                key=operator.attrgetter('loss'),
                reverse=True))

    def iteritems(self):
        """
        Yields tuples with two elements. The first one is a location
        (described by a lon/lat tuple), the second one is a dictionary
        modeling the disaggregation of the losses on such location. In
        this dictionary, each key is a value of `variable`, and each
        corresponding value is a tuple holding the absolute losses and
        the fraction of losses occurring in that location.
        """
        rc = self.output.oq_job.risk_calculation
        cursor = connections['job_init'].cursor()

        # Partition by lon,lat because partitioning on geometry types
        # seems not supported in postgis 1.5
        query = """
        SELECT lon, lat, value,
               fraction_loss,
               SUM(fraction_loss) OVER w,
               COUNT(*) OVER w
        FROM (SELECT ST_X(location) as lon,
                     ST_Y(location) as lat,
              value, sum(absolute_loss) as fraction_loss
              FROM riskr.loss_fraction_data
              WHERE loss_fraction_id = %s
              GROUP BY location, value) g
        WINDOW w AS (PARTITION BY lon, lat)
        """

        cursor.execute(query, (self.id, ))

        def display_value_and_fractions(value, absolute_loss, total_loss):
            display_value = self.display_value(value, rc)

            if total_loss > 0:
                fraction = absolute_loss / total_loss
            else:
                # When a rupture is associated with a positive ground
                # shaking (gmv > 0) but with a loss = 0, we still
                # store this information. In that case, total_loss =
                # absolute_loss = 0
                fraction = 0
            return display_value, fraction

        # We iterate on loss fraction data by location in two steps.
        # First we fetch a loss fraction for a single location and a
        # single value. In the same query we get the number `count` of
        # bins stored for such location. Then, we fetch `count` - 1
        # fractions to finalize the fractions on the current location.

        while 1:
            data = cursor.fetchone()
            if data is None:
                raise StopIteration
            lon, lat, value, absolute_loss, total_loss, count = data

            display_value, fraction = display_value_and_fractions(
                value, absolute_loss, total_loss)
            node = [(lon, lat),
                    {display_value: (absolute_loss, fraction)}]

            data = cursor.fetchmany(count - 1)

            for lon, lat, value, absolute_loss, total_loss, count in data:
                display_value, fraction = display_value_and_fractions(
                    value, absolute_loss, total_loss)
                node[1][display_value] = (absolute_loss, fraction)

            node[1] = collections.OrderedDict(
                sorted([(k, v) for k, v in node[1].items()],
                       key=lambda kv: kv[0]))
            yield node

    def to_array(self):
        """
        :returns: the loss fractions as numpy array

        :NOTE:  (not memory efficient)
        """
        def to_tuple():
            for (lon, lat), data in self.iteritems():
                for taxonomy, (absolute_loss, fraction) in data.items():
                    yield lon, lat, taxonomy, absolute_loss, fraction

        return numpy.array(list(to_tuple()), dtype='f4, f4, S3, f4, f4')


class LossFractionData(djm.Model):
    loss_fraction = djm.ForeignKey(LossFraction)
    location = djm.PointField(srid=DEFAULT_SRID)
    value = djm.TextField()
    absolute_loss = djm.TextField()

    class Meta:
        db_table = 'riskr\".\"loss_fraction_data'

    @property
    def data_hash(self):
        """
        A db-sequence independent tuple that identifies this output
        """
        return (self.loss_fraction.output_hash +
                ("%.5f" % self.location.x, "%.5f" % self.location.y,
                 self.value))

    def assertAlmostEqual(self, data):
        return risk_almost_equal(
            self, data, operator.attrgetter('absolute_loss'))

    def to_csv_str(self):
        """
        Convert LossFraction into a CSV string
        """
        return '%.5f,%.5f,%s,%s' % (
            self.location.x, self.location.y, self.value, self.absolute_loss)


class LossMap(djm.Model):
    '''
    Holds metadata for loss maps
    '''

    output = djm.OneToOneField("Output", related_name="loss_map")
    hazard_output = djm.ForeignKey("Output", related_name="risk_loss_maps")
    insured = djm.BooleanField(default=False)
    poe = djm.FloatField(null=True)
    statistics = djm.TextField(null=True, choices=STAT_CHOICES)
    quantile = djm.FloatField(null=True)
    loss_type = djm.TextField(choices=zip(LOSS_TYPES, LOSS_TYPES))

    class Meta:
        db_table = 'riskr\".\"loss_map'

    def __iter__(self):
        return iter(self.lossmapdata_set.all())

    @property
    def output_hash(self):
        """
        :returns:
            a (db-sequence independent) tuple that identifies this output among
            which the ones created in the same calculation
        """
        return (self.output.output_type,
                self.output.hazard_metadata,
                self.statistics, self.quantile,
                self.insured, self.poe, self.loss_type)


class LossMapData(djm.Model):
    '''
    Holds an asset, its position and a value plus (for
    non-scenario maps) the standard deviation for its loss
    '''

    loss_map = djm.ForeignKey("LossMap")
    asset_ref = djm.TextField()
    value = djm.FloatField()
    std_dev = djm.FloatField(default=0.0, null=True)
    location = djm.PointField(srid=DEFAULT_SRID)

    class Meta:
        db_table = 'riskr\".\"loss_map_data'

    @property
    def data_hash(self):
        """
        A db-sequence independent tuple that identifies this output
        """
        return self.loss_map.output_hash + (self.asset_ref,)

    def assertAlmostEqual(self, data):
        return risk_almost_equal(
            self, data, operator.attrgetter('value', 'stddev'))


class AggregateLoss(djm.Model):
    output = djm.OneToOneField("Output", related_name="aggregate_loss")
    insured = djm.BooleanField(default=False)
    mean = djm.FloatField()
    std_dev = djm.FloatField()
    loss_type = djm.TextField(choices=zip(LOSS_TYPES, LOSS_TYPES))

    class Meta:
        db_table = 'riskr\".\"aggregate_loss'

    @property
    def output_hash(self):
        """
        :returns:
            a (db-sequence independent) tuple that identifies this output among
            which the ones created in the same calculation
        """
        return (self.output.output_type,
                self.output.hazard_metadata,
                self.insured,
                self.mean, self.std_dev,
                self.loss_type)

    @property
    def data_hash(self):
        """
        A db-sequence independent tuple that identifies this output
        """
        return self.output_hash

    def assertAlmostEqual(self, data):
        return risk_almost_equal(
            self, data, lambda x: operator.attrgetter('mean', 'std_dev'))

    def to_csv_str(self):
        """
        Convert AggregateLoss into a CSV string
        """
        return '\n'.join(data.to_csv_str('row-%d' % i)
                         for i, data in enumerate(self, 1))


class LossCurve(djm.Model):
    '''
    Holds the parameters common to a set of loss curves
    '''

    output = djm.OneToOneField("Output", related_name="loss_curve")
    hazard_output = djm.ForeignKey("Output", related_name="risk_loss_curves")
    aggregate = djm.BooleanField(default=False)
    insured = djm.BooleanField(default=False)

    # If the curve is a result of an aggregation over different
    # hazard_output the following fields must be set
    statistics = djm.TextField(null=True, choices=STAT_CHOICES)
    quantile = djm.FloatField(null=True)
    loss_type = djm.TextField(choices=zip(LOSS_TYPES, LOSS_TYPES))

    class Meta:
        db_table = 'riskr\".\"loss_curve'

    def __iter__(self):
        if self.aggregate:
            return iter([self.aggregatelosscurvedata])
        else:
            return iter(self.losscurvedata_set.all())

    def to_csv_str(self):
        """
        Convert LossCurve into a CSV string
        """
        return '\n'.join(data.to_csv_str('row-%d' % i)
                         for i, data in enumerate(self, 1))

    @property
    def output_hash(self):
        """
        :returns:
            a (db-sequence independent) tuple that identifies this output among
            which the ones created in the same calculation
        """
        return (self.output.output_type,
                self.output.hazard_metadata,
                self.statistics, self.quantile,
                self.aggregate, self.insured, self.loss_type)


class LossCurveData(djm.Model):
    '''
    Holds the probabilities of exceedance for a given loss curve
    '''

    loss_curve = djm.ForeignKey("LossCurve")
    asset_ref = djm.TextField()
    asset_value = djm.FloatField()
    loss_ratios = fields.FloatArrayField()
    poes = fields.FloatArrayField()
    location = djm.PointField(srid=DEFAULT_SRID)
    average_loss_ratio = djm.FloatField()
    stddev_loss_ratio = djm.FloatField(blank=True, null=True)

    class Meta:
        db_table = 'riskr\".\"loss_curve_data'

    @property
    def losses(self):
        return numpy.array(self.loss_ratios) * self.asset_value

    @property
    def average_loss(self):
        return self.average_loss_ratio * self.asset_value

    @property
    def stddev_loss(self):
        if self.stddev_loss_ratio is not None:
            return self.stddev_loss_ratio * self.asset_value

    @property
    def data_hash(self):
        """
        A db-sequence independent tuple that identifies this output
        """
        return self.loss_curve.output_hash + (self.asset_ref,)

    def assertAlmostEqual(self, data):
        return loss_curve_almost_equal(self, data)

    def to_csv_str(self, label):
        """
        Convert LossCurveData into a CSV string.

        :param str label:
            an identifier for the curve (for instance the asset_ref)
        """
        ratios = [label, 'Ratios'] + map(str, self.loss_ratios)
        data = ','.join(ratios) + '\n'
        data += ','.join(map(str, [self.asset_value, 'PoE'] + list(self.poes)))
        return data


class AggregateLossCurveData(djm.Model):
    '''
    Holds the probabilities of exceedance for the whole exposure model
    '''

    loss_curve = djm.OneToOneField("LossCurve")
    losses = fields.FloatArrayField()
    poes = fields.FloatArrayField()
    average_loss = djm.FloatField()
    stddev_loss = djm.FloatField(blank=True, null=True)

    class Meta:
        db_table = 'riskr\".\"aggregate_loss_curve_data'

    @property
    def data_hash(self):
        """
        A db-sequence independent tuple that identifies this output
        """
        return self.loss_curve.output_hash

    def assertAlmostEqual(self, data):
        return loss_curve_almost_equal(self, data)

    def to_csv_str(self, label):
        """
        Convert AggregateLossCurveData into a CSV string.

        :param str label:
            an identifier for the curve (for instance the cost type)
        """
        data = ','.join(map(str, [label, 'Losses'] + list(self.losses))) + '\n'
        data += ','.join(map(str, ['', 'PoE'] + list(self.poes)))
        return data


class EventLoss(djm.Model):
    """
    Holds the aggregate loss we have for each rupture
    """

    #: Foreign key to an :class:`openquake.engine.db.models.Output`
    #: object with output_type == event_loss
    output = djm.OneToOneField('Output', related_name="event_loss")
    hazard_output = djm.ForeignKey(
        "Output", related_name="risk_event_loss_tables")
    loss_type = djm.TextField(choices=zip(LOSS_TYPES, LOSS_TYPES))

    class Meta:
        db_table = 'riskr\".\"event_loss'

    def __iter__(self):
        return iter(self.eventlossdata_set.all().order_by('-aggregate_loss'))

    def to_csv_str(self):
        """
        Convert EventLoss into a CSV with fields rupture_tag, aggregate_loss
        """
        return '\n'.join('%s,%s' % (self.rupture.tag, self.aggregate_loss)
                         for data in self)

    @property
    def output_hash(self):
        """
        :returns:
            a (db-sequence independent) tuple that identifies this output among
            which the ones created in the same calculation
        """
        # FIXME(lp) this is not db-sequence independent
        return (self.output.output_type, self.output.hazard_metadata,
                self.loss_type)


class EventLossData(djm.Model):
    event_loss = djm.ForeignKey(EventLoss)
    rupture = djm.ForeignKey('SESRupture')
    aggregate_loss = djm.FloatField()

    @property
    def data_hash(self):
        """
        A db-sequence independent tuple that identifies this output
        """
        return self.event_loss.output_hash + (self.rupture_id,)

    def assertAlmostEqual(self, data):
        return risk_almost_equal(
            self, data, operator.attrgetter('aggregate_loss'))

    class Meta:
        db_table = 'riskr\".\"event_loss_data'

    def to_csv_str(self):
        """
        Convert EventLossData into a CSV string
        """
        return '%s,%s,%s' % (self.rupture.tag, self.rupture.rupture.mag,
                             self.aggregate_loss)


class BCRDistribution(djm.Model):
    '''
    Holds metadata for the benefit-cost ratio distribution
    '''

    output = djm.OneToOneField("Output", related_name="bcr_distribution")
    hazard_output = djm.ForeignKey(
        "Output", related_name="risk_bcr_distribution")
    loss_type = djm.TextField(choices=zip(LOSS_TYPES, LOSS_TYPES))

    class Meta:
        db_table = 'riskr\".\"bcr_distribution'

    @property
    def output_hash(self):
        """
        :returns:
            a (db-sequence independent) tuple that identifies this output among
            which the ones created in the same calculation
        """
        return (self.output.output_type,
                self.output.hazard_metadata,
                self.loss_type)


class BCRDistributionData(djm.Model):
    '''
    Holds the actual data for the benefit-cost ratio distribution
    '''

    bcr_distribution = djm.ForeignKey("BCRDistribution")
    asset_ref = djm.TextField()
    average_annual_loss_original = djm.FloatField()
    average_annual_loss_retrofitted = djm.FloatField()
    bcr = djm.FloatField()
    location = djm.PointField(srid=DEFAULT_SRID)

    class Meta:
        db_table = 'riskr\".\"bcr_distribution_data'

    @property
    def data_hash(self):
        """
        A db-sequence independent tuple that identifies this output
        """
        return self.bcr_distribution.output_hash + (self.asset_ref,)

    def assertAlmostEqual(self, data):
        return risk_almost_equal(
            self, data,
            operator.attrgetter('average_annual_loss_original',
                                'average_loss_retrofitted',
                                'bcr'))


class DmgState(djm.Model):
    """Holds the damage_states associated to a given output"""
    # they actually come from the fragility model xml input
    risk_calculation = djm.ForeignKey("RiskCalculation")
    dmg_state = djm.TextField(
        help_text="The name of the damage state")
    lsi = djm.PositiveSmallIntegerField(
        help_text="limit state index, to order the limit states")

    class Meta:
        db_table = 'riskr\".\"dmg_state'


class DmgDistPerAsset(djm.Model):
    """Holds the actual data for damage distributions per asset."""

    dmg_state = djm.ForeignKey("DmgState")
    exposure_data = djm.ForeignKey("ExposureData")
    mean = djm.FloatField()
    stddev = djm.FloatField()

    class Meta:
        db_table = 'riskr\".\"dmg_dist_per_asset'

    @property
    def output_hash(self):
        """
        :returns:
            a (db-sequence independent) tuple that identifies this output among
            which the ones created in the same calculation
        """
        return (self.output.output_type,
                self.dmg_state.dmg_state, self.exposure_data.asset_ref)

    @property
    def data_hash(self):
        """
        A db-sequence independent tuple that identifies this output
        """
        return self.output_hash

    def assertAlmostEqual(self, data):
        return risk_almost_equal(
            self, data, operator.attrgetter('mean', 'stddev'))

    @property
    def output(self):
        return self.dmg_state.rc_calculation.oqjob.output_set.get(
            output_type="dmg_dist_per_asset")


class DmgDistPerTaxonomy(djm.Model):
    """Holds the actual data for damage distributions per taxonomy."""

    dmg_state = djm.ForeignKey("DmgState")
    taxonomy = djm.TextField()
    mean = djm.FloatField()
    stddev = djm.FloatField()

    class Meta:
        db_table = 'riskr\".\"dmg_dist_per_taxonomy'

    @property
    def output(self):
        return self.dmg_state.rc_calculation.oqjob.output_set.get(
            output_type="dmg_dist_per_taxonomy")

    @property
    def output_hash(self):
        """
        :returns:
            a (db-sequence independent) tuple that identifies this output among
            which the ones created in the same calculation
        """
        return (self.output.output_type,
                self.dmg_state.dmg_state, self.taxonomy)

    @property
    def data_hash(self):
        """
        A db-sequence independent tuple that identifies this output
        """
        return self.output_hash

    def assertAlmostEqual(self, data):
        return risk_almost_equal(
            self, data, operator.attrgetter('mean', 'stddev'))


class DmgDistTotal(djm.Model):
    """Holds the actual 'total damage distribution' values for for an entire
    calculation. There should be  one record per calculation per damage state.
    """

    dmg_state = djm.ForeignKey("DmgState")
    mean = djm.FloatField()
    stddev = djm.FloatField()

    class Meta:
        db_table = 'riskr\".\"dmg_dist_total'

    @property
    def output(self):
        return self.dmg_state.rc_calculation.oqjob.output_set.get(
            output_type="dmg_dist_total")

    @property
    def output_hash(self):
        """
        :returns:
            a (db-sequence independent) tuple that identifies this output among
            which the ones created in the same calculation
        """
        return (self.output.output_type, self.dmg_state.dmg_state, )

    @property
    def data_hash(self):
        """
        A db-sequence independent tuple that identifies this output
        """
        return self.output_hash

    def assertAlmostEqual(self, data):
        return risk_almost_equal(
            self, data, operator.attrgetter('mean', 'stddev'))


## Tables in the 'riski' schema.


class ExposureModel(djm.Model):
    '''
    A risk exposure model
    '''

    job = djm.OneToOneField("OqJob")
    name = djm.TextField()
    description = djm.TextField(null=True)
    category = djm.TextField()
    taxonomy_source = djm.TextField(
        null=True, help_text="the taxonomy system used to classify the assets")
    AREA_CHOICES = (
        (u'aggregated', u'Aggregated area value'),
        (u'per_asset', u'Per asset area value'),
    )
    area_type = djm.TextField(null=True, choices=AREA_CHOICES)
    area_unit = djm.TextField(null=True)
    deductible_absolute = djm.BooleanField(default=True)
    insurance_limit_absolute = djm.BooleanField(default=True)

    class Meta:
        db_table = 'riski\".\"exposure_model'

    def taxonomies_in(self, region_constraint):
        """
        :param str region_constraint:
            polygon in wkt format the assets must be contained into
        :returns:
            A dictionary mapping each taxonomy with the number of assets
            contained in `region_constraint`
        """
        return ExposureData.objects.taxonomies_contained_in(
            self.id, region_constraint)

    def unit(self, loss_type):
        if loss_type == "fatalities":
            return "people"
        else:
            return self.costtype_set.get(name=loss_type).unit

    def has_insurance_bounds(self):
        return not self.exposuredata_set.filter(
            (djm.Q(cost__deductible_absolute__isnull=True) |
             djm.Q(cost__insurance_limit_absolute__isnull=True))).exists()

    def has_retrofitted_costs(self):
        return not (
            self.exposuredata_set.filter(
                cost__converted_retrofitted_cost__isnull=True)).exists()

    def has_time_event(self, time_event):
        return (
            self.exposuredata_set.filter(occupancy__period=time_event).count()
            ==
            self.exposuredata_set.count())

    def supports_loss_type(self, loss_type):
        """
        :returns:
            True if the exposure contains the asset data needed
            for computing losses for `loss_type`
        """
        if loss_type != "fatalities":
            ct = loss_type_to_cost_type(loss_type)
            return self.exposuredata_set.filter(
                cost__cost_type__name=ct).exists()
        else:
            if self.category == "population":
                return not self.exposuredata_set.filter(
                    number_of_units__isnull=True).exists()
            else:
                return not self.exposuredata_set.filter(
                    occupancy__isnull=True).exists()


class CostType(djm.Model):
    COST_TYPE_CHOICES = (
        ("structuralCost", "structuralCost"),
        ("retrofittedStructuralCost", "retrofittedStructuralCost"),
        ("nonStructuralCost", "nonStructuralCost"),
        ("contentsCost", "contentsCost"),
        ("businessInterruptionCost", "businessInterruptionCost"))
    CONVERSION_CHOICES = (
        (u'aggregated', u'Aggregated economic value'),
        (u'per_area', u'Per area economic value'),
        (u'per_asset', u'Per asset economic value'),
    )

    exposure_model = djm.ForeignKey(ExposureModel)
    name = djm.TextField(choices=COST_TYPE_CHOICES)
    conversion = djm.TextField(choices=CONVERSION_CHOICES)
    unit = djm.TextField(null=True)
    retrofitted_conversion = djm.TextField(
        null=True, choices=CONVERSION_CHOICES)
    retrofitted_unit = djm.TextField(null=True)

    class Meta:
        db_table = 'riski\".\"cost_type'


class Occupancy(djm.Model):
    '''
    Asset occupancy data
    '''

    exposure_data = djm.ForeignKey("ExposureData")
    period = djm.TextField()
    occupants = djm.FloatField()

    class Meta:
        db_table = 'riski\".\"occupancy'


class AssetManager(djm.GeoManager):
    """
    Asset manager
    """

    def get_asset_chunk(self, rc, assocs):
        """
        :param assocs:
           a list of :class:`openquake.engine.db.models.AssetSite` objects
        :returns:

           a list of instances of
           :class:`openquake.engine.db.models.ExposureData` (ordered
           by location) associated with
           the `openquake.engine.db.models.ExposureModel` associated
           with `rc`.

           It also add an annotation to each ExposureData object to provide the
           occupants value for the risk calculation given in input and the cost
           for each cost type considered in `rc`
        """
        assocs = sorted(assocs, key=lambda assoc: assoc.asset.id)
        asset_ids = tuple(assoc.asset.id for assoc in assocs)
        query, args = self._get_asset_chunk_query_args(rc, asset_ids)
        # print getcursor('job_init').mogrify(query, args)
        with transaction.commit_on_success('job_init'):
            annotated_assets = list(self.raw(query, args))
        # add asset_site_id attribute to each asset
        for ass, assoc in zip(annotated_assets, assocs):
            ass.asset_site_id = assoc.id
        return annotated_assets

    def _get_asset_chunk_query_args(self, rc, asset_ids):
        """
        Build a parametric query string and the corresponding args for
        #get_asset_chunk
        """
        args = (rc.exposure_model.id, asset_ids)

        people_field, occupants_cond, occupancy_join, occupants_args = (
            self._get_people_query_helper(
                rc.exposure_model.category, rc.time_event))

        args += occupants_args

        cost_type_fields, cost_type_joins = self._get_cost_types_query_helper(
            rc.exposure_model.costtype_set.all())

        query = """\
        SELECT riski.exposure_data.*,
               {people_field} AS people,
               {costs}
        FROM riski.exposure_data
        {occupancy_join}
        ON riski.exposure_data.id = riski.occupancy.exposure_data_id
        {costs_join}
        WHERE exposure_model_id = %s
        AND riski.exposure_data.id IN %s
        AND {occupants_cond}
        GROUP BY riski.exposure_data.id
        ORDER BY riski.exposure_data.id
         """.format(people_field=people_field,
                    occupants_cond=occupants_cond,
                    costs=cost_type_fields,
                    costs_join=cost_type_joins,
                    occupancy_join=occupancy_join)
        return query, args

    def _get_people_query_helper(self, category, time_event):
        """
        Support function for _get_asset_chunk_query_args
        """
        args = ()
        # if the exposure model is of type "population" we extract the
        # data from the `number_of_units` field
        if category == "population":
            occupants_field = "number_of_units"
            occupants_cond = "1 = 1"
            occupancy_join = ""
        else:
            # otherwise we will "left join" the occupancy table
            occupancy_join = "LEFT JOIN riski.occupancy"
            occupants_field = "AVG(riski.occupancy.occupants)"

            # and the time_event is not specified we compute the
            # number of occupants by averaging the occupancy data for
            # each asset, otherwise we get the unique proper occupants
            # value.
            if time_event is None:
                occupants_cond = "1 = 1"
            else:
                args += (time_event,)
                occupants_cond = "riski.occupancy.period = %s"
        return occupants_field, occupants_cond, occupancy_join, args

    def _get_cost_types_query_helper(self, cost_types):
        """
        Support function for _get_asset_chunk_query_args
        """
        # For each cost type associated with the exposure model we
        # join the `cost` table to the current queryset in order to
        # lookup for a cost value for each asset.

        # Actually we extract 4 values: the cost, the retrofitted
        # cost, the deductible and the insurance limit

        costs = []
        costs_join = ""

        for cost_type in cost_types:
            # here the max value is irrelevant as we are sureto join
            # against one row
            costs.append("max(%s.converted_cost) AS %s" % (cost_type.name,
                                                           cost_type.name))
            costs.append(
                "max(%s.converted_retrofitted_cost) AS retrofitted_%s" % (
                    cost_type.name, cost_type.name))
            costs.append(
                "max(%s.deductible_absolute) AS deductible_%s" % (
                    cost_type.name, cost_type.name))
            costs.append(
                "max(%s.insurance_limit_absolute) AS insurance_limit_%s" % (
                    cost_type.name, cost_type.name))

            costs_join += """
            LEFT JOIN riski.cost AS %(name)s
            ON %(name)s.cost_type_id = '%(id)s' AND
            %(name)s.exposure_data_id = riski.exposure_data.id""" % dict(
                name=cost_type.name, id=cost_type.id)

        return ", ".join(costs), costs_join

    def taxonomies_contained_in(self, exposure_model_id, region_constraint):
        """

        :returns:
            A dictionary which map each taxonomy associated with
            `exposure_model` and contained in `region_constraint` with the
            number of assets.
        """
        cursor = connections['job_init'].cursor()

        cursor.execute("""
        SELECT riski.exposure_data.taxonomy, COUNT(*)
        FROM riski.exposure_data WHERE
        exposure_model_id = %s AND ST_COVERS(ST_GeographyFromText(%s), site)
        group by riski.exposure_data.taxonomy
        """, [exposure_model_id, "SRID=4326; %s" % region_constraint.wkt])

        return dict(cursor)


class ExposureData(djm.Model):
    '''
    Per-asset risk exposure data
    '''

    NO_RETROFITTING_COST = "no retrofitting cost"

    exposure_model = djm.ForeignKey("ExposureModel")
    asset_ref = djm.TextField()
    taxonomy = djm.TextField()
    site = djm.PointField(geography=True)

    number_of_units = djm.FloatField(
        null=True, help_text="number of assets, people, etc.")
    area = djm.FloatField(null=True)

    objects = AssetManager()

    class Meta:
        db_table = 'riski\".\"exposure_data'
        ordering = ['asset_ref']

    def __str__(self):
        return "%s (%s-%s @ %s)" % (
            self.id, self.exposure_model_id, self.asset_ref, self.site)

    @staticmethod
    def per_asset_value(
            cost, cost_type, area, area_type, number_of_units, category):
        """
        Return per-asset value for the given exposure data set.

        Calculate per asset value by considering the given exposure
        data as follows:

            case 1: cost type: aggregated:
                cost = economic value
            case 2: cost type: per asset:
                cost * number (of assets) = economic value
            case 3: cost type: per area and area type: aggregated:
                cost * area = economic value
            case 4: cost type: per area and area type: per asset:
                cost * area * number = economic value

        The same "formula" applies to contenst/retrofitting cost analogously.

        :returns:
            The per-asset value as a `float`.
        :raises:
            `ValueError` in case of a malformed (risk exposure data) input.
        """
        if category is not None and category == "population":
            return number_of_units
        if cost_type == "aggregated":
            return cost
        elif cost_type == "per_asset":
            return cost * number_of_units
        elif cost_type == "per_area":
            if area_type == "aggregated":
                return cost * area
            elif area_type == "per_asset":
                return cost * area * number_of_units
        raise ValueError("Invalid input")

    # we expect several annotations depending on "loss_type" to be
    # present. See `get_asset_chunk` for details.

    def value(self, loss_type):
        """
        Extract the value of the asset for the given `loss_type`.
        Although the Django Model definition does not have a value for
        each loss type, we rely on the fact that an annotation on the
        asset named `loss_type` is present.
        """
        if loss_type == "fatalities":
            return getattr(self, "people")
        return getattr(self, loss_type)

    def retrofitted(self, loss_type):
        """
        Extract the retrofitted cost of the asset for the given
        `loss_type`. See the method `value` for details.
        """
        return getattr(self, "retrofitted_%s" % loss_type)

    def deductible(self, loss_type):
        """
        Extract the deductible limit of the asset for the given
        `loss_type`. See the method `value` for details.
        """
        return (getattr(self, "deductible_%s" % loss_type) /
                getattr(self, loss_type))

    def insurance_limit(self, loss_type):
        """
        Extract the insurance limit of the asset for the given
        `loss_type`. See the method `value` for details.
        """
        return (getattr(self, "insurance_limit_%s" % loss_type) /
                getattr(self, loss_type))


def make_absolute(limit, value, is_absolute=None):
    """
    :returns:
        `limit` if `is_absolute` is True or `limit` is None,
        else `limit` * `value`
    """
    if limit is not None:
        if not is_absolute:
            return value * limit
        else:
            return limit


class Cost(djm.Model):
    exposure_data = djm.ForeignKey(ExposureData)
    cost_type = djm.ForeignKey(CostType)
    converted_cost = djm.FloatField()
    converted_retrofitted_cost = djm.FloatField(null=True)
    deductible_absolute = djm.FloatField(null=True, blank=True)
    insurance_limit_absolute = djm.FloatField(null=True, blank=True)

    class Meta:
        db_table = 'riski\".\"cost'

## Tables in the 'htemp' schema.


class HazardSite(djm.Model):
    """
    Contains pre-computed site parameter matrices. ``lons`` and ``lats``
    represent the calculation sites of interest. The associated site parameters
    are from the closest point in a site model in relation to each calculation
    point of interest.

    Used only if a calculation defines a site model (otherwise, reference
    parameters are use for all points of interest).
    """

    hazard_calculation = djm.ForeignKey('OqJob')
    location = djm.PointField(srid=DEFAULT_SRID)

    class Meta:
        db_table = 'hzrdi\".\"hazard_site'


class AssetSite(djm.Model):
    """
    Contains the association exposure_data_id -> site_id, as generated
    by the current risk job.
    """
    job = djm.ForeignKey('OqJob', null=False)
    asset = djm.ForeignKey('ExposureData', null=False)
    site = djm.ForeignKey('HazardSite', null=False)

    class Meta:
        db_table = 'riskr\".\"asset_site'
        ordering = ['asset']

    def __repr__(self):
        return '<%s=%d, (%d, %d)>' % (self.__class__.__name__,
                                      self.id, self.asset.id, self.site.id)


class Epsilon(djm.Model):
    """
    Contains the association (asset_site, ses_collection) -> epsilons,
    as generated by the current risk job for event based and scenario
    computations.
    """
    asset_site = djm.ForeignKey('AssetSite', null=False)
    ses_collection = djm.ForeignKey('SESCollection', null=False)
    epsilons = fields.FloatArrayField(null=False)

    @classmethod
    def saveall(cls, ses_coll, asset_sites, epsilon_matrix):
        """
        Insert the epsilon matrix associated to the given
        SES collection for each asset_sites association.

        :param ses_coll:
            a :class:`openquake.engine.db.models.SESCollection` instance
        :param asset_sites:
            a list of :class:`openquake.engine.db.models.AssetSite` instances
        :param epsilon_matrix:
            a numpy matrix with NxE elements, where `N` is the number of assets
            and `E` the number of events for the given SESCollection
        """
        assert len(asset_sites) == len(epsilon_matrix), (
            len(asset_sites), len(epsilon_matrix))
        data = [cls(asset_site=asset_site,
                    ses_collection=ses_coll,
                    epsilons=list(epsilons))
                for asset_site, epsilons in zip(asset_sites, epsilon_matrix)]
        return writer.CacheInserter.saveall(data)

    class Meta:
        db_table = 'riskr\".\"epsilon'
        ordering = ['asset_site']

    def __repr__(self):
        return '<%s %r %r>' % (self.__class__.__name__, self.asset_site,
                               self.ses_collection)<|MERGE_RESOLUTION|>--- conflicted
+++ resolved
@@ -929,7 +929,7 @@
         investigation_time = self.oq_job\
                                  .risk_calculation\
                                  .hazard_calculation\
-                                 .get_param('investigation_time', 0)
+                                 .get_param('investigation_time', None)
 
         statistics, quantile = self.statistical_params
         gsim_lt_path, sm_lt_path = self.lt_realization_paths
@@ -1181,7 +1181,7 @@
         self.ses_collection = ses_collection
         self.ordinal = ordinal
         self.investigation_time = self.ses_collection.output.oq_job.get_param(
-            'investigation_time', 0)
+            'investigation_time', None)
 
     def __cmp__(self, other):
         return cmp(self.ordinal, other.ordinal)
@@ -1743,10 +1743,6 @@
         ordering = ['gmf', 'task_no']
 
 
-<<<<<<< HEAD
-# used in the scenario QA tests
-=======
->>>>>>> fa631a6e
 def get_gmvs_per_site(output, imt):
     """
     Iterator for walking through all :class:`GmfData` objects associated
