# -*- coding: utf-8 -*-
# vim: tabstop=4 shiftwidth=4 softtabstop=4
#
# Copyright (C) 2012-2020 GEM Foundation
#
# OpenQuake is free software: you can redistribute it and/or modify it
# under the terms of the GNU Affero General Public License as published
# by the Free Software Foundation, either version 3 of the License, or
# (at your option) any later version.
#
# OpenQuake is distributed in the hope that it will be useful,
# but WITHOUT ANY WARRANTY; without even the implied warranty of
# MERCHANTABILITY or FITNESS FOR A PARTICULAR PURPOSE.  See the
# GNU Affero General Public License for more details.
#
# You should have received a copy of the GNU Affero General Public License
# along with OpenQuake. If not, see <http://www.gnu.org/licenses/>.

"""
This module includes the scientific API of the oq-risklib
"""
import abc
import copy
import bisect
import itertools
import collections
from functools import lru_cache

import numpy
from numpy.testing import assert_equal
from scipy import interpolate, stats, random

from openquake.baselib.general import CallableDict, AccumDict
from openquake.hazardlib.stats import compute_stats2

F64 = numpy.float64
F32 = numpy.float32
U32 = numpy.uint32


def pairwise(iterable):
    "s -> (s0,s1), (s1,s2), (s2, s3), ..."
    a, b = itertools.tee(iterable)
    # b ahead one step; if b is empty do not raise StopIteration
    next(b, None)
    return zip(a, b)  # if a is empty will return an empty iter


def fine_graining(points, steps):
    """
    :param points: a list of floats
    :param int steps: expansion steps (>= 2)

    >>> fine_graining([0, 1], steps=0)
    [0, 1]
    >>> fine_graining([0, 1], steps=1)
    [0, 1]
    >>> fine_graining([0, 1], steps=2)
    array([0. , 0.5, 1. ])
    >>> fine_graining([0, 1], steps=3)
    array([0.        , 0.33333333, 0.66666667, 1.        ])
    >>> fine_graining([0, 0.5, 0.7, 1], steps=2)
    array([0.  , 0.25, 0.5 , 0.6 , 0.7 , 0.85, 1.  ])

    N points become S * (N - 1) + 1 points with S > 0
    """
    if steps < 2:
        return points
    ls = numpy.concatenate([numpy.linspace(x, y, num=steps + 1)[:-1]
                            for x, y in pairwise(points)])
    return numpy.concatenate([ls, [points[-1]]])

#
# Input models
#


class VulnerabilityFunction(object):
    dtype = numpy.dtype([('iml', F64), ('loss_ratio', F64), ('cov', F64)])
    seed = None  # to be overridden

    def __init__(self, vf_id, imt, imls, mean_loss_ratios, covs=None,
                 distribution="LN"):
        """
        A wrapper around a probabilistic distribution function
        (currently, the Log-normal ("LN") and Beta ("BT")
        distributions are supported amongst the continuous probability
        distributions. For specifying a discrete probability
        distribution refer to the class VulnerabilityFunctionWithPMF.
        It is meant to be pickeable to allow distributed computation.
        The only important method is `.__call__`, which applies
        the vulnerability function to a given set of ground motion
        fields and epsilons and return a loss matrix with N x R
        elements.

        :param str vf_id: Vulnerability Function ID
        :param str imt: Intensity Measure Type as a string

        :param list imls: Intensity Measure Levels for the
            vulnerability function. All values must be >= 0.0, values
            must be arranged in ascending order with no duplicates

        :param list mean_loss_ratios: Mean Loss ratio values, equal in
        length to imls, where value >= 0.

        :param list covs: Coefficients of Variation. Equal in length
        to mean loss ratios. All values must be >= 0.0.

        :param str distribution_name: The probabilistic distribution
            related to this function.
        """
        self.id = vf_id
        self.imt = imt
        self._check_vulnerability_data(
            imls, mean_loss_ratios, covs, distribution)
        self.imls = numpy.array(imls)
        self.mean_loss_ratios = numpy.array(mean_loss_ratios)

        if covs is not None:
            self.covs = numpy.array(covs)
        else:
            self.covs = numpy.zeros(self.imls.shape)

        for lr, cov in zip(self.mean_loss_ratios, self.covs):
            if lr == 0 and cov > 0:
                msg = ("It is not valid to define a mean loss ratio = 0 "
                       "with a corresponding coefficient of variation > 0")
                raise ValueError(msg)
            if cov < 0:
                raise ValueError(
                    'Found a negative coefficient of variation in %s' %
                    self.covs)
            if distribution == 'BT':
                if lr == 0:  # possible with cov == 0
                    pass
                elif lr > 1:
<<<<<<< HEAD
                    raise ValueError('The meanLRs must be <= 1, got %s' % lr)
=======
                    raise ValueError('The meanLRs must be ≤ 1, got %s' % lr)
>>>>>>> eff6778b
                elif cov == 0:
                    raise ValueError(
                        'Found a zero coefficient of variation in %s' %
                        self.covs)
                elif cov ** 2 > 1 / lr - 1:
                    # see https://github.com/gem/oq-engine/issues/4841
                    raise ValueError(
                        'The coefficient of variation %s > %s does not '
                        'satisfy the requirement 0 < σ < sqrt[μ × (1 - μ)] ' 
                        'in %s' % (cov, numpy.sqrt(1 / lr - 1), self))

        self.distribution_name = distribution

    def init(self):
        # called by CompositeRiskModel and by __setstate__
        self._stddevs = self.covs * self.mean_loss_ratios
        self._mlr_i1d = interpolate.interp1d(self.imls, self.mean_loss_ratios)
        self._covs_i1d = interpolate.interp1d(self.imls, self.covs)
        self.set_distribution(None)

    def set_distribution(self, epsilons=None):
        if (self.covs > 0).any():
            self._distribution = DISTRIBUTIONS[self.distribution_name]()
        else:
            self._distribution = DegenerateDistribution()
        self._distribution.epsilons = (numpy.array(epsilons)
                                       if epsilons is not None else None)
        assert self.seed is not None, self
        numpy.random.seed(self.seed)  # set by CompositeRiskModel.init

    def interpolate(self, gmvs):
        """
        :param gmvs:
           array of intensity measure levels
        :returns:
           (interpolated loss ratios, interpolated covs, indices > min)
        """
        # gmvs are clipped to max(iml)
        gmvs_curve = numpy.piecewise(
            gmvs, [gmvs > self.imls[-1]], [self.imls[-1], lambda x: x])
        idxs = gmvs_curve >= self.imls[0]  # indices over the minimum
        gmvs_curve = gmvs_curve[idxs]
        return self._mlr_i1d(gmvs_curve), self._cov_for(gmvs_curve), idxs

    def sample(self, means, covs, idxs, epsilons=None):
        """
        Sample the epsilons and apply the corrections to the means.
        This method is called only if there are nonzero covs.

        :param means:
           array of E' loss ratios
        :param covs:
           array of E' floats
        :param idxs:
           array of E booleans with E >= E'
        :param epsilons:
           array of E floats (or None)
        :returns:
           array of E' loss ratios
        """
        if self.distribution_name == 'LN' and epsilons is None:
            return means
        self.set_distribution(epsilons)
        res = self._distribution.sample(means, covs, means * covs, idxs)
        return res

    # this is used in the tests, not in the engine code base
    def __call__(self, gmvs, epsilons):
        """
        A small wrapper around .interpolate and .apply_to
        """
        means, covs, idxs = self.interpolate(gmvs)
        # for gmvs < min(iml) we return a loss of 0 (default)
        ratios = numpy.zeros(len(gmvs))
        ratios[idxs] = self.sample(means, covs, idxs, epsilons)
        return ratios

    def strictly_increasing(self):
        """
        :returns:
          a new vulnerability function that is strictly increasing.
          It is built by removing piece of the function where the mean
          loss ratio is constant.
        """
        imls, mlrs, covs = [], [], []

        previous_mlr = None
        for i, mlr in enumerate(self.mean_loss_ratios):
            if previous_mlr == mlr:
                continue
            else:
                mlrs.append(mlr)
                imls.append(self.imls[i])
                covs.append(self.covs[i])
                previous_mlr = mlr

        return self.__class__(
            self.id, self.imt, imls, mlrs, covs, self.distribution_name)

    def mean_loss_ratios_with_steps(self, steps):
        """
        Split the mean loss ratios, producing a new set of loss ratios. The new
        set of loss ratios always includes 0.0 and 1.0

        :param int steps:
            the number of steps we make to go from one loss
            ratio to the next. For example, if we have [0.5, 0.7]::

             steps = 1 produces [0.0,  0.5, 0.7, 1]
             steps = 2 produces [0.0, 0.25, 0.5, 0.6, 0.7, 0.85, 1]
             steps = 3 produces [0.0, 0.17, 0.33, 0.5, 0.57, 0.63,
                                 0.7, 0.8, 0.9, 1]
        """
        loss_ratios = self.mean_loss_ratios

        if min(loss_ratios) > 0.0:
            # prepend with a zero
            loss_ratios = numpy.concatenate([[0.0], loss_ratios])

        if max(loss_ratios) < 1.0:
            # append a 1.0
            loss_ratios = numpy.concatenate([loss_ratios, [1.0]])

        return fine_graining(loss_ratios, steps)

    def _cov_for(self, imls):
        """
        Clip `imls` to the range associated with the support of the
        vulnerability function and returns the corresponding
        covariance values by linear interpolation. For instance
        if the range is [0.005, 0.0269] and the imls are
        [0.0049, 0.006, 0.027], the clipped imls are
        [0.005,  0.006, 0.0269].
        """
        return self._covs_i1d(
            numpy.piecewise(
                imls,
                [imls > self.imls[-1], imls < self.imls[0]],
                [self.imls[-1], self.imls[0], lambda x: x]))

    def __getstate__(self):
        return (self.id, self.imt, self.imls, self.mean_loss_ratios,
                self.covs, self.distribution_name, self.seed)

    def __setstate__(self, state):
        self.id = state[0]
        self.imt = state[1]
        self.imls = state[2]
        self.mean_loss_ratios = state[3]
        self.covs = state[4]
        self.distribution_name = state[5]
        self.seed = state[6]
        self.init()

    def _check_vulnerability_data(self, imls, loss_ratios, covs, distribution):
        assert_equal(imls, sorted(set(imls)))
        assert all(x >= 0.0 for x in imls)
        assert covs is None or len(covs) == len(imls)
        assert len(loss_ratios) == len(imls)
        assert all(x >= 0.0 for x in loss_ratios)
        assert covs is None or all(x >= 0.0 for x in covs)
        assert distribution in ["LN", "BT"]

    @lru_cache()
    def loss_ratio_exceedance_matrix(self, loss_ratios):
        """
        Compute the LREM (Loss Ratio Exceedance Matrix).
        """
        # LREM has number of rows equal to the number of loss ratios
        # and number of columns equal to the number of imls
        lrem = numpy.empty((len(loss_ratios), len(self.imls)))
        for row, loss_ratio in enumerate(loss_ratios):
            for col, (mean_loss_ratio, stddev) in enumerate(
                    zip(self.mean_loss_ratios, self._stddevs)):
                lrem[row, col] = self._distribution.survival(
                    loss_ratio, mean_loss_ratio, stddev)
        return lrem

    @lru_cache()
    def mean_imls(self):
        """
        Compute the mean IMLs (Intensity Measure Level)
        for the given vulnerability function.

        :param vulnerability_function: the vulnerability function where
            the IMLs (Intensity Measure Level) are taken from.
        :type vuln_function:
           :py:class:`openquake.risklib.vulnerability_function.\
           VulnerabilityFunction`
        """
        return numpy.array(
            [max(0, self.imls[0] - (self.imls[1] - self.imls[0]) / 2.)] +
            [numpy.mean(pair) for pair in pairwise(self.imls)] +
            [self.imls[-1] + (self.imls[-1] - self.imls[-2]) / 2.])

    def __toh5__(self):
        """
        :returns: a pair (array, attrs) suitable for storage in HDF5 format
        """
        array = numpy.zeros(len(self.imls), self.dtype)
        array['iml'] = self.imls
        array['loss_ratio'] = self.mean_loss_ratios
        array['cov'] = self.covs
        return array, {'id': self.id, 'imt': self.imt,
                       'distribution_name': self.distribution_name}

    def __fromh5__(self, array, attrs):
        vars(self).update(attrs)
        self.imls = array['iml']
        self.mean_loss_ratios = array['loss_ratio']
        self.covs = array['cov']

    def __repr__(self):
        return '<VulnerabilityFunction(%s, %s)>' % (self.id, self.imt)


class VulnerabilityFunctionWithPMF(VulnerabilityFunction):
    """
    Vulnerability function with an explicit distribution of probabilities

    :param str vf_id: vulnerability function ID
    :param str imt: Intensity Measure Type
    :param imls: intensity measure levels (L)
    :param ratios: an array of mean ratios (M)
    :param probs: a matrix of probabilities of shape (M, L)
    """
    seed = None

    def __init__(self, vf_id, imt, imls, loss_ratios, probs):
        self.id = vf_id
        self.imt = imt
        self._check_vulnerability_data(imls, loss_ratios, probs)
        self.imls = imls
        self.loss_ratios = loss_ratios
        self.probs = probs
        self.distribution_name = "PM"

        # to be set in .init(), called also by __setstate__
        (self._probs_i1d, self.distribution) = None, None
        self.init()

        ls = [('iml', F32)] + [('prob-%s' % lr, F32) for lr in loss_ratios]
        self.dtype = numpy.dtype(ls)

    def init(self):
        # the seed is reset in CompositeRiskModel.__init__
        self._probs_i1d = interpolate.interp1d(self.imls, self.probs)
        self.set_distribution(None)

    def set_distribution(self, epsilons=None):
        self._distribution = DISTRIBUTIONS[self.distribution_name]()
        self._distribution.epsilons = epsilons
        self._distribution.seed = self.seed  # needed only for PM

    def __getstate__(self):
        return (self.id, self.imt, self.imls, self.loss_ratios,
                self.probs, self.distribution_name, self.seed)

    def __setstate__(self, state):
        self.id = state[0]
        self.imt = state[1]
        self.imls = state[2]
        self.loss_ratios = state[3]
        self.probs = state[4]
        self.distribution_name = state[5]
        self.seed = state[6]
        self.init()

    def _check_vulnerability_data(self, imls, loss_ratios, probs):
        assert all(x >= 0.0 for x in imls)
        assert all(x >= 0.0 for x in loss_ratios)
        assert all([1.0 >= x >= 0.0 for x in y] for y in probs)
        assert probs.shape[0] == len(loss_ratios)
        assert probs.shape[1] == len(imls)

    # MN: in the test gmvs_curve is of shape (5,), self.probs of shape (7, 8)
    # self.imls of shape (8,) and the returned means have shape (7, 5)
    def interpolate(self, gmvs):
        """
        :param gmvs:
           array of intensity measure levels
        :returns:
           (interpolated probabilities, zeros, indices > min)
        """
        # gmvs are clipped to max(iml)
        gmvs_curve = numpy.piecewise(
            gmvs, [gmvs > self.imls[-1]], [self.imls[-1], lambda x: x])
        idxs = gmvs_curve >= self.imls[0]  # indices over the minimum
        gmvs_curve = gmvs_curve[idxs]
        return self._probs_i1d(gmvs_curve), numpy.zeros_like(gmvs_curve), idxs

    def sample(self, probs, _covs, idxs, epsilons):
        """
        Sample the .loss_ratios with the given probabilities.

        :param probs:
           array of E' floats
        :param _covs:
           ignored, it is there only for API consistency
        :param idxs:
           array of E booleans with E >= E'
        :param epsilons:
           array of E floats
        :returns:
           array of E' probabilities
        """
        self.set_distribution(epsilons)
        return self._distribution.sample(self.loss_ratios, probs)

    @lru_cache()
    def loss_ratio_exceedance_matrix(self, loss_ratios):
        """
        Compute the LREM (Loss Ratio Exceedance Matrix).
        Required for the Classical Risk and BCR Calculators.
        Currently left unimplemented as the PMF format is used only for the
        Scenario and Event Based Risk Calculators.

        :param int steps:
            Number of steps between loss ratios.
        """
        # TODO: to be implemented if the classical risk calculator
        # needs to support the pmf vulnerability format

    def __toh5__(self):
        """
        :returns: a pair (array, attrs) suitable for storage in HDF5 format
        """
        array = numpy.zeros(len(self.imls), self.dtype)
        array['iml'] = self.imls
        for i, lr in enumerate(self.loss_ratios):
            array['prob-%s' % lr] = self.probs[i]
        return array, {'id': self.id, 'imt': self.imt,
                       'distribution_name': self.distribution_name}

    def __fromh5__(self, array, attrs):
        lrs = [n.split('-')[1] for n in array.dtype.names if '-' in n]
        self.loss_ratios = map(float, lrs)
        self.imls = array['iml']
        self.probs = array
        vars(self).update(attrs)

    def __repr__(self):
        return '<VulnerabilityFunctionWithPMF(%s, %s)>' % (self.id, self.imt)


# this is meant to be instantiated by riskmodels.get_risk_functions
class VulnerabilityModel(dict):
    """
    Container for a set of vulnerability functions. You can access each
    function given the IMT and taxonomy with the square bracket notation.

    :param str id: ID of the model
    :param str assetCategory: asset category (i.e. buildings, population)
    :param str lossCategory: loss type (i.e. structural, contents, ...)

    All such attributes are None for a vulnerability model coming from a
    NRML 0.4 file.
    """
    def __init__(self, id=None, assetCategory=None, lossCategory=None):
        self.id = id
        self.assetCategory = assetCategory
        self.lossCategory = lossCategory

    def __repr__(self):
        return '<%s %s %s>' % (
            self.__class__.__name__, self.lossCategory, sorted(self))


# ############################## fragility ############################### #

class FragilityFunctionContinuous(object):

    def __init__(self, limit_state, mean, stddev, minIML, maxIML, nodamage=0):
        self.limit_state = limit_state
        self.mean = mean
        self.stddev = stddev
        self.minIML = minIML
        self.maxIML = maxIML
        self.no_damage_limit = nodamage

    def __call__(self, imls):
        """
        Compute the Probability of Exceedance (PoE) for the given
        Intensity Measure Levels (IMLs).
        """
        # it is essentially to make a copy of the intensity measure levels,
        # otherwise the minIML feature in continuous fragility functions will
        # change the levels, thus breaking case_master for OQ_DISTRIBUTE=no
        if self.minIML or self.maxIML:
            imls = numpy.array(imls)
        variance = self.stddev ** 2.0
        sigma = numpy.sqrt(numpy.log(
            (variance / self.mean ** 2.0) + 1.0))

        mu = self.mean ** 2.0 / numpy.sqrt(
            variance + self.mean ** 2.0)

        if self.maxIML:
            imls[imls > self.maxIML] = self.maxIML
        if self.minIML:
            imls[imls < self.minIML] = self.minIML
        result = stats.lognorm.cdf(imls, sigma, scale=mu)
        if self.no_damage_limit:
            result[imls < self.no_damage_limit] = 0
        return result

    def __repr__(self):
        return '<%s(%s, %s, %s)>' % (
            self.__class__.__name__, self.limit_state, self.mean, self.stddev)


class FragilityFunctionDiscrete(object):

    def __init__(self, limit_state, imls, poes, no_damage_limit=None):
        self.limit_state = limit_state
        self.imls = imls
        self.poes = poes
        if len(imls) != len(poes):
            raise ValueError('%s: %d levels but %d poes' % (
                limit_state, len(imls), len(poes)))
        self._interp = None
        self.no_damage_limit = no_damage_limit

    @property
    def interp(self):
        if self._interp is not None:
            return self._interp
        self._interp = interpolate.interp1d(self.imls, self.poes,
                                            bounds_error=False)
        return self._interp

    def __call__(self, imls):
        """
        Compute the Probability of Exceedance (PoE) for the given
        Intensity Measure Levels (IMLs).
        """
        highest_iml = self.imls[-1]
        imls = numpy.array(imls)
        if imls.sum() == 0.0:
            return numpy.zeros_like(imls)
        imls[imls > highest_iml] = highest_iml
        result = self.interp(imls)
        if self.no_damage_limit:
            result[imls < self.no_damage_limit] = 0
        return result

    # so that the curve is pickeable
    def __getstate__(self):
        return dict(limit_state=self.limit_state,
                    poes=self.poes, imls=self.imls, _interp=None,
                    no_damage_limit=self.no_damage_limit)

    def __eq__(self, other):
        return (self.poes == other.poes and self.imls == other.imls and
                self.no_damage_limit == other.no_damage_limit)

    def __ne__(self, other):
        return not self == other

    def __repr__(self):
        return '<%s(%s, %s, %s)>' % (
            self.__class__.__name__, self.limit_state, self.imls, self.poes)


class FragilityFunctionList(list):
    """
    A list of fragility functions with common attributes; there is a
    function for each limit state.
    """
    # NB: the list is populated after instantiation by .append calls
    def __init__(self, array, **attrs):
        self.array = array
        vars(self).update(attrs)

    def mean_loss_ratios_with_steps(self, steps):
        """For compatibility with vulnerability functions"""
        return fine_graining(self.imls, steps)

    def build(self, limit_states, discretization, steps_per_interval):
        """
        :param limit_states: a sequence of limit states
        :param discretization: continouos fragility discretization parameter
        :param steps_per_interval: steps_per_interval parameter
        :returns: a populated FragilityFunctionList instance
        """
        new = copy.copy(self)
        add_zero = (self.format == 'discrete' and
                    self.nodamage and self.nodamage <= self.imls[0])
        new.imls = build_imls(new, discretization)
        if steps_per_interval > 1:
            new._interp_imls = build_imls(  # passed to classical_damage
                new, discretization, steps_per_interval)
        for i, ls in enumerate(limit_states):
            data = self.array[i]
            if self.format == 'discrete':
                if add_zero:
                    new.append(FragilityFunctionDiscrete(
                        ls, [self.nodamage] + self.imls,
                        numpy.concatenate([[0.], data]),
                        self.nodamage))
                else:
                    new.append(FragilityFunctionDiscrete(
                        ls, self.imls, data, self.nodamage))
            else:  # continuous
                new.append(FragilityFunctionContinuous(
                    ls, data['mean'], data['stddev'],
                    self.minIML, self.maxIML, self.nodamage))
        return new

    def __toh5__(self):
        return self.array, {k: v for k, v in vars(self).items()
                            if k != 'array' and v is not None}

    def __fromh5__(self, array, attrs):
        self.array = array
        vars(self).update(attrs)

    def __repr__(self):
        kvs = ['%s=%s' % item for item in vars(self).items()]
        return '<FragilityFunctionList %s>' % ', '.join(kvs)


class ConsequenceModel(dict):
    """
    Dictionary of consequence functions. You can access each
    function given its name with the square bracket notation.

    :param str id: ID of the model
    :param str assetCategory: asset category (i.e. buildings, population)
    :param str lossCategory: loss type (i.e. structural, contents, ...)
    :param str description: description of the model
    :param limitStates: a list of limit state strings
    """

    def __init__(self, id, assetCategory, lossCategory, description,
                 limitStates):
        self.id = id
        self.assetCategory = assetCategory
        self.lossCategory = lossCategory
        self.description = description
        self.limitStates = limitStates

    def __repr__(self):
        return '<%s %s %s %s>' % (
            self.__class__.__name__, self.lossCategory,
            ', '.join(self.limitStates), ' '.join(sorted(self)))


def build_imls(ff, continuous_fragility_discretization,
               steps_per_interval=0):
    """
    Build intensity measure levels from a fragility function. If the function
    is continuous, they are produced simply as a linear space between minIML
    and maxIML. If the function is discrete, they are generated with a
    complex logic depending on the noDamageLimit and the parameter
    steps per interval.

    :param ff: a fragility function object
    :param continuous_fragility_discretization: .ini file parameter
    :param steps_per_interval:  .ini file parameter
    :returns: generated imls
    """
    if ff.format == 'discrete':
        imls = ff.imls
        if ff.nodamage and ff.nodamage < imls[0]:
            imls = [ff.nodamage] + imls
        if steps_per_interval > 1:
            gen_imls = fine_graining(imls, steps_per_interval)
        else:
            gen_imls = imls
    else:  # continuous
        gen_imls = numpy.linspace(ff.minIML, ff.maxIML,
                                  continuous_fragility_discretization)
    return gen_imls


# this is meant to be instantiated by riskmodels.get_fragility_model
class FragilityModel(dict):
    """
    Container for a set of fragility functions. You can access each
    function given the IMT and taxonomy with the square bracket notation.

    :param str id: ID of the model
    :param str assetCategory: asset category (i.e. buildings, population)
    :param str lossCategory: loss type (i.e. structural, contents, ...)
    :param str description: description of the model
    :param limitStates: a list of limit state strings
    """

    def __init__(self, id, assetCategory, lossCategory, description,
                 limitStates):
        self.id = id
        self.assetCategory = assetCategory
        self.lossCategory = lossCategory
        self.description = description
        self.limitStates = limitStates

    def __repr__(self):
        return '<%s %s %s %s>' % (
            self.__class__.__name__, self.lossCategory,
            self.limitStates, sorted(self))


#
# Distribution & Sampling
#

DISTRIBUTIONS = CallableDict()


class Distribution(metaclass=abc.ABCMeta):
    """
    A Distribution class models continuous probability distribution of
    random variables used to sample losses of a set of assets. It is
    usually registered with a name (e.g. LN, BT, PM) by using
    :class:`openquake.baselib.general.CallableDict`
    """

    @abc.abstractmethod
    def sample(self, means, covs, stddevs, idxs):
        """
        :returns: sample a set of losses
        :param means: an array of mean losses
        :param covs: an array of covariances
        :param stddevs: an array of stddevs
        """
        raise NotImplementedError

    @abc.abstractmethod
    def survival(self, loss_ratio, mean, stddev):
        """
        Return the survival function of the distribution with `mean`
        and `stddev` applied to `loss_ratio`
        """
        raise NotImplementedError


class DegenerateDistribution(Distribution):
    """
    The degenerate distribution. E.g. a distribution with a delta
    corresponding to the mean.
    """
    def sample(self, means, _covs, _stddev, _idxs):
        return means

    def survival(self, loss_ratio, mean, _stddev):
        return numpy.piecewise(
            loss_ratio, [loss_ratio > mean or not mean], [0, 1])


def make_epsilons(matrix, seed, correlation):
    """
    Given a matrix N * R returns a matrix of the same shape N * R
    obtained by applying the multivariate_normal distribution to
    N points and R samples, by starting from the given seed and
    correlation.
    """
    if seed is not None:
        numpy.random.seed(seed)
    asset_count = len(matrix)
    samples = len(matrix[0])
    if not correlation:  # avoid building the covariance matrix
        return numpy.random.normal(size=(samples, asset_count)).transpose()
    means_vector = numpy.zeros(asset_count)
    covariance_matrix = (
        numpy.ones((asset_count, asset_count)) * correlation +
        numpy.diag(numpy.ones(asset_count)) * (1 - correlation))
    return numpy.random.multivariate_normal(
        means_vector, covariance_matrix, samples).transpose()


@DISTRIBUTIONS.add('LN')
class LogNormalDistribution(Distribution):
    """
    Model a distribution of a random variable whoose logarithm are
    normally distributed.

    :attr epsilons: An array of random numbers generated with
                    :func:`numpy.random.multivariate_normal` with size E
    """
    def __init__(self, epsilons=None):
        self.epsilons = epsilons

    def sample(self, means, covs, _stddevs, idxs):
        if self.epsilons is None:
            raise ValueError("A LogNormalDistribution must be initialized "
                             "before you can use it")
        eps = self.epsilons[idxs]
        sigma = numpy.sqrt(numpy.log(covs ** 2.0 + 1.0))
        probs = means / numpy.sqrt(1 + covs ** 2) * numpy.exp(eps * sigma)
        return probs

    def survival(self, loss_ratio, mean, stddev):
        # scipy does not handle correctly the limit case stddev = 0.
        # In that case, when `mean` > 0 the survival function
        # approaches to a step function, otherwise (`mean` == 0) we
        # returns 0
        if stddev == 0:
            return numpy.piecewise(
                loss_ratio, [loss_ratio > mean or not mean], [0, 1])

        variance = stddev ** 2.0

        sigma = numpy.sqrt(numpy.log((variance / mean ** 2.0) + 1.0))
        mu = mean ** 2.0 / numpy.sqrt(variance + mean ** 2.0)
        return stats.lognorm.sf(loss_ratio, sigma, scale=mu)


@DISTRIBUTIONS.add('BT')
class BetaDistribution(Distribution):
    def sample(self, means, _covs, stddevs, _idxs=None):
        alpha = self._alpha(means, stddevs)
        beta = self._beta(means, stddevs)
        res = numpy.random.beta(alpha, beta, size=None)
        return res

    def survival(self, loss_ratio, mean, stddev):
        return stats.beta.sf(loss_ratio,
                             self._alpha(mean, stddev),
                             self._beta(mean, stddev))

    @staticmethod
    def _alpha(mean, stddev):
        return ((1 - mean) / stddev ** 2 - 1 / mean) * mean ** 2

    @staticmethod
    def _beta(mean, stddev):
        return ((1 - mean) / stddev ** 2 - 1 / mean) * (mean - mean ** 2)


@DISTRIBUTIONS.add('PM')
class DiscreteDistribution(Distribution):
    seed = None  # to be set

    def sample(self, loss_ratios, probs):
        ret = []
        r = numpy.arange(len(loss_ratios))
        for i in range(probs.shape[1]):
            random.seed(self.seed + i)
            # the seed is set inside the loop to avoid block-size dependency
            pmf = stats.rv_discrete(name='pmf', values=(r, probs[:, i])).rvs()
            ret.append(loss_ratios[pmf])
        return ret

    def survival(self, loss_ratios, probs):
        """
        Required for the Classical Risk and BCR Calculators.
        Currently left unimplemented as the PMF format is used only for the
        Scenario and Event Based Risk Calculators.

        :param int steps: number of steps between loss ratios.
        """
        # TODO: to be implemented if the classical risk calculator
        # needs to support the pmf vulnerability format
        return


#
# Event Based
#

CurveParams = collections.namedtuple(
    'CurveParams',
    ['index', 'loss_type', 'curve_resolution', 'ratios', 'user_provided'])


#
# Scenario Damage
#

def scenario_damage(fragility_functions, gmvs):
    """
    :param fragility_functions: a list of D - 1 fragility functions
    :param gmvs: an array of E ground motion values
    :returns: an array of (D, E) damage fractions
    """
    lst = [numpy.ones_like(gmvs)]
    for f, ff in enumerate(fragility_functions):  # D - 1 functions
        lst.append(ff(gmvs))
    lst.append(numpy.zeros_like(gmvs))
    # convert a (D + 1, E) array into a (D, E) array
    arr = pairwise_diff(numpy.array(lst))
    arr[arr < 1E-7] = 0  # sanity check
    return arr

#
# Classical Damage
#


def annual_frequency_of_exceedence(poe, t_haz):
    """
    :param poe: array of probabilities of exceedence
    :param t_haz: hazard investigation time
    :returns: array of frequencies (with +inf values where poe=1)
    """
    arr = 1. - poe
    arr[arr == 0] = 1E-16  # cutoff to avoid log(0)
    return - numpy.log(arr) / t_haz


def classical_damage(
        fragility_functions, hazard_imls, hazard_poes,
        investigation_time, risk_investigation_time,
        steps_per_interval=1, debug=False):
    """
    :param fragility_functions:
        a list of fragility functions for each damage state
    :param hazard_imls:
        Intensity Measure Levels
    :param hazard_poes:
        hazard curve
    :param investigation_time:
        hazard investigation time
    :param risk_investigation_time:
        risk investigation time
    :param steps_per_interval:
        steps per interval
    :returns:
        an array of M probabilities of occurrence where M is the numbers
        of damage states.
    """
    if steps_per_interval > 1:  # interpolate
        imls = numpy.array(fragility_functions._interp_imls)
        min_val, max_val = hazard_imls[0], hazard_imls[-1]
        assert min_val > 0, hazard_imls  # sanity check
        numpy.putmask(imls, imls < min_val, min_val)
        numpy.putmask(imls, imls > max_val, max_val)
        poes = interpolate.interp1d(hazard_imls, hazard_poes)(imls)
    else:
        imls = hazard_imls
        poes = numpy.array(hazard_poes)
    afe = annual_frequency_of_exceedence(poes, investigation_time)
    annual_frequency_of_occurrence = pairwise_diff(
        pairwise_mean([afe[0]] + list(afe) + [afe[-1]]))
    poes_per_damage_state = []
    for ff in fragility_functions:
        fx = annual_frequency_of_occurrence @ ff(imls)
        if debug:
            print(fx)
        poe_per_damage_state = 1. - numpy.exp(-fx * risk_investigation_time)
        poes_per_damage_state.append(poe_per_damage_state)
    poos = pairwise_diff([1] + poes_per_damage_state + [0])
    return poos

#
# Classical
#


def classical(vulnerability_function, hazard_imls, hazard_poes, loss_ratios):
    """
    :param vulnerability_function:
        an instance of
        :py:class:`openquake.risklib.scientific.VulnerabilityFunction`
        representing the vulnerability function used to compute the curve.
    :param hazard_imls:
        the hazard intensity measure type and levels
    :type hazard_poes:
        the hazard curve
    :param loss_ratios:
        a tuple of C loss ratios
    :returns:
        an array of shape (2, C)
    """
    assert len(hazard_imls) == len(hazard_poes), (
        len(hazard_imls), len(hazard_poes))
    vf = vulnerability_function
    imls = vf.mean_imls()
    lrem = vf.loss_ratio_exceedance_matrix(loss_ratios)

    # saturate imls to hazard imls
    min_val, max_val = hazard_imls[0], hazard_imls[-1]
    numpy.putmask(imls, imls < min_val, min_val)
    numpy.putmask(imls, imls > max_val, max_val)

    # interpolate the hazard curve
    poes = interpolate.interp1d(hazard_imls, hazard_poes)(imls)

    # compute the poos
    pos = pairwise_diff(poes)
    lrem_po = numpy.empty(lrem.shape)
    for idx, po in enumerate(pos):
        lrem_po[:, idx] = lrem[:, idx] * po  # column * po
    return numpy.array([loss_ratios, lrem_po.sum(axis=1)])


def conditional_loss_ratio(loss_ratios, poes, probability):
    """
    Return the loss ratio corresponding to the given PoE (Probability
    of Exceendance). We can have four cases:

      1. If `probability` is in `poes` it takes the bigger
         corresponding loss_ratios.

      2. If it is in `(poe1, poe2)` where both `poe1` and `poe2` are
         in `poes`, then we perform a linear interpolation on the
         corresponding losses

      3. if the given probability is smaller than the
         lowest PoE defined, it returns the max loss ratio .

      4. if the given probability is greater than the highest PoE
         defined it returns zero.

    :param loss_ratios: an iterable over non-decreasing loss ratio
                        values (float)
    :param poes: an iterable over non-increasing probability of
                 exceedance values (float)
    :param float probability: the probability value used to
                              interpolate the loss curve
    """
    assert len(loss_ratios) >= 3, loss_ratios
    rpoes = poes[::-1]
    if probability > poes[0]:  # max poes
        return 0.0
    elif probability < poes[-1]:  # min PoE
        return loss_ratios[-1]
    if probability in poes:
        return max([loss
                    for i, loss in enumerate(loss_ratios)
                    if probability == poes[i]])
    else:
        interval_index = bisect.bisect_right(rpoes, probability)

        if interval_index == len(poes):  # poes are all nan
            return float('nan')
        elif interval_index == 1:  # boundary case
            x1, x2 = poes[-2:]
            y1, y2 = loss_ratios[-2:]
        else:
            x1, x2 = poes[-interval_index-1:-interval_index + 1]
            y1, y2 = loss_ratios[-interval_index-1:-interval_index + 1]

        return (y2 - y1) / (x2 - x1) * (probability - x1) + y1


#
# Insured Losses
#

def insured_losses(losses, deductible, insured_limit):
    """
    :param losses: an array of ground-up loss ratios
    :param float deductible: the deductible limit in fraction form
    :param float insured_limit: the insured limit in fraction form

    Compute insured losses for the given asset and losses, from the point
    of view of the insurance company. For instance:

    >>> insured_losses(numpy.array([3, 20, 101]), 5, 100)
    array([ 0, 15, 95])

    - if the loss is 3 (< 5) the company does not pay anything
    - if the loss is 20 the company pays 20 - 5 = 15
    - if the loss is 101 the company pays 100 - 5 = 95
    """
    return numpy.piecewise(
        losses,
        [losses < deductible, losses > insured_limit],
        [0, insured_limit - deductible, lambda x: x - deductible])


def insured_loss_curve(curve, deductible, insured_limit):
    """
    Compute an insured loss ratio curve given a loss ratio curve

    :param curve: an array 2 x R (where R is the curve resolution)
    :param float deductible: the deductible limit in fraction form
    :param float insured_limit: the insured limit in fraction form

    >>> losses = numpy.array([3, 20, 101])
    >>> poes = numpy.array([0.9, 0.5, 0.1])
    >>> insured_loss_curve(numpy.array([losses, poes]), 5, 100)
    array([[ 3.        , 20.        ],
           [ 0.85294118,  0.5       ]])
    """
    losses, poes = curve[:, curve[0] <= insured_limit]
    limit_poe = interpolate.interp1d(
        *curve, bounds_error=False, fill_value=1)(deductible)
    return numpy.array([
        losses,
        numpy.piecewise(poes, [poes > limit_poe], [limit_poe, lambda x: x])])


#
# Benefit Cost Ratio Analysis
#


def bcr(eal_original, eal_retrofitted, interest_rate,
        asset_life_expectancy, asset_value, retrofitting_cost):
    """
    Compute the Benefit-Cost Ratio.

    BCR = (EALo - EALr)(1-exp(-r*t))/(r*C)

    Where:

    * BCR -- Benefit cost ratio
    * EALo -- Expected annual loss for original asset
    * EALr -- Expected annual loss for retrofitted asset
    * r -- Interest rate
    * t -- Life expectancy of the asset
    * C -- Retrofitting cost
    """
    return ((eal_original - eal_retrofitted) * asset_value *
            (1 - numpy.exp(- interest_rate * asset_life_expectancy)) /
            (interest_rate * retrofitting_cost))


# ####################### statistics #################################### #

def pairwise_mean(values):
    "Averages between a value and the next value in a sequence"
    return numpy.array([numpy.mean(pair) for pair in pairwise(values)])


def pairwise_diff(values):
    "Differences between a value and the next value in a sequence"
    return numpy.array([x - y for x, y in pairwise(values)])


def mean_std(fractions):
    """
    Given an N x M matrix, returns mean and std computed on the rows,
    i.e. two M-dimensional vectors.
    """
    n = fractions.shape[0]
    if n == 1:  # avoid warnings when computing the stddev
        return fractions[0], numpy.ones_like(fractions[0]) * numpy.nan
    return numpy.mean(fractions, axis=0), numpy.std(fractions, axis=0, ddof=1)


def loss_maps(curves, conditional_loss_poes):
    """
    :param curves: an array of loss curves
    :param conditional_loss_poes: a list of conditional loss poes
    :returns: a composite array of loss maps with the same shape
    """
    loss_maps_dt = numpy.dtype([('poe-%s' % poe, F32)
                                for poe in conditional_loss_poes])
    loss_maps = numpy.zeros(curves.shape, loss_maps_dt)
    for idx, curve in numpy.ndenumerate(curves):
        for poe in conditional_loss_poes:
            loss_maps['poe-%s' % poe][idx] = conditional_loss_ratio(
                curve['losses'], curve['poes'], poe)
    return loss_maps


def broadcast(func, composite_array, *args):
    """
    Broadcast an array function over a composite array
    """
    dic = {}
    dtypes = []
    for name in composite_array.dtype.names:
        dic[name] = func(composite_array[name], *args)
        dtypes.append((name, dic[name].dtype))
    res = numpy.zeros(dic[name].shape, numpy.dtype(dtypes))
    for name in dic:
        res[name] = dic[name]
    return res


# TODO: remove this from openquake.risklib.qa_tests.bcr_test
def average_loss(lc):
    """
    Given a loss curve array with `poe` and `loss` fields,
    computes the average loss on a period of time.

    :note: As the loss curve is supposed to be piecewise linear as it
           is a result of a linear interpolation, we compute an exact
           integral by using the trapeizodal rule with the width given by the
           loss bin width.
    """
    losses, poes = (lc['loss'], lc['poe']) if lc.dtype.names else lc
    return -pairwise_diff(losses) @ pairwise_mean(poes)


def normalize_curves_eb(curves):
    """
    A more sophisticated version of normalize_curves, used in the event
    based calculator.

    :param curves: a list of pairs (losses, poes)
    :returns: first losses, all_poes
    """
    # we assume non-decreasing losses, so losses[-1] is the maximum loss
    non_zero_curves = [(losses, poes)
                       for losses, poes in curves if losses[-1] > 0]
    if not non_zero_curves:  # no damage. all zero curves
        return curves[0][0], numpy.array([poes for _losses, poes in curves])
    else:  # standard case
        max_losses = [losses[-1] for losses, _poes in non_zero_curves]
        reference_curve = non_zero_curves[numpy.argmax(max_losses)]
        loss_ratios = reference_curve[0]
        curves_poes = [interpolate.interp1d(
            losses, poes, bounds_error=False, fill_value=0)(loss_ratios)
            for losses, poes in curves]
        # fix degenerated case with flat curve
        for cp in curves_poes:
            if numpy.isnan(cp[0]):
                cp[0] = 0
    return loss_ratios, numpy.array(curves_poes)


def build_loss_curve_dt(curve_resolution, insured_losses=False):
    """
    :param curve_resolution:
        dictionary loss_type -> curve_resolution
    :param insured_losses:
        configuration parameter
    :returns:
       loss_curve_dt
    """
    lc_list = []
    for lt in sorted(curve_resolution):
        C = curve_resolution[lt]
        pairs = [('losses', (F32, C)), ('poes', (F32, C))]
        lc_dt = numpy.dtype(pairs)
        lc_list.append((str(lt), lc_dt))
    if insured_losses:
        for lt in sorted(curve_resolution):
            C = curve_resolution[lt]
            pairs = [('losses', (F32, C)), ('poes', (F32, C))]
            lc_dt = numpy.dtype(pairs)
            lc_list.append((str(lt) + '_ins', lc_dt))
    loss_curve_dt = numpy.dtype(lc_list) if lc_list else None
    return loss_curve_dt


def return_periods(eff_time, num_losses):
    """
    :param eff_time: ses_per_logic_tree_path * investigation_time
    :param num_losses: used to determine the minimum period
    :returns: an array of 32 bit periods

    Here are a few examples:

    >>> return_periods(1, 1)
    Traceback (most recent call last):
       ...
    ValueError: eff_time too small: 1
    >>> return_periods(2, 2)
    array([1, 2], dtype=uint32)
    >>> return_periods(2, 10)
    array([1, 2], dtype=uint32)
    >>> return_periods(100, 2)
    array([ 50, 100], dtype=uint32)
    >>> return_periods(1000, 1000)
    array([   1,    2,    5,   10,   20,   50,  100,  200,  500, 1000],
          dtype=uint32)
    """
    if eff_time < 2:
        raise ValueError('eff_time too small: %s' % eff_time)
    if num_losses < 2:
        raise ValueError('num_losses too small: %s' % num_losses)
    min_time = eff_time / num_losses
    period = 1
    periods = []
    loop = True
    while loop:
        for val in [1, 2, 5]:
            time = period * val
            if time >= min_time:
                if time > eff_time:
                    loop = False
                    break
                periods.append(time)
        period *= 10
    return U32(periods)


def losses_by_period(losses, return_periods, num_events=None, eff_time=None):
    """
    :param losses: array of simulated losses
    :param return_periods: return periods of interest
    :param num_events: the number of events (>= to the number of losses)
    :param eff_time: investigation_time * ses_per_logic_tree_path
    :returns: interpolated losses for the return periods, possibly with NaN

    NB: the return periods must be ordered integers >= 1. The interpolated
    losses are defined inside the interval min_time < time < eff_time
    where min_time = eff_time /num_events. On the right of the interval they
    have NaN values and on the left zero values. Here is an example:

    >>> losses = [3, 2, 3.5, 4, 3, 23, 11, 2, 1, 4, 5, 7, 8, 9, 13]
    >>> losses_by_period(losses, [1, 2, 5, 10, 20, 50, 100], 20)
    array([ 0. ,  0. ,  0. ,  3.5,  8. , 13. , 23. ])

    If num_events is not passed, it is inferred from the number of losses;
    if eff_time is not passed, it is inferred from the longest return period.
    """
    P = len(return_periods)
    if len(losses) == 0:  # zero-curve
        return numpy.zeros(P)
    if num_events is None:
        num_events = len(losses)
    elif num_events < len(losses):
        raise ValueError(
            'There are not enough events (%d) to compute the loss curve'
            % num_events)
    if eff_time is None:
        eff_time = return_periods[-1]
    losses = numpy.sort(losses)
    num_zeros = num_events - len(losses)
    if num_zeros:
        losses = numpy.concatenate(
            [numpy.zeros(num_zeros, losses.dtype), losses])
    periods = eff_time / numpy.arange(num_events, 0., -1)
    num_left = sum(1 for rp in return_periods if rp < periods[0])
    num_right = sum(1 for rp in return_periods if rp > periods[-1])
    rperiods = [rp for rp in return_periods if periods[0] <= rp <= periods[-1]]
    curve = numpy.zeros(len(return_periods))
    c = numpy.interp(numpy.log(rperiods), numpy.log(periods), losses)
    curve[num_left:P-num_right] = c
    curve[P-num_right:] = numpy.nan
    return curve


class LossCurvesMapsBuilder(object):
    """
    Build losses curves and maps for all loss types at the same time.

    :param conditional_loss_poes: a list of PoEs, possibly empty
    :param return_periods: ordered array of return periods
    :param loss_dt: composite dtype for the loss types
    :param weights: weights of the realizations
    :param num_events: number of events for each realization
    :param eff_time: ses_per_logic_tree_path * hazard investigation time
    """
    def __init__(self, conditional_loss_poes, return_periods, loss_dt,
                 weights, num_events, eff_time, risk_investigation_time):
        self.conditional_loss_poes = conditional_loss_poes
        self.return_periods = return_periods
        self.loss_dt = loss_dt
        self.weights = weights
        self.num_events = num_events
        self.eff_time = eff_time
        if return_periods.sum() == 0:
            self.poes = 1
        else:
            self.poes = 1. - numpy.exp(
                - risk_investigation_time / return_periods)

    def pair(self, array, stats):
        """
        :return (array, array_stats) if stats, else (array, None)
        """
        if len(self.weights) > 1 and stats:
            statnames, statfuncs = zip(*stats)
            array_stats = compute_stats2(array, statfuncs, self.weights)
        else:
            array_stats = None
        return array, array_stats

    # used in event_based_risk postproc
    def build(self, losses_by_event, stats=()):
        """
        :param losses_by_event:
            the aggregate loss table with shape R -> (E, L)
        :param stats:
            list of pairs [(statname, statfunc), ...]
        :returns:
            two arrays with shape (P, R, L) and (P, S, L)
        """
        P, R = len(self.return_periods), len(self.weights)
        L = len(self.loss_dt.names)
        array = numpy.zeros((P, R, L), F32)
        for r in losses_by_event:
            num_events = self.num_events.get(r, 0)
            losses = losses_by_event[r]
            for l, lt in enumerate(self.loss_dt.names):
                ls = losses[:, l].flatten()  # flatten only in ucerf
                # NB: do not use squeeze or the gmf_ebrisk tests will break
                try:
                    lbp = losses_by_period(
                        ls, self.return_periods, num_events, self.eff_time)
                except ValueError as exc:
                    raise exc.__class__('%s for %s, rlz=' % (exc, lt, r))
                array[:, r, l] = lbp
        return self.pair(array, stats)

    # used in event_based_risk
    def build_curve(self, asset_value, loss_ratios, rlzi):
        return asset_value * losses_by_period(
            loss_ratios, self.return_periods,
            self.num_events.get(rlzi, 0), self.eff_time)

    # used in event_based_risk
    def build_maps(self, curves, clp, stats=()):
        """
        :param curves: a composite array of shape (A, R, P)
        :param clp: a list of C conditional loss poes
        :param stats: list of pairs [(statname, statfunc), ...]
        :returns: an array of loss_maps of shape (A, R, C, LI)
        """
        shp = curves.shape[:2] + (len(clp), len(curves.dtype))  # (A, R, C, LI)
        array = numpy.zeros(shp, F32)
        for lti, lt in enumerate(curves.dtype.names):
            for a, curves_ in enumerate(curves[lt]):
                for r, ls in enumerate(curves_):
                    for c, poe in enumerate(clp):
                        clratio = conditional_loss_ratio(ls, self.poes, poe)
                        array[a, r, c, lti] = clratio
        return self.pair(array, stats)

    # used in ebrisk
    def build_curves(self, loss_arrays, rlzi):
        if len(loss_arrays) == 0:
            return ()
        shp = loss_arrays[0].shape  # (L, T...)
        P = len(self.return_periods)
        curves = numpy.zeros((P,) + shp, F32)
        num_events = self.num_events.get(rlzi, 0)
        acc = collections.defaultdict(list)
        for loss_array in loss_arrays:
            for idx, loss in numpy.ndenumerate(loss_array):
                acc[idx].append(loss)
        for idx, losses in acc.items():
            curves[(slice(None),) + idx] = losses_by_period(
                losses, self.return_periods, num_events, self.eff_time)
        return curves


class EventLossTable(AccumDict):
    """
    A dictionary of matrices of shape (K, L'), with K the number of aggregation
    keys and L' the total number of loss types (primary + secondary).

    :param aggkey: a dictionary tuple -> integer
    :param loss_types: a list of primary loss types
    :param sec_losses: a list of SecondaryLosses (can be empty)
    """
    alt = None  # set by the ebrisk calculator

    def __init__(self, aggkey, loss_types, sec_losses=()):
        self.aggkey = aggkey
        self.loss_names = list(loss_types)
        self.sec_losses = sec_losses
        for sec_loss in sec_losses:
            self.loss_names.extend(sec_loss.outputs)
        KL = len(aggkey), len(self.loss_names)
        self.accum = numpy.zeros(KL, F32)

    def aggregate(self, out, minimum_loss, aggby):
        """
        Populate the event loss table
        """
        eids = out.eids
        assets = out.assets

        # initialize secondary losses outputs, if any
        for sec_loss in self.sec_losses:
            for k in sec_loss.outputs:
                setattr(out, k, numpy.zeros((len(assets), len(eids))))

        # populate outputs
        if aggby:
            idxs = [self.aggkey[tuple(rec)] for rec in assets[aggby]]
        else:
            idxs = []
        for a, asset in enumerate(out.assets):
            lt_losses = []
            for lti, lt in enumerate(out.loss_types):
                avalue = asset['value-' + lt]
                ls = out[lt][a]
                ls *= avalue
                if minimum_loss[lt]:
                    ls[ls < minimum_loss[lt]] = 0
                lt_losses.append((lt, ls))

            # secondary outputs, if any
            for sec_loss in self.sec_losses:
                for k, o in sec_loss.compute(asset, lt_losses, eids).items():
                    out[k][a] = o

        # aggregation
        for lni, ln in enumerate(self.loss_names):
            for eid, loss in zip(eids, out[ln].T):
                self[eid][0, lni] += loss.sum()
            # this is the slow part, if aggregate_by is given
            for asset, idx, losses in zip(assets, idxs, out[ln]):
                for eid, loss in zip(eids, losses):
                    if loss:
                        self[eid][idx, lni] += loss


# must have attribute .outputs and method .compute(asset, losses, loss_type)
# returning a dictionary sec_key -> sec_losses
class InsuredLosses(object):
    """
    There is an insured loss for each loss type in the policy dictionary.
    """
    def __init__(self, policy_name, policy_dict):
        self.policy_name = policy_name
        self.policy_dict = policy_dict
        self.outputs = [lt + '_ins' for lt in policy_dict]

    def compute(self, asset, lt_losses, eids):
        """
        :param asset: an asset record
        :param lt_losses: a list of pairs (loss_type, E losses)
        :param eids: an array of E event IDs
        :returns: a dictionary loss_type_ins -> E insured losses
        """
        res = {}
        policy_idx = asset[self.policy_name]
        for lt, losses in lt_losses:
            if lt in self.policy_dict:
                avalue = asset['value-' + lt]
                ded, lim = self.policy_dict[lt][policy_idx]
                res[lt + '_ins'] = insured_losses(
                    losses, ded * avalue, lim * avalue)
        return res


# ####################### Consequences ##################################### #

consequence = CallableDict()


@consequence.add('losses')
def economic_losses(coeffs, asset, dmgdist, loss_type):
    """
    :param coeffs: coefficients per damage state
    :param asset: asset record
    :param dmgdist: an array of probabilies of shape (E, D - 1)
    :param loss_type: loss type string
    :returns: array of economic losses of length E
    """
    return dmgdist @ coeffs * asset['value-' + loss_type]<|MERGE_RESOLUTION|>--- conflicted
+++ resolved
@@ -134,11 +134,7 @@
                 if lr == 0:  # possible with cov == 0
                     pass
                 elif lr > 1:
-<<<<<<< HEAD
-                    raise ValueError('The meanLRs must be <= 1, got %s' % lr)
-=======
                     raise ValueError('The meanLRs must be ≤ 1, got %s' % lr)
->>>>>>> eff6778b
                 elif cov == 0:
                     raise ValueError(
                         'Found a zero coefficient of variation in %s' %
