--- conflicted
+++ resolved
@@ -252,12 +252,7 @@
         :param asset_df: a DataFrame with A assets
         :param gmf_df: a DataFrame of GMFs for the given assets
         :param rng: a MultiEventRNG or None
-<<<<<<< HEAD
-        :param AE: a pair of integers (A, E)
-        :returns: losses of shape (A, E) and variances of shape (A, E)
-=======
         :returns: a DataFrame with columns eid, aid, loss
->>>>>>> 3587f451
         """
         if asset_df is None:  # in the tests
             asset_df = pandas.DataFrame(dict(aid=0, val=1), [0])
@@ -272,19 +267,12 @@
         sampler = Sampler(self.distribution_name, rng, lratios, cols, minloss)
         covs = not hasattr(self, 'covs') or self.covs.any()
         losses = sampler.get_losses(df, covs)
-<<<<<<< HEAD
-        loss_matrix = sparse.coo_matrix((losses, (df.aid, df.eid)), AE)
-        if testmode:
-            return loss_matrix.todense()
         if self.distribution_name == 'PM':  # special case
-            var_matrix = 0
+            variances = numpy.zeros(len(losses))
         else:
             variances = (losses * df['cov'].to_numpy())**2
-            var_matrix = sparse.coo_matrix((variances, (df.aid, df.eid)), AE)
-        return loss_matrix, var_matrix
-=======
-        return pandas.DataFrame(dict(eid=df.eid, aid=df.aid, loss=losses))
->>>>>>> 3587f451
+        return pandas.DataFrame(dict(eid=df.eid, aid=df.aid, loss=losses,
+                                     variance=variances))
 
     def strictly_increasing(self):
         """
@@ -1339,20 +1327,11 @@
 
     def update(self, out, asset_df):
         """
-<<<<<<< HEAD
-        :param out: a dictionary loss_type -> losses -> sparse matrix
-        :param asset_df: a DataFrame of assets with index "ordinal"
-        """
-        for lt in self.policy_dict:
-            o = out[lt]['losses']
-            ins = sparse.dok_matrix(o.shape)
-=======
         :param out: a dictionary of dataframes keyed by loss_type
         :param asset_df: a DataFrame of assets with index "ordinal"
         """
         for lt in self.policy_dict:
             o = out[lt]
->>>>>>> 3587f451
             policy = self.policy_dict[lt]
             eids, aids, ilosses = [], [], []
             for aid, df in o.groupby('aid'):
@@ -1360,11 +1339,6 @@
                 avalue = asset['value-' + lt]
                 policy_idx = asset[self.policy_name]
                 ded, lim = policy[policy_idx]
-<<<<<<< HEAD
-                ins[aid, eid] = insured_losses(
-                    loss, ded * avalue, lim * avalue)
-            out[lt + '_ins'] = dict(losses=ins.tocoo(), variances=0)
-=======
                 ins = insured_losses(
                     df.loss.to_numpy(), ded * avalue, lim * avalue)
                 eids.extend(df.eid)
@@ -1372,7 +1346,6 @@
                 ilosses.extend(ins)
             out[lt + '_ins'] = pandas.DataFrame(
                 dict(eid=U32(eids), aid=U32(aids), loss=ilosses))
->>>>>>> 3587f451
 
 
 # not used anymore
