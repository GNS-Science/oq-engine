# -*- coding: utf-8 -*-
# vim: tabstop=4 shiftwidth=4 softtabstop=4
#
# Copyright (C) 2015-2017 GEM Foundation
#
# OpenQuake is free software: you can redistribute it and/or modify it
# under the terms of the GNU Affero General Public License as published
# by the Free Software Foundation, either version 3 of the License, or
# (at your option) any later version.
#
# OpenQuake is distributed in the hope that it will be useful,
# but WITHOUT ANY WARRANTY; without even the implied warranty of
# MERCHANTABILITY or FITNESS FOR A PARTICULAR PURPOSE.  See the
# GNU Affero General Public License for more details.
#
# You should have received a copy of the GNU Affero General Public License
# along with OpenQuake. If not, see <http://www.gnu.org/licenses/>.

import operator
import logging
import collections
import numpy

from openquake.baselib import hdf5
from openquake.baselib.python3compat import zip, decode
from openquake.baselib.performance import Monitor
from openquake.baselib.general import groupby, get_array, AccumDict
from openquake.hazardlib import site, calc
from openquake.risklib import scientific, riskmodels

U8 = numpy.uint8
U16 = numpy.uint16
U32 = numpy.uint32
F32 = numpy.float32
<<<<<<< HEAD
BYTES_PER_RECORD = 13  # ground motion record (sid, eid, gmv, imti) = 13 bytes
EVENTS = -2
NBYTES = -1
=======
U64 = numpy.uint64
>>>>>>> 2a2f4297

FIELDS = ('site_id', 'lon', 'lat', 'idx', 'taxonomy_id', 'area', 'number',
          'occupants', 'deductible-', 'insurance_limit-', 'retrofitted-')

by_taxonomy = operator.attrgetter('taxonomy')


class MultiLoss(object):
    def __init__(self, loss_types, values):
        self.loss_types = loss_types
        self.values = values

    def __getitem__(self, l):
        return self.values[l]


def get_refs(assets, hdf5path):
    """
    Debugging method returning the string IDs of the assets from the datastore
    """
    with hdf5.File(hdf5path, 'r') as f:
        return f['asset_refs'][[a.idx for a in assets]]


class AssetCollection(object):
    D, I, R = len('deductible-'), len('insurance_limit-'), len('retrofitted-')

    def __init__(self, assets_by_site, cost_calculator, time_event,
                 time_events=''):
        self.cc = cost_calculator
        self.time_event = time_event
        self.time_events = time_events
        self.array, self.taxonomies = self.build_asset_collection(
            assets_by_site, time_event)
        fields = self.array.dtype.names
        self.loss_types = [f[6:] for f in fields if f.startswith('value-')]
        if 'occupants' in fields:
            self.loss_types.append('occupants')
        self.loss_types.sort()
        self.deduc = [n for n in fields if n.startswith('deductible-')]
        self.i_lim = [n for n in fields if n.startswith('insurance_limit-')]
        self.retro = [n for n in fields if n.startswith('retrofitted-')]

    def assets_by_site(self):
        """
        :returns: numpy array of lists with the assets by each site
        """
        assetcol = self.array
        site_ids = sorted(set(assetcol['site_id']))
        assets_by_site = [[] for sid in site_ids]
        index = dict(zip(site_ids, range(len(site_ids))))
        for i, ass in enumerate(assetcol):
            assets_by_site[index[ass['site_id']]].append(self[i])
        return numpy.array(assets_by_site)

    def values(self):
        """
        :returns: a composite array of asset values by loss type
        """
        loss_dt = numpy.dtype([(str(lt), float) for lt in self.loss_types])
        vals = numpy.zeros(len(self), loss_dt)  # asset values by loss_type
        for assets in self.assets_by_site():
            for asset in assets:
                for ltype in self.loss_types:
                    vals[ltype][asset.ordinal] = asset.value(
                        ltype, self.time_event)
        return vals

    def __iter__(self):
        for i in range(len(self)):
            yield self[i]

    def __getitem__(self, indices):
        if isinstance(indices, int):  # single asset
            a = self.array[indices]
            values = {lt: a['value-' + lt] for lt in self.loss_types
                      if lt != 'occupants'}
            if 'occupants' in self.array.dtype.names:
                values['occupants_' + str(self.time_event)] = a['occupants']
            return riskmodels.Asset(
                    a['idx'],
                    self.taxonomies[a['taxonomy_id']],
                    number=a['number'],
                    location=(a['lon'], a['lat']),
                    values=values,
                    area=a['area'],
                    deductibles={lt[self.D:]: a[lt] for lt in self.deduc},
                    insurance_limits={lt[self.I:]: a[lt] for lt in self.i_lim},
                    retrofitteds={lt[self.R:]: a[lt] for lt in self.retro},
                    calc=self.cc, ordinal=indices)
        new = object.__new__(self.__class__)
        new.time_event = self.time_event
        new.array = self.array[indices]
        new.taxonomies = self.taxonomies
        return new

    def __len__(self):
        return len(self.array)

    def __toh5__(self):
        # NB: the loss types do not contain spaces, so we can store them
        # together as a single space-separated string
        attrs = {'time_event': self.time_event or 'None',
                 'time_events': ' '.join(map(decode, self.time_events)),
                 'loss_types': ' '.join(self.loss_types),
                 'deduc': ' '.join(self.deduc),
                 'i_lim': ' '.join(self.i_lim),
                 'retro': ' '.join(self.retro),
                 'nbytes': self.array.nbytes}
        return dict(array=self.array, taxonomies=self.taxonomies,
                    cost_calculator=self.cc), attrs

    def __fromh5__(self, dic, attrs):
        for name in ('time_events', 'loss_types', 'deduc', 'i_lim', 'retro'):
            setattr(self, name, attrs[name].split())
        self.time_event = attrs['time_event']
        self.nbytes = attrs['nbytes']
        self.array = dic['array'].value
        self.taxonomies = dic['taxonomies'].value
        self.cc = dic['cost_calculator']

    @staticmethod
    def build_asset_collection(assets_by_site, time_event=None):
        """
        :param assets_by_site: a list of lists of assets
        :param time_event: a time event string (or None)
        :returns: two arrays `assetcol` and `taxonomies`
        """
        for assets in assets_by_site:
            if len(assets):
                first_asset = assets[0]
                break
        else:  # no break
            raise ValueError('There are no assets!')
        candidate_loss_types = list(first_asset.values)
        loss_types = []
        the_occupants = 'occupants_%s' % time_event
        for candidate in candidate_loss_types:
            if candidate.startswith('occupants'):
                if candidate == the_occupants:
                    loss_types.append('occupants')
                # discard occupants for different time periods
            else:
                loss_types.append('value-' + candidate)
        deductible_d = first_asset.deductibles or {}
        limit_d = first_asset.insurance_limits or {}
        retrofitting_d = first_asset.retrofitteds or {}
        deductibles = ['deductible-%s' % name for name in deductible_d]
        limits = ['insurance_limit-%s' % name for name in limit_d]
        retrofittings = ['retrofitted-%s' % n for n in retrofitting_d]
        float_fields = loss_types + deductibles + limits + retrofittings
        taxonomies = set()
        for assets in assets_by_site:
            for asset in assets:
                taxonomies.add(asset.taxonomy)
        sorted_taxonomies = sorted(taxonomies)
        asset_dt = numpy.dtype(
            [('idx', U32), ('lon', F32), ('lat', F32), ('site_id', U32),
             ('taxonomy_id', U32), ('number', F32), ('area', F32)] + [
                 (str(name), float) for name in float_fields])
        num_assets = sum(len(assets) for assets in assets_by_site)
        assetcol = numpy.zeros(num_assets, asset_dt)
        asset_ordinal = 0
        fields = set(asset_dt.fields)
        for sid, assets_ in enumerate(assets_by_site):
            for asset in sorted(assets_, key=operator.attrgetter('idx')):
                asset.ordinal = asset_ordinal
                record = assetcol[asset_ordinal]
                asset_ordinal += 1
                for field in fields:
                    if field == 'taxonomy_id':
                        value = sorted_taxonomies.index(asset.taxonomy)
                    elif field == 'number':
                        value = asset.number
                    elif field == 'area':
                        value = asset.area
                    elif field == 'idx':
                        value = asset.idx
                    elif field == 'site_id':
                        value = sid
                    elif field == 'lon':
                        value = asset.location[0]
                    elif field == 'lat':
                        value = asset.location[1]
                    elif field == 'occupants':
                        value = asset.values[the_occupants]
                    else:
                        try:
                            name, lt = field.split('-')
                        except ValueError:  # no - in field
                            name, lt = 'value', field
                        # the line below retrieve one of `deductibles`,
                        # `insured_limits` or `retrofitteds` ("s" suffix)
                        value = getattr(asset, name + 's')[lt]
                    record[field] = value
        return assetcol, numpy.array(sorted_taxonomies, hdf5.vstr)


def read_composite_risk_model(dstore):
    """
    :param dstore: a DataStore instance
    :returns: a :class:`CompositeRiskModel` instance
    """
    oqparam = dstore['oqparam']
    crm = dstore.getitem('composite_risk_model')
    rmdict, retrodict = {}, {}
    for taxo, rm in crm.items():
        rmdict[taxo] = {}
        retrodict[taxo] = {}
        for lt in rm:
            lt = str(lt)  # ensure Python 2-3 compatibility
            rf = dstore['composite_risk_model/%s/%s' % (taxo, lt)]
            if lt.endswith('_retrofitted'):
                # strip _retrofitted, since len('_retrofitted') = 12
                retrodict[taxo][lt[:-12]] = rf
            else:
                rmdict[taxo][lt] = rf
    return CompositeRiskModel(oqparam, rmdict, retrodict)


class CompositeRiskModel(collections.Mapping):
    """
    A container (imt, taxonomy) -> riskmodel

    :param oqparam:
        an :class:`openquake.commonlib.oqvalidation.OqParam` instance
    :param rmdict:
        a dictionary (imt, taxonomy) -> loss_type -> risk_function
    """
    def __init__(self, oqparam, rmdict, retrodict):
        self.damage_states = []
        self._riskmodels = {}

        if getattr(oqparam, 'limit_states', []):
            # classical_damage/scenario_damage calculator
            if oqparam.calculation_mode in ('classical', 'scenario'):
                # case when the risk files are in the job_hazard.ini file
                oqparam.calculation_mode += '_damage'
            self.damage_states = ['no_damage'] + oqparam.limit_states
            delattr(oqparam, 'limit_states')
            for taxonomy, ffs_by_lt in rmdict.items():
                self._riskmodels[taxonomy] = riskmodels.get_riskmodel(
                    taxonomy, oqparam, fragility_functions=ffs_by_lt)
        elif oqparam.calculation_mode.endswith('_bcr'):
            # classical_bcr calculator
            for (taxonomy, vf_orig), (taxonomy_, vf_retro) in \
                    zip(rmdict.items(), retrodict.items()):
                assert taxonomy == taxonomy_  # same imt and taxonomy
                self._riskmodels[taxonomy] = riskmodels.get_riskmodel(
                    taxonomy, oqparam,
                    vulnerability_functions_orig=vf_orig,
                    vulnerability_functions_retro=vf_retro)
        else:
            # classical, event based and scenario calculators
            for taxonomy, vfs in rmdict.items():
                for vf in vfs.values():
                    # set the seed; this is important for the case of
                    # VulnerabilityFunctionWithPMF
                    vf.seed = oqparam.random_seed
                    self._riskmodels[taxonomy] = riskmodels.get_riskmodel(
                        taxonomy, oqparam, vulnerability_functions=vfs)

        self.init(oqparam)

    def init(self, oqparam):
        self.loss_types = []
        self.curve_builders = []
        self.lti = {}  # loss_type -> idx
        self.covs = 0  # number of coefficients of variation
        self.loss_types = self.make_curve_builders(oqparam)
        taxonomies = set()
        for taxonomy, riskmodel in self._riskmodels.items():
            taxonomies.add(taxonomy)
            riskmodel.compositemodel = self
            # save the number of nonzero coefficients of variation
            for vf in riskmodel.risk_functions.values():
                if hasattr(vf, 'covs') and vf.covs.any():
                    self.covs += 1
        self.taxonomies = sorted(taxonomies)

    def get_min_iml(self):
        iml = collections.defaultdict(list)
        for taxo, rm in self._riskmodels.items():
            for lt, rf in rm.risk_functions.items():
                iml[rf.imt].append(rf.imls[0])
        return {imt: min(iml[imt]) for imt in iml}

    def make_curve_builders(self, oqparam):
        """
        Populate the inner lists .loss_types, .curve_builders.
        """
        default_loss_ratios = numpy.linspace(
            0, 1, oqparam.loss_curve_resolution + 1)[1:]
        loss_types = self._get_loss_types()
        ses_ratio = oqparam.ses_ratio if oqparam.calculation_mode in (
            'event_based_risk',) else 1
        for l, loss_type in enumerate(loss_types):
            if oqparam.calculation_mode in ('classical', 'classical_risk'):
                curve_resolutions = set()
                lines = []
                for key in sorted(self):
                    rm = self[key]
                    if loss_type in rm.loss_ratios:
                        ratios = rm.loss_ratios[loss_type]
                        curve_resolutions.add(len(ratios))
                        lines.append('%s %d' % (
                            rm.risk_functions[loss_type], len(ratios)))
                if len(curve_resolutions) > 1:  # example in test_case_5
                    logging.info(
                        'Different num_loss_ratios:\n%s', '\n'.join(lines))
                cb = scientific.CurveBuilder(
                    loss_type, max(curve_resolutions), ratios, ses_ratio,
                    True, oqparam.conditional_loss_poes,
                    oqparam.insured_losses)
            elif loss_type in oqparam.loss_ratios:  # loss_ratios provided
                cb = scientific.CurveBuilder(
                    loss_type, oqparam.loss_curve_resolution,
                    oqparam.loss_ratios[loss_type], ses_ratio, True,
                    oqparam.conditional_loss_poes, oqparam.insured_losses)
            else:  # no loss_ratios provided
                cb = scientific.CurveBuilder(
                    loss_type, oqparam.loss_curve_resolution,
                    default_loss_ratios, ses_ratio, False,
                    oqparam.conditional_loss_poes, oqparam.insured_losses)
            self.curve_builders.append(cb)
            cb.index = l
            self.lti[loss_type] = l
        return loss_types

    def get_loss_ratios(self):
        """
        :returns: a 1-dimensional composite array with loss ratios by loss type
        """
        lst = [('user_provided', numpy.bool)]
        for cb in self.curve_builders:
            lst.append((cb.loss_type, F32, len(cb.ratios)))
        loss_ratios = numpy.zeros(1, numpy.dtype(lst))
        for cb in self.curve_builders:
            loss_ratios['user_provided'] = cb.user_provided
            loss_ratios[cb.loss_type] = tuple(cb.ratios)
        return loss_ratios

    def _get_loss_types(self):
        """
        :returns: a sorted list with all the loss_types contained in the model
        """
        ltypes = set()
        for rm in self.values():
            ltypes.update(rm.loss_types)
        return sorted(ltypes)

    def __getitem__(self, taxonomy):
        return self._riskmodels[taxonomy]

    def __iter__(self):
        return iter(sorted(self._riskmodels))

    def __len__(self):
        return len(self._riskmodels)

    def build_input(self, imts, rlzs, hazards_by_site, assetcol, eps_dict):
        """
        :param rlzs: a list of realizations
        :param hazards_by_site: an array of hazards per each site
        :param assetcol: AssetCollection instance
        :param eps_dict: a dictionary of epsilons
        :returns: a :class:`RiskInput` instance
        """
        return RiskInput(imts, rlzs, hazards_by_site, assetcol, eps_dict)

    def gen_outputs(self, riskinput, monitor, assetcol=None):
        """
        Group the assets per taxonomy and compute the outputs by using the
        underlying riskmodels. Yield the outputs generated as dictionaries
        out_by_lr.

        :param riskinput: a RiskInput instance
        :param monitor: a monitor object used to measure the performance
        :param assetcol: not None only for event based risk
        """
        mon_context = monitor('building context')
        mon_hazard = monitor('building hazard')
        mon_risk = monitor('computing risk', measuremem=False)
        with mon_context:
            assets_by_site = (riskinput.assets_by_site if assetcol is None
                              else assetcol.assets_by_site())
            hazard_getter = riskinput.hazard_getter(
                mon_hazard(measuremem=False))
            if hasattr(hazard_getter, 'init'):  # expensive operation
                hazard_getter.init()

        # group the assets by taxonomy
        taxonomies = set()
        dic = collections.defaultdict(list)
        for i, assets in enumerate(assets_by_site):
            group = groupby(assets, by_taxonomy)
            for taxonomy in group:
                epsgetter = riskinput.epsilon_getter(
                    [asset.ordinal for asset in group[taxonomy]])
                dic[taxonomy].append((i, group[taxonomy], epsgetter))
                taxonomies.add(taxonomy)
        imti = {imt: i for i, imt in enumerate(riskinput.imts)}
        for rlz in riskinput.rlzs:
            with mon_hazard:
                hazard = hazard_getter.get_hazard(rlz)
            for taxonomy in sorted(taxonomies):
                riskmodel = self[taxonomy]
                with mon_risk:
                    for i, assets, epsgetter in dic[taxonomy]:
                        outs = [None] * len(self.lti)
                        for lt in self.loss_types:
                            imt = riskmodel.risk_functions[lt].imt
                            haz = hazard[i, imti[imt]]
                            if len(haz):
                                out = riskmodel(lt, assets, haz, epsgetter)
                                outs[self.lti[lt]] = out
                        row = MultiLoss(self.loss_types, outs)
                        row.r = rlz.ordinal
                        row.assets = assets
                        yield row
        if hasattr(hazard_getter, 'gmdata'):  # for event based risk
            riskinput.gmdata = hazard_getter.gmdata

    def __toh5__(self):
        loss_types = hdf5.array_of_vstr(self._get_loss_types())
        return self._riskmodels, dict(covs=self.covs, loss_types=loss_types)

    def __repr__(self):
        lines = ['%s: %s' % item for item in sorted(self.items())]
        return '<%s(%d, %d)\n%s>' % (
            self.__class__.__name__, len(lines), self.covs, '\n'.join(lines))


class PoeGetter(object):
    """
    Callable yielding a matrix of poes when called on a realization.
    """
    def __init__(self, hazard_by_site, imts):
        self.hazard_by_site = hazard_by_site
        self.imts = imts

    def get_hazard(self, rlz):
        """
        :returns: a probability matrix (num_sites, num_imts)
        """
        return numpy.array(
            [[haz[imt][rlz] for imt in self.imts]
             for haz in self.hazard_by_site])


gmv_dt = numpy.dtype([('sid', U32), ('eid', U64), ('imti', U8), ('gmv', F32)])


class GmfGetter(object):
    """
    Callable yielding dictionaries {imt: array(gmv, eid)} when called
    on a realization.
    """
    dt = numpy.dtype([('gmv', F32), ('eid', U64)])

    def __init__(self, gsims, ebruptures, sitecol, imts, min_iml,
                 truncation_level, correlation_model, samples):
        self.gsims = gsims
        self.ebruptures = ebruptures
        self.sitecol = sitecol
        self.imts = imts
        self.min_iml = min_iml
        self.truncation_level = truncation_level
        self.correlation_model = correlation_model
        self.samples = samples

    def init(self):
        """
        Initialize the computers. Should be called on the workers
        """
        self.sids = self.sitecol.sids
        self.computers = []
        for ebr in self.ebruptures:
            sites = site.FilteredSiteCollection(
                ebr.sids, self.sitecol.complete)
            computer = calc.gmf.GmfComputer(
                ebr, sites, self.imts, self.gsims,
                self.truncation_level, self.correlation_model)
            self.computers.append(computer)
        # dictionary rlzi -> array(imts, events, nbytes)
        self.gmdata = AccumDict(accum=numpy.zeros(len(self.imts) + 2, F32))

    def gen_gmv(self, rlz):
        """
        Compute the GMFs for the given realization and populate the .gmdata
        array. Yields tuples of the form (sid, eid, imti, gmv).
        """
        gsim = self.gsims[rlz.ordinal]
        gmdata = self.gmdata[rlz.ordinal]
        for computer in self.computers:
            rup = computer.rupture
            if self.samples > 1:
                eids = get_array(rup.events, sample=rlz.sampleid)['eid']
            else:
                eids = rup.events['eid']
            gmdata[EVENTS] += len(eids)
            array = computer.compute(gsim, len(eids))  # (i, n, e)
            for imti, imt in enumerate(self.imts):
                min_gmv = self.min_iml[imti]
                for eid, gmf in zip(eids, array[imti].T):
                    for sid, gmv in zip(computer.sites.sids, gmf):
                        if gmv > min_gmv:
                            gmdata[imti] += gmv
                            gmdata[NBYTES] += BYTES_PER_RECORD
                            yield sid, eid, imti, gmv

    def get_hazard(self, rlz):
        """
        :returns: array of arrays of shape (num_sites, num_imts)
        """
        gmfa = numpy.zeros((len(self.sids), len(self.imts)), object)
        gmfdict = collections.defaultdict(list)
        for sid, eid, imti, gmv in self.gen_gmv(rlz):
            gmfdict[sid, imti].append((gmv, eid))
        for i, sid in enumerate(self.sids):
            for imti, imt in enumerate(self.imts):
                gmfa[i, imti] = numpy.array(gmfdict[sid, imti], self.dt)
        return gmfa


class RiskInput(object):
    """
    Contains all the assets and hazard values associated to a given
    imt and site.

    :param rlzs: the realizations
    :param imt_taxonomies: a pair (IMT, taxonomies)
    :param hazard_by_site: array of hazards, one per site
    :param assets_by_site: array of assets, one per site
    :param eps_dict: dictionary of epsilons
    """
    def __init__(self, imts, rlzs, hazard_by_site, assets_by_site, eps_dict):
        self.imts = imts
        self.rlzs = rlzs
        self.hazard_by_site = hazard_by_site
        self.assets_by_site = assets_by_site
        self.eps = eps_dict
        taxonomies_set = set()
        aids = []
        for assets in self.assets_by_site:
            for asset in assets:
                taxonomies_set.add(asset.taxonomy)
                aids.append(asset.ordinal)
        self.aids = numpy.array(aids, numpy.uint32)
        self.taxonomies = sorted(taxonomies_set)
        self.eids = None  # for API compatibility with RiskInputFromRuptures
        self.weight = len(self.aids)

    @property
    def imt_taxonomies(self):
        """Return a list of pairs (imt, taxonomies) with a single element"""
        return [(self.imt, self.taxonomies)]

    def epsilon_getter(self, asset_ordinals):
        """
        :param asset_ordinals: list of ordinals of the assets
        :returns: a closure returning an array of epsilons from the event IDs
        """
        return lambda dummy1, dummy2: (
            [self.eps[aid] for aid in asset_ordinals]
            if self.eps else None)

    def hazard_getter(self, monitor=Monitor()):
        """
        :param monitor:
            a :class:`openquake.baselib.performance.Monitor` instance
        :returns:
            list of hazard dictionaries imt -> rlz -> haz per each site
        """
        return PoeGetter(self.hazard_by_site, self.imts)

    def __repr__(self):
        return '<%s taxonomy=%s, %d asset(s)>' % (
            self.__class__.__name__, ', '.join(self.taxonomies), self.weight)


def make_eps(assets_by_site, num_samples, seed, correlation):
    """
    :param assets_by_site: a list of lists of assets
    :param int num_samples: the number of ruptures
    :param int seed: a random seed
    :param float correlation: the correlation coefficient
    :returns: epsilons matrix of shape (num_assets, num_samples)
    """
    all_assets = (a for assets in assets_by_site for a in assets)
    assets_by_taxo = groupby(all_assets, by_taxonomy)
    num_assets = sum(map(len, assets_by_site))
    eps = numpy.zeros((num_assets, num_samples), numpy.float32)
    for taxonomy, assets in assets_by_taxo.items():
        # the association with the epsilons is done in order
        assets.sort(key=operator.attrgetter('idx'))
        shape = (len(assets), num_samples)
        logging.info('Building %s epsilons for taxonomy %s', shape, taxonomy)
        zeros = numpy.zeros(shape)
        epsilons = scientific.make_epsilons(zeros, seed, correlation)
        for asset, epsrow in zip(assets, epsilons):
            eps[asset.ordinal] = epsrow
    return eps


def str2rsi(key):
    """
    Convert a string of the form 'rlz-XXXX/sid-YYYY/ZZZ'
    into a triple (XXXX, YYYY, ZZZ)
    """
    rlzi, sid, imt = key.split('/')
    return int(rlzi[4:]), int(sid[4:]), imt


def rsi2str(rlzi, sid, imt):
    """
    Convert a triple (XXXX, YYYY, ZZZ) into a string of the form
    'rlz-XXXX/sid-YYYY/ZZZ'
    """
    return 'rlz-%04d/sid-%04d/%s' % (rlzi, sid, imt)


class RiskInputFromRuptures(object):
    """
    Contains all the assets associated to the given IMT and a subsets of
    the ruptures for a given calculation.

    :param trt: a tectonic region type string
    :param rlzs_assoc: a RlzsAssoc instance
    :param imts: a list of intensity measure type strings
    :param sitecol: SiteCollection instance
    :param ses_ruptures: ordered array of EBRuptures
    :param trunc_level: truncation level for the GSIMs
    :param correl_model: correlation model for the GSIMs
    :param min_iml: an array with the minimum intensity per IMT
    :params epsilons: a matrix of epsilons (or None)
    """
    def __init__(self, trt, rlzs_assoc, imts, sitecol, ses_ruptures,
                 trunc_level, correl_model, min_iml, epsilons=None):
        assert sitecol is sitecol.complete
        self.imts = imts
        self.sitecol = sitecol
        self.ses_ruptures = numpy.array(ses_ruptures)
        grp_id = ses_ruptures[0].grp_id
        self.trt = trt
        self.trunc_level = trunc_level
        self.correl_model = correl_model
        self.min_iml = min_iml
        self.gsims = [dic[trt] for dic in rlzs_assoc.gsim_by_trt]
        self.samples = rlzs_assoc.samples[grp_id]
        self.rlzs = rlzs_assoc.get_rlzs_by_grp_id()[grp_id]
        self.weight = sum(sr.weight for sr in ses_ruptures)
        self.eids = numpy.concatenate([r.events['eid'] for r in ses_ruptures])
        if epsilons is not None:
            self.eps = epsilons  # matrix N x E, events in this block
            self.eid2idx = dict(zip(self.eids, range(len(self.eids))))

    def epsilon_getter(self, asset_ordinals):
        """
        :param asset_ordinals: ordinals of the assets
        :returns: a closure returning an array of epsilons from the event IDs
        """
        if not hasattr(self, 'eps'):
            return lambda aid, eids: None

        def geteps(aid, eids):
            return self.eps[aid, [self.eid2idx[eid] for eid in eids]]
        return geteps

    def hazard_getter(self, monitor=Monitor()):
        """
        :param monitor:
            a :class:`openquake.baselib.performance.Monitor` instance
        :returns:
            lists of N hazard dictionaries imt -> rlz -> Gmvs
        """
        return GmfGetter(self.gsims, self.ses_ruptures, self.sitecol,
                         self.imts, self.min_iml, self.trunc_level,
                         self.correl_model, self.samples)

    def __repr__(self):
        return '<%s imts=%s, weight=%d>' % (
            self.__class__.__name__, self.imts, self.weight)<|MERGE_RESOLUTION|>--- conflicted
+++ resolved
@@ -32,13 +32,10 @@
 U16 = numpy.uint16
 U32 = numpy.uint32
 F32 = numpy.float32
-<<<<<<< HEAD
-BYTES_PER_RECORD = 13  # ground motion record (sid, eid, gmv, imti) = 13 bytes
+U64 = numpy.uint64
+BYTES_PER_RECORD = 17  # ground motion record (sid, eid, gmv, imti) = 17 bytes
 EVENTS = -2
 NBYTES = -1
-=======
-U64 = numpy.uint64
->>>>>>> 2a2f4297
 
 FIELDS = ('site_id', 'lon', 'lat', 'idx', 'taxonomy_id', 'area', 'number',
           'occupants', 'deductible-', 'insurance_limit-', 'retrofitted-')
