# -*- coding: utf-8 -*-
# vim: tabstop=4 shiftwidth=4 softtabstop=4
#
# Copyright (C) 2018-2019 GEM Foundation
#
# OpenQuake is free software: you can redistribute it and/or modify it
# under the terms of the GNU Affero General Public License as published
# by the Free Software Foundation, either version 3 of the License, or
# (at your option) any later version.
#
# OpenQuake is distributed in the hope that it will be useful,
# but WITHOUT ANY WARRANTY; without even the implied warranty of
# MERCHANTABILITY or FITNESS FOR A PARTICULAR PURPOSE.  See the
# GNU Affero General Public License for more details.
#
# You should have received a copy of the GNU Affero General Public License
# along with OpenQuake.  If not, see <http://www.gnu.org/licenses/>.
import abc
import sys
import copy
import time
import warnings
import operator
import itertools
import numpy
from scipy.interpolate import interp1d


from openquake.baselib.general import AccumDict, DictArray
from openquake.baselib.performance import Monitor
from openquake.hazardlib import imt as imt_module
from openquake.hazardlib.gsim import base
from openquake.hazardlib.calc.filters import IntegrationDistance, getdefault
from openquake.hazardlib.probability_map import ProbabilityMap
from openquake.hazardlib.geo.surface import PlanarSurface

I16 = numpy.int16
F32 = numpy.float32
KNOWN_DISTANCES = frozenset(
    'rrup rx ry0 rjb rhypo repi rcdpp azimuth azimuth_cp rvolc'.split())


def get_distances(rupture, sites, param):
    """
    :param rupture: a rupture
    :param sites: a mesh of points or a site collection
    :param param: the kind of distance to compute (default rjb)
    :returns: an array of distances from the given sites
    """
    if param == 'rrup':
        dist = rupture.surface.get_min_distance(sites)
    elif param == 'rx':
        dist = rupture.surface.get_rx_distance(sites)
    elif param == 'ry0':
        dist = rupture.surface.get_ry0_distance(sites)
    elif param == 'rjb':
        dist = rupture.surface.get_joyner_boore_distance(sites)
    elif param == 'rhypo':
        dist = rupture.hypocenter.distance_to_mesh(sites)
    elif param == 'repi':
        dist = rupture.hypocenter.distance_to_mesh(sites, with_depths=False)
    elif param == 'rcdpp':
        dist = rupture.get_cdppvalue(sites)
    elif param == 'azimuth':
        dist = rupture.surface.get_azimuth(sites)
    elif param == 'azimuth_cp':
        dist = rupture.surface.get_azimuth_of_closest_point(sites)
    elif param == "rvolc":
        # Volcanic distance not yet supported, defaulting to zero
        dist = numpy.zeros_like(sites.lons)
    else:
        raise ValueError('Unknown distance measure %r' % param)
    dist.flags.writeable = False
    return dist


class FarAwayRupture(Exception):
    """Raised if the rupture is outside the maximum distance for all sites"""


def get_num_distances(gsims):
    """
    :returns: the number of distances required for the given GSIMs
    """
    dists = set()
    for gsim in gsims:
        dists.update(gsim.REQUIRES_DISTANCES)
    return len(dists)


class RupData(object):
    """
    A class to collect rupture information into an array
    """
    def __init__(self, cmaker):
        self.cmaker = cmaker
        self.data = AccumDict(accum=[])

    def from_srcs(self, srcs, sites):  # used in disagg.disaggregation
        """
        :returns: param -> array
        """
        for src in srcs:
            for rup in src.iter_ruptures(shift_hypo=self.cmaker.shift_hypo):
                self.cmaker.add_rup_params(rup)
                self.add(rup, sites)
        return {k: numpy.array(v) for k, v in self.data.items()}

    def add(self, rup, sctx, dctx=None):
        rate = rup.occurrence_rate
        if numpy.isnan(rate):  # for nonparametric ruptures
            probs_occur = rup.probs_occur
        else:
            probs_occur = numpy.zeros(0, numpy.float64)
        self.data['occurrence_rate'].append(rate)
        self.data['weight'].append(rup.weight or numpy.nan)
        self.data['probs_occur'].append(probs_occur)
        for rup_param in self.cmaker.REQUIRES_RUPTURE_PARAMETERS:
            self.data[rup_param].append(getattr(rup, rup_param))

        self.data['sid_'].append(numpy.int16(sctx.sids))
        for dst_param in (self.cmaker.REQUIRES_DISTANCES | {'rrup'}):
            if dctx is None:  # compute the distances
                dists = get_distances(rup, sctx, dst_param)
            else:  # reuse already computed distances
                dists = getattr(dctx, dst_param)
            self.data[dst_param + '_'].append(F32(dists))
        closest = rup.surface.get_closest_points(sctx)
        self.data['lon_'].append(F32(closest.lons))
        self.data['lat_'].append(F32(closest.lats))


class ContextMaker(object):
    """
    A class to manage the creation of contexts for distances, sites, rupture.
    """
    REQUIRES = ['DISTANCES', 'SITES_PARAMETERS', 'RUPTURE_PARAMETERS']

    def __init__(self, trt, gsims, param=None, monitor=Monitor()):
        param = param or {}
        self.max_sites_disagg = param.get('max_sites_disagg', 10)
        self.trt = trt
        self.gsims = gsims
        self.maximum_distance = (
            param.get('maximum_distance') or IntegrationDistance({}))
        self.trunclevel = param.get('truncation_level')
        self.effect = param.get('effect')
        for req in self.REQUIRES:
            reqset = set()
            for gsim in gsims:
                reqset.update(getattr(gsim, 'REQUIRES_' + req))
            setattr(self, 'REQUIRES_' + req, reqset)
        psd = param.get('pointsource_distance') or {'default': {}}
        self.pointsource_distance = getdefault(psd, trt)
        self.filter_distance = 'rrup'
        self.imtls = param.get('imtls', {})
        self.imts = [imt_module.from_string(imt) for imt in self.imtls]
        self.reqv = param.get('reqv')
        if self.reqv is not None:
            self.REQUIRES_DISTANCES.add('repi')
        if hasattr(gsims, 'items'):
            # gsims is actually a dict rlzs_by_gsim
            # since the ContextMaker must be used on ruptures with the
            # same TRT, given a realization there is a single gsim
            self.gsim_by_rlzi = {}
            for gsim, rlzis in gsims.items():
                for rlzi in rlzis:
                    self.gsim_by_rlzi[rlzi] = gsim
        self.mon = monitor
        self.ctx_mon = monitor('make_contexts', measuremem=False)
        self.loglevels = DictArray(self.imtls)
        self.shift_hypo = param.get('shift_hypo')
        with warnings.catch_warnings():
            # avoid RuntimeWarning: divide by zero encountered in log
            warnings.simplefilter("ignore")
            for imt, imls in self.imtls.items():
                self.loglevels[imt] = numpy.log(imls)

    def filter(self, sites, rupture, mdist=None):
        """
        Filter the site collection with respect to the rupture.

        :param sites:
            Instance of :class:`openquake.hazardlib.site.SiteCollection`.
        :param rupture:
            Instance of
            :class:`openquake.hazardlib.source.rupture.BaseRupture`
        :param mdist:
           if not None, use it as maximum distance
        :returns:
            (filtered sites, distance context)
        """
        distances = get_distances(rupture, sites, self.filter_distance)
        mdist = mdist or self.maximum_distance(
            rupture.tectonic_region_type, rupture.mag)
        mask = distances <= mdist
        if mask.any():
            sites, distances = sites.filter(mask), distances[mask]
        else:
            raise FarAwayRupture(
                '%d: %d km' % (rupture.rup_id, distances.min()))
        return sites, DistancesContext([(self.filter_distance, distances)])

    def add_rup_params(self, rupture):
        """
        Add .REQUIRES_RUPTURE_PARAMETERS to the rupture
        """
        for param in self.REQUIRES_RUPTURE_PARAMETERS:
            if param == 'mag':
                value = rupture.mag
            elif param == 'strike':
                value = rupture.surface.get_strike()
            elif param == 'dip':
                value = rupture.surface.get_dip()
            elif param == 'rake':
                value = rupture.rake
            elif param == 'ztor':
                value = rupture.surface.get_top_edge_depth()
            elif param == 'hypo_lon':
                value = rupture.hypocenter.longitude
            elif param == 'hypo_lat':
                value = rupture.hypocenter.latitude
            elif param == 'hypo_depth':
                value = rupture.hypocenter.depth
            elif param == 'width':
                value = rupture.surface.get_width()
            else:
                raise ValueError('%s requires unknown rupture parameter %r' %
                                 (type(self).__name__, param))
            setattr(rupture, param, value)

    def make_contexts(self, sites, rupture, mdist=None):
        """
        Filter the site collection with respect to the rupture and
        create context objects.

        :param sites:
            Instance of :class:`openquake.hazardlib.site.SiteCollection`.

        :param rupture:
            Instance of
            :class:`openquake.hazardlib.source.rupture.BaseRupture`

        :param mdist:
            Maximum distance for the rupture magnitude (if None use the max)

        :returns:
            Tuple of two items: sites and distances context.

        :raises ValueError:
            If any of declared required parameters (site, rupture and
            distance parameters) is unknown.
        """
        sites, dctx = self.filter(sites, rupture, mdist)
        for param in self.REQUIRES_DISTANCES - set([self.filter_distance]):
            distances = get_distances(rupture, sites, param)
            setattr(dctx, param, distances)
        reqv_obj = (self.reqv.get(rupture.tectonic_region_type)
                    if self.reqv else None)
        if reqv_obj and isinstance(rupture.surface, PlanarSurface):
            reqv = reqv_obj.get(dctx.repi, rupture.mag)
            if 'rjb' in self.REQUIRES_DISTANCES:
                dctx.rjb = reqv
            if 'rrup' in self.REQUIRES_DISTANCES:
                dctx.rrup = numpy.sqrt(reqv**2 + rupture.hypocenter.depth**2)
        self.add_rup_params(rupture)
        return sites, dctx

    def make_ctxs(self, ruptures, sites, mdist=None):
        """
        :returns: a list of triples (rctx, sctx, dctx)
        """
        ctxs = []
        for rup in ruptures:
            try:
                sctx, dctx = self.make_contexts(sites, rup, mdist)
            except FarAwayRupture:
                continue
            ctxs.append((rup, sctx, dctx))
        return ctxs

    def make_gmv(self, onesite, mags, dists):
        """
        :param onesite: a SiteCollection instance with a single site
        :param mags: a sequence of magnitudes
        :param dists: a sequence of distances
        :returns: an array of GMVs of shape (#mags, #dists)
        """
        assert len(onesite) == 1, onesite
        nmags, ndists = len(mags), len(dists)
        gmv = numpy.zeros((nmags, ndists))
        for m, d in itertools.product(range(nmags), range(ndists)):
            mag, dist = mags[m], dists[d]
            rup = RuptureContext()
            for par in self.REQUIRES_RUPTURE_PARAMETERS:
                setattr(rup, par, 0)
            rup.mag = mag
            rup.width = .01  # 10 meters to avoid warnings in abrahamson_2014
            dctx = DistancesContext(
                (dst, numpy.array([dist])) for dst in self.REQUIRES_DISTANCES)
            max_imt = self.imts[-1]
            means = []
            for gsim in self.gsims:
                try:
                    mean = base.get_mean_std(  # shape (2, N, M, G) -> 1
                        onesite, rup, dctx, [max_imt], [gsim])[0, 0, 0, 0]
                except ValueError:  # magnitude outside of supported range
                    continue
                else:
                    means.append(mean)
            if means:
                gmv[m, d] = numpy.exp(max(means))
        return gmv

    def get_pmap_by_grp(self, srcfilter, group):
        """
        :return: dictionaries pmap, rdata, calc_times
        """
        imtls = self.imtls
        L, G = len(imtls.array), len(self.gsims)
        pmap = AccumDict(accum=ProbabilityMap(L, G))
        rup_data = AccumDict(accum=[])
        # AccumDict of arrays with 3 elements nrups, nsites, calc_time
        calc_times = AccumDict(accum=numpy.zeros(3, numpy.float32))
        pmaker = PmapMaker(self, srcfilter, group)
<<<<<<< HEAD
        one_site = len(srcfilter.sitecol) == 1 and not pmaker.src_mutex
        dists = []
=======
>>>>>>> 2e5f27fe
        totrups = 0
        src_sites = srcfilter(group)
        multisource = []
        while True:
            t0 = time.time()
            try:
                src, sites = next(src_sites)
                if one_site and len(src.src_group_ids) == 1:
                    multisource.append(src)
                    acc = dict(numrups=0, totrups=0)
                else:
                    acc = pmaker.make(src, sites, pmap, rup_data)
            except StopIteration:
                break
            except Exception as err:
                etype, err, tb = sys.exc_info()
                msg = '%s (source id=%s)' % (str(err), src.source_id)
                raise etype(msg).with_traceback(tb)
<<<<<<< HEAD
            totrups += acc['totrups']
            if acc['numrups']:
                calc_times[src.id] += numpy.array(
                    [acc['numrups'], acc['nsites'], time.time() - t0])

        if multisource:
            # this is only define for 1 site, no src_mutex and single grp_id
            acc = pmaker.make1(multisource, pmap, rup_data)
            totrups += acc['totrups']
            [grp_id] = multisource[0].src_group_ids
            calc_times[grp_id] += numpy.array(
                [acc['numrups'], acc['nsites'], time.time() - t0])
=======
            totrups += poemap.totrups
            calc_times[src.id] += numpy.array(
                [poemap.numrups, poemap.nsites, time.time() - t0])
>>>>>>> 2e5f27fe

        rdata = {k: numpy.array(v) for k, v in rup_data.items()}
        rdata['grp_id'] = numpy.uint16(rup_data['grp_id'])
        extra = dict(totrups=totrups)
        return pmap, rdata, calc_times, extra


def _collapse(rups):
    # collapse a list of ruptures into a single rupture
    rup = copy.copy(rups[0])
    rup.occurrence_rate = sum(r.occurrence_rate for r in rups)
    return [rup]


def _collapse_ctxs(ctxs):
    if len(ctxs) == 1:
        return ctxs
    rup, sites, dctx = ctxs[0]
    rups = [ctx[0] for ctx in ctxs]
    [rup] = _collapse(rups)
    return [(rup, sites, dctx)]


class PmapMaker(object):
    """
    A class to compute the PoEs from a given source
    """
    def __init__(self, cmaker, srcfilter, group):
        vars(self).update(vars(cmaker))
        self.cmaker = cmaker
        self.srcfilter = srcfilter
        self.group = group
        self.src_mutex = getattr(group, 'src_interdep', None) == 'mutex'
        self.rup_indep = getattr(group, 'rup_interdep', None) != 'mutex'
        self.fewsites = len(srcfilter.sitecol) <= cmaker.max_sites_disagg
        self.poe_mon = cmaker.mon('get_poes', measuremem=False)
        self.pne_mon = cmaker.mon('composing pnes', measuremem=False)
        self.gmf_mon = cmaker.mon('computing mean_std', measuremem=False)

    def _sids_poes(self, rup, r_sites, dctx):
        # return sids and poes of shape (N, L, G)
        # NB: this must be fast since it is inside an inner loop
        with self.gmf_mon:
            mean_std = base.get_mean_std(  # shape (2, N, M, G)
                r_sites, rup, dctx, self.imts, self.gsims)
        with self.poe_mon:
            ll = self.loglevels
            poes = base.get_poes(mean_std, ll, self.trunclevel, self.gsims)
            for g, gsim in enumerate(self.gsims):
                for m, imt in enumerate(ll):
                    if hasattr(gsim, 'weight') and gsim.weight[imt] == 0:
                        # set by the engine when parsing the gsim logictree;
                        # when 0 ignore the gsim: see _build_trts_branches
                        poes[:, ll(imt), g] = 0
            return r_sites.sids, poes

    def _update(self, pmap, pm, src):
        if self.rup_indep:
            pm = ~pm
        if not pm:
            return
        if self.src_mutex:
            pm *= src.mutex_weight
        for grp_id in src.src_group_ids:
            if self.src_mutex:
                pmap[grp_id] += pm
            else:
                pmap[grp_id] |= pm

    def make(self, src, sites, pmap, rup_data):
        """
        :param src: a hazardlib source
        :param sites: the sites affected by it
        :returns: the probability map generated by the source
        """
        with self.cmaker.mon('iter_ruptures', measuremem=False):
            self.mag_rups = [
                (mag, list(rups)) for mag, rups in itertools.groupby(
                    src.iter_ruptures(shift_hypo=self.shift_hypo),
                    key=operator.attrgetter('mag'))]
        rupdata = RupData(self.cmaker)
        L, G = len(self.imtls.array), len(self.gsims)
        poemap = ProbabilityMap(L, G)
<<<<<<< HEAD
        acc = AccumDict(totrups=0, numrups=0, nsites=0, dists=[])
        for rups, sites, mdist in self._gen_rups_sites(src, sites):
            acc += self._update_poemap(poemap, rups, sites, mdist, rupdata)
=======
        for rups, sites, mdist in self._gen_rups_sites(src, sites):
            with self.ctx_mon:
                ctxs = self.cmaker.make_ctxs(rups, sites, mdist)
                if ctxs:
                    totrups += len(ctxs)
                    ctxs = self.collapse(ctxs)
                    numrups += len(ctxs)
            for rup, r_sites, dctx in ctxs:
                if self.fewsites:  # store rupdata
                    rupdata.add(rup, r_sites, dctx)
                sids, poes = self._sids_poes(rup, r_sites, dctx, src.id)
                with self.pne_mon:
                    pnes = rup.get_probability_no_exceedance(poes)
                    if self.rup_indep:
                        for sid, pne in zip(sids, pnes):
                            poemap.setdefault(sid, self.rup_indep).array *= pne
                    else:
                        for sid, pne in zip(sids, pnes):
                            poemap.setdefault(sid, self.rup_indep).array += (
                                1.-pne) * rup.weight
                nsites += len(sids)
        poemap.totrups = totrups
        poemap.numrups = numrups
        poemap.nsites = nsites
>>>>>>> 2e5f27fe
        self._update(pmap, poemap, src)
        if len(rupdata.data):
            for gid in src.src_group_ids:
                rup_data['grp_id'].extend([gid] * acc['numrups'])
                for k, v in rupdata.data.items():
                    rup_data[k].extend(v)
        return acc

    def make1(self, multisource, pmap, rup_data):
        """
        :param pmap: ProbabilityMap instance to update
        """
        sitecol = self.srcfilter.sitecol
        assert len(sitecol) == 1, sitecol
        with self.cmaker.mon('iter_ruptures', measuremem=False):
            ruptures = []
            for src in multisource:
                ruptures.extend(src.iter_ruptures(shift_hypo=self.shift_hypo))
            ruptures.sort(key=operator.attrgetter('mag'))
            mag_rups = [(mag, list(rups)) for mag, rups in itertools.groupby(
                ruptures, key=operator.attrgetter('mag'))]
        rupdata = RupData(self.cmaker)
        L, G = len(self.imtls.array), len(self.gsims)
        poemap = ProbabilityMap(L, G)
        [grp_id] = multisource[0].src_group_ids
        acc = AccumDict(totrups=0, numrups=0, nsites=0, dists=[])
        for mag, rups in mag_rups:
            mdist = self.maximum_distance(self.cmaker.trt, mag)
            acc += self._update_poemap(poemap, rups, sitecol, mdist, rupdata)
        pmap[grp_id] |= ~poemap if self.rup_indep else poemap
        rup_data['grp_id'].extend([grp_id] * acc['numrups'])
        for k, v in rupdata.data.items():
            rup_data[k].extend(v)
        return acc

    def _update_poemap(self, poemap, rups, r_sites, mdist, rupdata):
        totrups = 0
        numrups = 0
        nsites = 0
        with self.ctx_mon:
            ctxs = self.cmaker.make_ctxs(rups, r_sites, mdist)
            if ctxs:
                totrups += len(ctxs)
                ctxs = self.collapse(ctxs)
                numrups += len(ctxs)
        for rup, sites, dctx in ctxs:
            if self.fewsites:  # store rupdata
                rupdata.add(rup, sites, dctx)
            sids, poes = self._sids_poes(rup, sites, dctx)
            with self.pne_mon:
                pnes = rup.get_probability_no_exceedance(poes)
                if self.rup_indep:
                    for sid, pne in zip(sids, pnes):
                        poemap.setdefault(sid, self.rup_indep).array *= pne
                else:
                    for sid, pne in zip(sids, pnes):
                        poemap.setdefault(sid, self.rup_indep).array += (
                            1.-pne) * rup.weight
            nsites += len(sids)
        return dict(totrups=totrups, numrups=numrups, nsites=nsites)

    def collapse(self, ctxs, precision=1E-3):
        """
        Collapse the contexts if the distances are equivalent up to 1/1000
        """
        # effect = self.cmaker.effect  # not None for single-site calculations
        if not self.rup_indep or len(ctxs) == 1:  # do not collapse
            return ctxs
        acc = AccumDict(accum=[])
        distmax = max(dctx.rrup.max() for rup, sctx, dctx in ctxs)
        for rup, sctx, dctx in ctxs:
            pdist = self.pointsource_distance.get('%.3f' % rup.mag)
            tup = []
            for p in self.REQUIRES_RUPTURE_PARAMETERS:
                if p != 'mag' and pdist and dctx.rrup.min() > pdist:
                    tup.append(0)
                    # all nonmag rupture parameters are collapsed to 0
                    # over the pointsource_distance
                else:
                    tup.append(getattr(rup, p))
            for name in self.REQUIRES_DISTANCES:
                dists = getattr(dctx, name)
                tup.extend(I16(dists / distmax / precision))
                # NB: the rx distance can be negative, hence the I16 (not U16)
            acc[tuple(tup)].append((rup, sctx, dctx))
        new_ctxs = []
        for vals in acc.values():
            new_ctxs.extend(_collapse_ctxs(vals))
        return new_ctxs

    def _gen_rups_sites(self, src, sites):
        loc = getattr(src, 'location', None)
        triples = ((rups, sites, None) for mag, rups in self.mag_rups)
        if loc:
            # implements pointsource_distance: finite site effects
            # are ignored for sites over that distance, if any
            simple = src.count_nphc() == 1  # no nodal plane/hypocenter distrib
            if simple or not self.pointsource_distance:
                yield from triples  # there is nothing to collapse
            else:
                weights, depths = zip(*src.hypocenter_distribution.data)
                loc = copy.copy(loc)  # average hypocenter used in sites.split
                loc.depth = numpy.average(depths, weights=weights)
                trt = src.tectonic_region_type
                for mag, rups in self.mag_rups:
                    mdist = self.maximum_distance(trt, mag)
                    pdist = self.pointsource_distance.get('%.3f' % mag)
                    close, far = sites.split(loc, min(pdist, mdist))
                    if close is None:  # all is far
                        yield _collapse(rups), far, mdist
                    elif far is None:  # all is close
                        yield rups, close, mdist
                    else:  # some sites are far, some are close
                        yield _collapse(rups), far, mdist
                        yield rups, close, mdist
        else:  # no point source or site-specific analysis
            yield from triples


class BaseContext(metaclass=abc.ABCMeta):
    """
    Base class for context object.
    """
    def __eq__(self, other):
        """
        Return True if ``other`` has same attributes with same values.
        """
        if isinstance(other, self.__class__):
            if self._slots_ == other._slots_:
                oks = []
                for s in self._slots_:
                    a, b = getattr(self, s, None), getattr(other, s, None)
                    if a is None and b is None:
                        ok = True
                    elif a is None and b is not None:
                        ok = False
                    elif a is not None and b is None:
                        ok = False
                    elif hasattr(a, 'shape') and hasattr(b, 'shape'):
                        if a.shape == b.shape:
                            ok = numpy.allclose(a, b)
                        else:
                            ok = False
                    else:
                        ok = a == b
                    oks.append(ok)
                return numpy.all(oks)
        return False


# mock of a site collection used in the tests and in the SMTK
class SitesContext(BaseContext):
    """
    Sites calculation context for ground shaking intensity models.

    Instances of this class are passed into
    :meth:`GroundShakingIntensityModel.get_mean_and_stddevs`. They are
    intended to represent relevant features of the sites collection.
    Every GSIM class is required to declare what :attr:`sites parameters
    <GroundShakingIntensityModel.REQUIRES_SITES_PARAMETERS>` does it need.
    Only those required parameters are made available in a result context
    object.
    """
    # _slots_ is used in hazardlib check_gsim and in the SMTK
    def __init__(self, slots='vs30 vs30measured z1pt0 z2pt5'.split(),
                 sitecol=None):
        self._slots_ = slots
        if sitecol is not None:
            self.sids = sitecol.sids
            for slot in slots:
                setattr(self, slot, getattr(sitecol, slot))


class DistancesContext(BaseContext):
    """
    Distances context for ground shaking intensity models.

    Instances of this class are passed into
    :meth:`GroundShakingIntensityModel.get_mean_and_stddevs`. They are
    intended to represent relevant distances between sites from the collection
    and the rupture. Every GSIM class is required to declare what
    :attr:`distance measures <GroundShakingIntensityModel.REQUIRES_DISTANCES>`
    does it need. Only those required values are calculated and made available
    in a result context object.
    """
    _slots_ = ('rrup', 'rx', 'rjb', 'rhypo', 'repi', 'ry0', 'rcdpp',
               'azimuth', 'hanging_wall', 'rvolc')

    def __init__(self, param_dist_pairs=()):
        for param, dist in param_dist_pairs:
            setattr(self, param, dist)

    def roundup(self, minimum_distance):
        """
        If the minimum_distance is nonzero, returns a copy of the
        DistancesContext with updated distances, i.e. the ones below
        minimum_distance are rounded up to the minimum_distance. Otherwise,
        returns the original DistancesContext unchanged.
        """
        if not minimum_distance:
            return self
        ctx = DistancesContext()
        for dist, array in vars(self).items():
            small_distances = array < minimum_distance
            if small_distances.any():
                array = numpy.array(array)  # make a copy first
                array[small_distances] = minimum_distance
                array.flags.writeable = False
            setattr(ctx, dist, array)
        return ctx


# mock of a rupture used in the tests and in the SMTK
class RuptureContext(BaseContext):
    """
    Rupture calculation context for ground shaking intensity models.

    Instances of this class are passed into
    :meth:`GroundShakingIntensityModel.get_mean_and_stddevs`. They are
    intended to represent relevant features of a single rupture. Every
    GSIM class is required to declare what :attr:`rupture parameters
    <GroundShakingIntensityModel.REQUIRES_RUPTURE_PARAMETERS>` does it need.
    Only those required parameters are made available in a result context
    object.
    """
    _slots_ = (
        'mag', 'strike', 'dip', 'rake', 'ztor', 'hypo_lon', 'hypo_lat',
        'hypo_depth', 'width', 'hypo_loc')
    temporal_occurrence_model = None  # to be set

    def __init__(self, param_pairs=()):
        for param, value in param_pairs:
            setattr(self, param, value)

    def get_probability_no_exceedance(self, poes):
        """
        Compute and return the probability that in the time span for which the
        rupture is defined, the rupture itself never generates a ground motion
        value higher than a given level at a given site.

        Such calculation is performed starting from the conditional probability
        that an occurrence of the current rupture is producing a ground motion
        value higher than the level of interest at the site of interest.
        The actual formula used for such calculation depends on the temporal
        occurrence model the rupture is associated with.
        The calculation can be performed for multiple intensity measure levels
        and multiple sites in a vectorized fashion.

        :param poes:
            2D numpy array containing conditional probabilities the the a
            rupture occurrence causes a ground shaking value exceeding a
            ground motion level at a site. First dimension represent sites,
            second dimension intensity measure levels. ``poes`` can be obtained
            calling the :func:`func <openquake.hazardlib.gsim.base.get_poes>
        """
        if numpy.isnan(self.occurrence_rate):  # nonparametric rupture
            # Uses the formula
            #
            #    ∑ p(k|T) * p(X<x|rup)^k
            #
            # where `p(k|T)` is the probability that the rupture occurs k times
            # in the time span `T`, `p(X<x|rup)` is the probability that a
            # rupture occurrence does not cause a ground motion exceedance, and
            # thesummation `∑` is done over the number of occurrences `k`.
            #
            # `p(k|T)` is given by the attribute probs_occur and
            # `p(X<x|rup)` is computed as ``1 - poes``.
            # Converting from 1d to 2d
            if len(poes.shape) == 1:
                poes = numpy.reshape(poes, (-1, len(poes)))
            p_kT = self.probs_occur
            prob_no_exceed = numpy.array(
                [v * ((1 - poes) ** i) for i, v in enumerate(p_kT)])
            prob_no_exceed = numpy.sum(prob_no_exceed, axis=0)
            if isinstance(prob_no_exceed, numpy.ndarray):
                prob_no_exceed[prob_no_exceed > 1.] = 1.  # sanity check
                prob_no_exceed[poes == 0.] = 1.  # avoid numeric issues
            return prob_no_exceed
        # parametric rupture
        tom = self.temporal_occurrence_model
        return tom.get_probability_no_exceedance(self.occurrence_rate, poes)


class Effect(object):
    """
    Compute the effect of a rupture of a given magnitude and distance,
    as a float in the range [0, 1] (0=no effect, 1=maximum effect).

    :param effect_by_mag: a dictionary magstring -> intensities
    :param dists: array of distances, one per each intensity
    :param cdist: collapse distance
    """
    def __init__(self, effect_by_mag, dists, collapse_dist=None):
        self.effect_by_mag = effect_by_mag
        self.dists = dists
        self.nbins = len(dists)
        effectmax = effect_by_mag[max(effect_by_mag)]
        # intensity at the maximum magnitude and distance
        self.zero_value = effectmax[-1]
        if collapse_dist is not None:
            # intensity at the maximum magnitude and collapse distance
            idx = numpy.searchsorted(dists, collapse_dist)
            if idx == self.nbins:
                idx -= 1
            self.collapse_value = effectmax[idx]
        else:
            self.collapse_value = None

    def __call__(self, mag, dist):
        di = numpy.searchsorted(self.dists, dist)
        if di == self.nbins:
            di = self.nbins
        eff = self.effect_by_mag['%.3f' % mag][di]
        return eff

    # this is useful to compute the collapse_distance and minimum_distance
    def dist_by_mag(self, intensity=None):
        """
        :returns: a dict magstring -> distance
        """
        if intensity is None:
            intensity = self.zero_value
        dic = {}  # magnitude -> distance
        for mag, intensities in self.effect_by_mag.items():
            if intensity < intensities.min():
                dic[mag] = self.dists[-1]
            elif intensity > intensities.max():
                dic[mag] = self.dists[0]
            else:
                dic[mag] = interp1d(intensities, self.dists)(intensity)
        return dic


# used in calculators/classical.py
def get_effect_by_mag(mags, onesite, gsims_by_trt, maximum_distance, imtls,
                      monitor):
    """
    :param mag: an ordered list of magnitude strings with format %.3d
    :returns: a dict magnitude-string -> array(#dists, #trts)
    """
    trts = list(gsims_by_trt)
    ndists = 51
    gmv = numpy.zeros((len(mags), ndists, len(trts)))
    param = dict(maximum_distance=maximum_distance, imtls=imtls)
    for t, trt in enumerate(trts):
        dist_bins = maximum_distance.get_dist_bins(trt, ndists)
        cmaker = ContextMaker(trt, gsims_by_trt[trt], param)
        gmv[:, :, t] = cmaker.make_gmv(
            onesite, [float(mag) for mag in mags], dist_bins)
    return dict(zip(mags, gmv))


# used in calculators/classical.py
def ruptures_by_mag_dist(sources, srcfilter, gsims, params, monitor):
    """
    :returns: a dictionary trt -> mag string -> counts by distance
    """
    assert len(srcfilter.sitecol) == 1
    trt = sources[0].tectonic_region_type
    dist_bins = srcfilter.integration_distance.get_dist_bins(trt)
    nbins = len(dist_bins)
    mags = set('%.3f' % mag for src in sources for mag in src.get_mags())
    dic = {mag: numpy.zeros(len(dist_bins), int) for mag in sorted(mags)}
    cmaker = ContextMaker(trt, gsims, params, monitor)
    for src, sites in srcfilter(sources):
        for rup in src.iter_ruptures(shift_hypo=cmaker.shift_hypo):
            try:
                sctx, dctx = cmaker.make_contexts(sites, rup)
            except FarAwayRupture:
                continue
            di = numpy.searchsorted(dist_bins, dctx.rrup[0])
            if di == nbins:
                di = nbins - 1
            dic['%.3f' % rup.mag][di] += 1
    return {trt: AccumDict(dic)}<|MERGE_RESOLUTION|>--- conflicted
+++ resolved
@@ -323,11 +323,7 @@
         # AccumDict of arrays with 3 elements nrups, nsites, calc_time
         calc_times = AccumDict(accum=numpy.zeros(3, numpy.float32))
         pmaker = PmapMaker(self, srcfilter, group)
-<<<<<<< HEAD
         one_site = len(srcfilter.sitecol) == 1 and not pmaker.src_mutex
-        dists = []
-=======
->>>>>>> 2e5f27fe
         totrups = 0
         src_sites = srcfilter(group)
         multisource = []
@@ -346,7 +342,6 @@
                 etype, err, tb = sys.exc_info()
                 msg = '%s (source id=%s)' % (str(err), src.source_id)
                 raise etype(msg).with_traceback(tb)
-<<<<<<< HEAD
             totrups += acc['totrups']
             if acc['numrups']:
                 calc_times[src.id] += numpy.array(
@@ -359,11 +354,6 @@
             [grp_id] = multisource[0].src_group_ids
             calc_times[grp_id] += numpy.array(
                 [acc['numrups'], acc['nsites'], time.time() - t0])
-=======
-            totrups += poemap.totrups
-            calc_times[src.id] += numpy.array(
-                [poemap.numrups, poemap.nsites, time.time() - t0])
->>>>>>> 2e5f27fe
 
         rdata = {k: numpy.array(v) for k, v in rup_data.items()}
         rdata['grp_id'] = numpy.uint16(rup_data['grp_id'])
@@ -447,36 +437,9 @@
         rupdata = RupData(self.cmaker)
         L, G = len(self.imtls.array), len(self.gsims)
         poemap = ProbabilityMap(L, G)
-<<<<<<< HEAD
         acc = AccumDict(totrups=0, numrups=0, nsites=0, dists=[])
         for rups, sites, mdist in self._gen_rups_sites(src, sites):
             acc += self._update_poemap(poemap, rups, sites, mdist, rupdata)
-=======
-        for rups, sites, mdist in self._gen_rups_sites(src, sites):
-            with self.ctx_mon:
-                ctxs = self.cmaker.make_ctxs(rups, sites, mdist)
-                if ctxs:
-                    totrups += len(ctxs)
-                    ctxs = self.collapse(ctxs)
-                    numrups += len(ctxs)
-            for rup, r_sites, dctx in ctxs:
-                if self.fewsites:  # store rupdata
-                    rupdata.add(rup, r_sites, dctx)
-                sids, poes = self._sids_poes(rup, r_sites, dctx, src.id)
-                with self.pne_mon:
-                    pnes = rup.get_probability_no_exceedance(poes)
-                    if self.rup_indep:
-                        for sid, pne in zip(sids, pnes):
-                            poemap.setdefault(sid, self.rup_indep).array *= pne
-                    else:
-                        for sid, pne in zip(sids, pnes):
-                            poemap.setdefault(sid, self.rup_indep).array += (
-                                1.-pne) * rup.weight
-                nsites += len(sids)
-        poemap.totrups = totrups
-        poemap.numrups = numrups
-        poemap.nsites = nsites
->>>>>>> 2e5f27fe
         self._update(pmap, poemap, src)
         if len(rupdata.data):
             for gid in src.src_group_ids:
