# The Hazard Library
# Copyright (C) 2012-2019 GEM Foundation
#
# This program is free software: you can redistribute it and/or modify
# it under the terms of the GNU Affero General Public License as
# published by the Free Software Foundation, either version 3 of the
# License, or (at your option) any later version.
#
# This program is distributed in the hope that it will be useful,
# but WITHOUT ANY WARRANTY; without even the implied warranty of
# MERCHANTABILITY or FITNESS FOR A PARTICULAR PURPOSE.  See the
# GNU Affero General Public License for more details.
#
# You should have received a copy of the GNU Affero General Public License
# along with this program.  If not, see <http://www.gnu.org/licenses/>.
"""
Module :mod:`openquake.hazardlib.source.area` defines :class:`AreaSource`.
"""
import math
from copy import deepcopy
from openquake.hazardlib import geo, mfd
from openquake.hazardlib.source.point import PointSource
from openquake.hazardlib.source.base import ParametricSeismicSource
from openquake.hazardlib.source.rupture import ParametricProbabilisticRupture
from openquake.baselib.slots import with_slots


@with_slots
class AreaSource(ParametricSeismicSource):
    """
    Area source represents uniform seismicity occurring over a geographical
    region.

    :param polygon:
        An instance of :class:`openquake.hazardlib.geo.polygon.Polygon`
        that defines source's area.
    :param area_discretization:
        Float number, polygon area discretization spacing in kilometers.
        See :meth:`openquake.hazardlib.source.area.AreaSource.iter_ruptures`.

    Other parameters (except ``location``) are the same as for
    :class:`~openquake.hazardlib.source.point.PointSource`.
    """
    code = 'A'
    _slots_ = ParametricSeismicSource._slots_ + '''upper_seismogenic_depth
    lower_seismogenic_depth nodal_plane_distribution hypocenter_distribution
    polygon area_discretization'''.split()
    MODIFICATIONS = set(())

    def __init__(self, source_id, name, tectonic_region_type,
                 mfd, rupture_mesh_spacing,
                 magnitude_scaling_relationship, rupture_aspect_ratio,
                 temporal_occurrence_model,
                 # point-specific parameters (excluding location)
                 upper_seismogenic_depth, lower_seismogenic_depth,
                 nodal_plane_distribution, hypocenter_distribution,
                 # area-specific parameters
                 polygon, area_discretization):
        super().__init__(
            source_id, name, tectonic_region_type, mfd, rupture_mesh_spacing,
            magnitude_scaling_relationship, rupture_aspect_ratio,
            temporal_occurrence_model)
        self.upper_seismogenic_depth = upper_seismogenic_depth
        self.lower_seismogenic_depth = lower_seismogenic_depth
        self.nodal_plane_distribution = nodal_plane_distribution
        self.hypocenter_distribution = hypocenter_distribution
        self.polygon = polygon
        self.area_discretization = area_discretization
        self.max_radius = 0

<<<<<<< HEAD
    def iter_ruptures(self, **kwargs):
=======
    def iter_ruptures(self):
>>>>>>> 496708a8
        """
        See :meth:
        `openquake.hazardlib.source.base.BaseSeismicSource.iter_ruptures`
        for description of parameters and return value.

        Area sources are treated as a collection of point sources
        (see :mod:`openquake.hazardlib.source.point`) with uniform parameters.
        Ruptures of area source are just a union of ruptures
        of those point sources. The actual positions of the implied
        point sources form a uniformly spaced mesh on the polygon.
        Polygon's method :meth:
        `~openquake.hazardlib.geo.polygon.Polygon.discretize`
        is used for creating a mesh of points on the source's area.
        Constructor's parameter ``area_discretization`` is used as
        polygon's discretization spacing (not to be confused with
        rupture surface's mesh spacing which is as well provided
        to the constructor).

        The ruptures' occurrence rates are rescaled with respect to number
        of points the polygon discretizes to.
        """
        shift_hypo = kwargs['shift_hypo'] if 'shift_hypo' in kwargs else False

        polygon_mesh = self.polygon.discretize(self.area_discretization)
        rate_scaling_factor = 1.0 / len(polygon_mesh)

        # take the very first point of the polygon mesh
        [epicenter0] = polygon_mesh[0:1]
        # generate "reference ruptures" -- all the ruptures that have the same
        # epicenter location (first point of the polygon's mesh) but different
        # magnitudes, nodal planes, hypocenters' depths and occurrence rates
        # NB: all this mumbo-jumbo is done to avoid multiple calls to
        # PointSource._get_rupture_surface
        ref_ruptures = []
        for mag, mag_occ_rate in self.get_annual_occurrence_rates():
            for np_prob, np in self.nodal_plane_distribution.data:
                for hc_prob, hc_depth in self.hypocenter_distribution.data:
                    hypocenter = geo.Point(latitude=epicenter0.latitude,
                                           longitude=epicenter0.longitude,
                                           depth=hc_depth)
                    occurrence_rate = (mag_occ_rate * np_prob * hc_prob
                                       * rate_scaling_factor)
                    surface = PointSource._get_rupture_surface(
                        self, mag, np, hypocenter)
                    ref_ruptures.append((mag, np.rake, hc_depth,
                                         surface, occurrence_rate))

        # for each of the epicenter positions generate as many ruptures
        # as we generated "reference" ones: new ruptures differ only
        # in hypocenter and surface location
        for epicenter in polygon_mesh:
            for mag, rake, hc_depth, surface, occ_rate in ref_ruptures:
                # translate the surface from first epicenter position
                # to the target one preserving it's geometry
                surface = surface.translate(epicenter0, epicenter)
                hypocenter = deepcopy(epicenter)
                hypocenter.depth = hc_depth
                rupture = ParametricProbabilisticRupture(
                    mag, rake, self.tectonic_region_type, hypocenter,
                    surface, occ_rate, self.temporal_occurrence_model)
                yield rupture

    def count_ruptures(self):
        """
        See
        :meth:`openquake.hazardlib.source.base.BaseSeismicSource.count_ruptures`
        for description of parameters and return value.
        """
        polygon_mesh = self.polygon.discretize(self.area_discretization)
        return (len(polygon_mesh) *
                len(self.get_annual_occurrence_rates()) *
                len(self.nodal_plane_distribution.data) *
                len(self.hypocenter_distribution.data))

    def __iter__(self):
        """
        Split an area source into a generator of point sources.

        MFDs will be rescaled appropriately for the number of points in the
        area mesh.
        """
        mesh = self.polygon.discretize(self.area_discretization)
        num_points = len(mesh)
        area_mfd = self.mfd

        if isinstance(area_mfd, mfd.TruncatedGRMFD):
            new_mfd = mfd.TruncatedGRMFD(
                a_val=area_mfd.a_val - math.log10(num_points),
                b_val=area_mfd.b_val,
                bin_width=area_mfd.bin_width,
                min_mag=area_mfd.min_mag,
                max_mag=area_mfd.max_mag)
        elif isinstance(area_mfd, mfd.EvenlyDiscretizedMFD):
            new_occur_rates = [x/num_points for x in area_mfd.occurrence_rates]
            new_mfd = mfd.EvenlyDiscretizedMFD(
                min_mag=area_mfd.min_mag,
                bin_width=area_mfd.bin_width,
                occurrence_rates=new_occur_rates)
        elif isinstance(area_mfd, mfd.ArbitraryMFD):
            new_occur_rates = [x/num_points for x in area_mfd.occurrence_rates]
            new_mfd = mfd.ArbitraryMFD(
                magnitudes=area_mfd.magnitudes,
                occurrence_rates=new_occur_rates)
        elif isinstance(area_mfd, mfd.YoungsCoppersmith1985MFD):
            new_mfd = mfd.YoungsCoppersmith1985MFD.from_characteristic_rate(
                area_mfd.min_mag, area_mfd.b_val, area_mfd.char_mag,
                area_mfd.char_rate / num_points, area_mfd.bin_width)
        else:
            raise TypeError('Unknown MFD: %s' % area_mfd)

        for i, (lon, lat) in enumerate(zip(mesh.lons, mesh.lats)):
            pt = PointSource(
                # Generate a new ID and name
                source_id='%s:%s' % (self.source_id, i),
                name=self.name,
                tectonic_region_type=self.tectonic_region_type,
                mfd=new_mfd,
                rupture_mesh_spacing=self.rupture_mesh_spacing,
                magnitude_scaling_relationship=
                self.magnitude_scaling_relationship,
                rupture_aspect_ratio=self.rupture_aspect_ratio,
                upper_seismogenic_depth=self.upper_seismogenic_depth,
                lower_seismogenic_depth=self.lower_seismogenic_depth,
                location=geo.Point(lon, lat),
                nodal_plane_distribution=self.nodal_plane_distribution,
                hypocenter_distribution=self.hypocenter_distribution,
                temporal_occurrence_model=self.temporal_occurrence_model)
            pt.num_ruptures = pt.count_ruptures()
            yield pt

    def wkt(self):
        """
        :returns: the geometry as a WKT string
        """
        return self.polygon.wkt<|MERGE_RESOLUTION|>--- conflicted
+++ resolved
@@ -68,11 +68,7 @@
         self.area_discretization = area_discretization
         self.max_radius = 0
 
-<<<<<<< HEAD
     def iter_ruptures(self, **kwargs):
-=======
-    def iter_ruptures(self):
->>>>>>> 496708a8
         """
         See :meth:
         `openquake.hazardlib.source.base.BaseSeismicSource.iter_ruptures`
