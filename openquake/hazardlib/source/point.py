--- conflicted
+++ resolved
@@ -139,28 +139,7 @@
         radius += integration_distance
         return sites.filter(self.location.closer_than(sites.mesh, radius))
 
-<<<<<<< HEAD
-    @classmethod
-    def filter_sites_by_distance_to_rupture(cls, rupture, integration_distance,
-                                            sites):
-        """
-        Filter sites that are closer than rupture's projection radius
-        plus integration distance along the great circle arc from rupture's
-        epicenter location. Overrides the :meth:`base class' method
-        <openquake.hazardlib.source.base.BaseSeismicSource.filter_sites_by_distance_to_rupture>`.
-        """
-        rup_length, rup_width = rupture.surface.length, rupture.surface.width
-        rup_width = rup_width * math.cos(math.radians(rupture.surface.dip))
-        radius = math.sqrt(rup_length ** 2 + rup_width ** 2) / 2.0
-        radius += integration_distance
-        epicenter = Point(rupture.hypocenter.longitude,
-                          rupture.hypocenter.latitude)
-        return sites.filter(epicenter.closer_than(sites.mesh, radius))
-
     def iter_ruptures(self):
-=======
-    def iter_ruptures(self, temporal_occurrence_model):
->>>>>>> b8f82fe6
         """
         See :meth:
         `openquake.hazardlib.source.base.BaseSeismicSource.iter_ruptures`.
