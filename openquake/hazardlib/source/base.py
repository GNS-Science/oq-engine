--- conflicted
+++ resolved
@@ -94,10 +94,7 @@
         self.seed = None  # set by the engine
         self.id = None  # set by the engine
 
-<<<<<<< HEAD
-=======
     @abc.abstractmethod
->>>>>>> a2b471b3
     def iter_ruptures(self, **kwargs):
         """
         Get a generator object that yields probabilistic ruptures the source
