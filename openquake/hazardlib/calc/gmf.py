--- conflicted
+++ resolved
@@ -137,12 +137,8 @@
         """
         t0 = time.time()
         sids = self.sids
-<<<<<<< HEAD
-        eids_by_rlz = self.ebrupture.get_eids_by_rlz(rlzs_by_gsim)
+        eids_by_rlz = self.ebrupture.get_eids_by_rlz(rlzs_by_gsim, self.offset)
         mag = self.ebrupture.rupture.mag
-=======
-        eids_by_rlz = self.ebrupture.get_eids_by_rlz(rlzs_by_gsim, self.offset)
->>>>>>> 5b49f739
         data = []
         for gs, rlzs in rlzs_by_gsim.items():
             num_events = sum(len(eids_by_rlz[rlzi]) for rlzi in rlzs)
