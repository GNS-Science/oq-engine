# -*- coding: utf-8 -*-
# vim: tabstop=4 shiftwidth=4 softtabstop=4
#
# Copyright (C) 2012-2019 GEM Foundation
#
# OpenQuake is free software: you can redistribute it and/or modify it
# under the terms of the GNU Affero General Public License as published
# by the Free Software Foundation, either version 3 of the License, or
# (at your option) any later version.
#
# OpenQuake is distributed in the hope that it will be useful,
# but WITHOUT ANY WARRANTY; without even the implied warranty of
# MERCHANTABILITY or FITNESS FOR A PARTICULAR PURPOSE.  See the
# GNU Affero General Public License for more details.
#
# You should have received a copy of the GNU Affero General Public License
# along with OpenQuake. If not, see <http://www.gnu.org/licenses/>.

"""
Module :mod:`openquake.hazardlib.geo.mesh` defines classes :class:`Mesh` and
its subclass :class:`RectangularMesh`.
"""
import numpy
from scipy.spatial.distance import cdist
import shapely.geometry
import shapely.ops

from openquake.baselib.general import cached_property
from openquake.hazardlib.geo.point import Point
from openquake.hazardlib.geo import geodetic
from openquake.hazardlib.geo import utils as geo_utils

F32 = numpy.float32
point3d = numpy.dtype([('lon', F32), ('lat', F32), ('depth', F32)])


def sqrt(array):
    # due to numerical errors an array of positive values can become negative;
    # for instance: 1 - array([[ 0.99999989,  1.00000001,  1.        ]]) =
    # array([[  1.08272703e-07,  -5.19256105e-09,  -3.94126065e-10]])
    # here we replace the small negative values with zeros
    array[array < 0] = 0
    return numpy.sqrt(array)


def surface_to_array(surface):
    """
    :param surface: a Surface object
    :returns: a 3D array of shape (3, N, M)
    """
    if hasattr(surface, 'surfaces'):  # multiplanar surfaces
        n = len(surface.surfaces)
        arr = numpy.zeros((3, n, 4), F32)
        for i, surf in enumerate(surface.surfaces):
            arr[:, i] = surf.mesh.array
        return arr
    mesh = surface.mesh
    if len(mesh.lons.shape) == 1:  # 1D mesh
        shp = (3, 1) + mesh.lons.shape
    else:  # 2D mesh
        shp = (3,) + mesh.lons.shape
    return mesh.array.reshape(shp)


class Mesh(object):
    """
    Mesh object represent a collection of points and provides the most
    efficient way of keeping those collections in memory.

    :param lons:
        A numpy array of longitude values of points. Array may be
        of arbitrary shape.
    :param lats:
        Numpy array of latitude values. The array must be of the same
        shape as ``lons``.
    :param depths:
        Either ``None``, which means that all points the mesh consists
        of are lying on the earth surface (have zero depth) or numpy
        array of the same shape as previous two.

    Mesh object can also be created from a collection of points, see
    :meth:`from_points_list`.
    """
    #: Tolerance level to be used in various spatial operations when
    #: approximation is required -- set to 5 meters.
    DIST_TOLERANCE = 0.005

    @property
    def lons(self):
        return self.array[0]

    @property
    def lats(self):
        return self.array[1]

    @property
    def depths(self):
        try:
            return self.array[2]
        except IndexError:
            return numpy.zeros(self.shape)

    def __init__(self, lons, lats, depths=None):
        assert ((lons.shape == lats.shape) and
                (depths is None or depths.shape == lats.shape)
                ), (lons.shape, lats.shape)
        assert lons.size > 0
        if depths is None:
            self.array = numpy.array([lons, lats])
        else:
            self.array = numpy.array([lons, lats, depths])

    @classmethod
    def from_coords(cls, coords, sort=True):
        """
        Create a mesh object from a list of 3D coordinates (by sorting them)

        :params coords: list of coordinates
        :param sort: flag (default True)
        :returns: a :class:`Mesh` instance
        """
        coords = list(coords)
        if sort:
            coords.sort()
        if len(coords[0]) == 2:  # 2D coordinates
            lons, lats = zip(*coords)
            depths = None
        else:  # 3D coordinates
            lons, lats, depths = zip(*coords)
            depths = numpy.array(depths)
        return cls(numpy.array(lons), numpy.array(lats), depths)

    @classmethod
    def from_points_list(cls, points):
        """
        Create a mesh object from a collection of points.

        :param point:
            List of :class:`~openquake.hazardlib.geo.point.Point` objects.
        :returns:
            An instance of :class:`Mesh` with one-dimensional arrays
            of coordinates from ``points``.
        """
        lons = numpy.zeros(len(points), dtype=float)
        lats = lons.copy()
        depths = lons.copy()
        for i in range(len(points)):
            lons[i] = points[i].longitude
            lats[i] = points[i].latitude
            depths[i] = points[i].depth
        if not depths.any():
            # all points have zero depth, no need to waste memory
            depths = None
        return cls(lons, lats, depths)

    @property
    def shape(self):
        """
        Return the shape of this mesh.

        :returns tuple:
            The shape of this mesh as (rows, columns)
        """
        return self.array.shape[1:]

    @cached_property
    def xyz(self):
        """
        :returns: an array of shape (N, 3) with the cartesian coordinates
        """
        return geo_utils.spherical_to_cartesian(
            self.lons.flat, self.lats.flat, self.depths.flat)

    def __iter__(self):
        """
        Generate :class:`~openquake.hazardlib.geo.point.Point` objects the mesh
        is composed of.

        Coordinates arrays are processed sequentially (as if they were
        flattened).
        """
        lons = self.lons.flat
        lats = self.lats.flat
        depths = self.depths.flat
        for i in range(self.lons.size):
            yield Point(lons[i], lats[i], depths[i])

    def __getitem__(self, item):
        """
        Get a submesh of this mesh.

        :param item:
            Indexing is only supported by slices. Those slices are used
            to cut the portion of coordinates (and depths if it is available)
            arrays. These arrays are then used for creating a new mesh.
        :returns:
            A new object of the same type that borrows a portion of geometry
            from this mesh (doesn't copy the array, just references it).
        """
        if isinstance(item, int):
            raise ValueError('You must pass a slice, not an index: %s' % item)
        lons = self.lons[item]
        lats = self.lats[item]
        depths = self.depths[item]
        return type(self)(lons, lats, depths)

    def __len__(self):
        """
        Return the number of points in the mesh.
        """
        return self.lons.size

    def __eq__(self, mesh, tol=1.0E-7):
        """
        Compares the mesh with another returning True if all elements are
        equal to within the specific tolerance, False otherwise

        :param mesh:
            Mesh for comparison as instance of :class:
            openquake.hazardlib.geo.mesh.Mesh

        :param float tol:
            Numerical precision for equality
        """
        if self.shape != mesh.shape:
            return False
        elif len(self.array) != len(mesh.array):  # 3D vs 2D arrays
            ok = (numpy.allclose(self.array[0], mesh.array[0], atol=tol) and
                  numpy.allclose(self.array[1], mesh.array[1], atol=tol))
            if len(self.array) == 2:
                return ok and (mesh.array[2] == 0).all()
            elif len(mesh.array) == 2:
                return ok and (self.array[2] == 0).all()
        return numpy.allclose(self.array, mesh.array, atol=tol)

    def get_min_distance(self, mesh):
        """
        Compute and return the minimum distance from the mesh to each point
        in another mesh.

        :returns:
            numpy array of distances in km of shape (self.size, mesh.size)

        Method doesn't make any assumptions on arrangement of the points
        in either mesh and instead calculates the distance from each point of
        this mesh to each point of the target mesh and returns the lowest found
        for each.
        """
        return cdist(self.xyz, mesh.xyz).min(axis=0)

    def get_closest_points(self, mesh):
        """
        Find closest point of this mesh for each point in the other mesh

        :returns:
            :class:`Mesh` object of the same shape as `mesh` with closest
            points from this one at respective indices.
        """
        min_idx = cdist(self.xyz, mesh.xyz).argmin(axis=0)  # lose shape
        if hasattr(mesh, 'shape'):
            min_idx = min_idx.reshape(mesh.shape)
        lons = self.lons.take(min_idx)
        lats = self.lats.take(min_idx)
        deps = self.depths.take(min_idx)
        return Mesh(lons, lats, deps)

    def get_distance_matrix(self):
        """
        Compute and return distances between each pairs of points in the mesh.

        This method requires that the coordinate arrays are one-dimensional.
        NB: the depth of the points is ignored

        .. warning::
            Because of its quadratic space and time complexity this method
            is safe to use for meshes of up to several thousand points. For
            mesh of 10k points it needs ~800 Mb for just the resulting matrix
            and four times that much for intermediate storage.

        :returns:
            Two-dimensional numpy array, square matrix of distances. The matrix
            has zeros on main diagonal and positive distances in kilometers
            on all other cells. That is, value in cell (3, 5) is the distance
            between mesh's points 3 and 5 in km, and it is equal to value
            in cell (5, 3).

        Uses :func:`openquake.hazardlib.geo.geodetic.geodetic_distance`.
        """
        assert self.lons.ndim == 1
        distances = geodetic.geodetic_distance(
            self.lons.reshape(self.lons.shape + (1, )),
            self.lats.reshape(self.lats.shape + (1, )),
            self.lons,
            self.lats)
<<<<<<< HEAD
        return numpy.array(distances, copy=False)
=======
        return distances
>>>>>>> 9343d862

    def _get_proj_convex_hull(self):
        """
        Create a projection centered in the center of this mesh and define
        a convex polygon in that projection, enveloping all the points
        of the mesh.

        :returns:
            Tuple of two items: projection function and shapely 2d polygon.
            Note that the result geometry can be line or point depending
            on number of points in the mesh and their arrangement.
        """
        # create a projection centered in the center of points collection
        proj = geo_utils.OrthographicProjection(
            *geo_utils.get_spherical_bounding_box(self.lons, self.lats))

        # project all the points and create a shapely multipoint object.
        # need to copy an array because otherwise shapely misinterprets it
        coords = numpy.transpose(proj(self.lons.flat, self.lats.flat)).copy()
        multipoint = shapely.geometry.MultiPoint(coords)
        # create a 2d polygon from a convex hull around that multipoint
        return proj, multipoint.convex_hull

    def get_joyner_boore_distance(self, mesh):
        """
        Compute and return Joyner-Boore distance to each point of ``mesh``.
        Point's depth is ignored.

        See
        :meth:`openquake.hazardlib.geo.surface.base.BaseSurface.get_joyner_boore_distance`
        for definition of this distance.

        :returns:
            numpy array of distances in km of the same shape as ``mesh``.
            Distance value is considered to be zero if a point
            lies inside the polygon enveloping the projection of the mesh
            or on one of its edges.
        """
        # we perform a hybrid calculation (geodetic mesh-to-mesh distance
        # and distance on the projection plane for close points). first,
        # we find the closest geodetic distance for each point of target
        # mesh to this one. in general that distance is greater than
        # the exact distance to enclosing polygon of this mesh and it
        # depends on mesh spacing. but the difference can be neglected
        # if calculated geodetic distance is over some threshold.
        # get the highest slice from the 3D mesh
        distances = geodetic.min_geodetic_distance(
            (self.lons, self.lats), (mesh.lons, mesh.lats))
        # here we find the points for which calculated mesh-to-mesh
        # distance is below a threshold. this threshold is arbitrary:
        # lower values increase the maximum possible error, higher
        # values reduce the efficiency of that filtering. the maximum
        # error is equal to the maximum difference between a distance
        # from site to two adjacent points of the mesh and distance
        # from site to the line connecting them. thus the error is
        # a function of distance threshold and mesh spacing. the error
        # is maximum when the site lies on a perpendicular to the line
        # connecting points of the mesh and that passes the middle
        # point between them. the error then can be calculated as
        # ``err = trsh - d = trsh - \sqrt(trsh^2 - (ms/2)^2)``, where
        # ``trsh`` and ``d`` are distance to mesh points (the one
        # we found on the previous step) and distance to the line
        # connecting them (the actual distance) and ``ms`` is mesh
        # spacing. the threshold of 40 km gives maximum error of 314
        # meters for meshes with spacing of 10 km and 5.36 km for
        # meshes with spacing of 40 km. if mesh spacing is over
        # ``(trsh / \sqrt(2)) * 2`` then points lying in the middle
        # of mesh cells (that is inside the polygon) will be filtered
        # out by the threshold and have positive distance instead of 0.
        # so for threshold of 40 km mesh spacing should not be more
        # than 56 km (typical values are 5 to 10 km).
        idxs = (distances < 40).nonzero()[0]  # indices on the first dimension
        if not len(idxs):
            # no point is close enough, return distances as they are
            return distances

        # for all the points that are closer than the threshold we need
        # to recalculate the distance and set it to zero, if point falls
        # inside the enclosing polygon of the mesh. for doing that we
        # project both this mesh and the points of the second mesh--selected
        # by distance threshold--to the same Cartesian space, define
        # minimum shapely polygon enclosing the mesh and calculate point
        # to polygon distance, which gives the most accurate value
        # of distance in km (and that value is zero for points inside
        # the polygon).
        proj, polygon = self._get_proj_enclosing_polygon()
        if not isinstance(polygon, shapely.geometry.Polygon):
            # either line or point is our enclosing polygon. draw
            # a square with side of 10 m around in order to have
            # a proper polygon instead.
            polygon = polygon.buffer(self.DIST_TOLERANCE, 1)
        mesh_xx, mesh_yy = proj(mesh.lons[idxs], mesh.lats[idxs])
        # replace geodetic distance values for points-closer-than-the-threshold
        # by more accurate point-to-polygon distance values.
        distances[idxs] = geo_utils.point_to_polygon_distance(
            polygon, mesh_xx, mesh_yy)

        return distances

    def _get_proj_enclosing_polygon(self):
        """
        See :meth:`Mesh._get_proj_enclosing_polygon`.

        :class:`RectangularMesh` contains an information about relative
        positions of points, so it allows to define the minimum polygon,
        containing the projection of the mesh, which doesn't necessarily
        have to be convex (in contrast to :class:`Mesh` implementation).

        :returns:
            Same structure as :meth:`Mesh._get_proj_convex_hull`.
        """
        if self.lons.size < 4:
            # the mesh doesn't contain even a single cell
            return self._get_proj_convex_hull()

        proj = geo_utils.OrthographicProjection(
            *geo_utils.get_spherical_bounding_box(self.lons, self.lats))
        if len(self.lons.shape) == 1:  # 1D mesh
            lons = self.lons.reshape(len(self.lons), 1)
            lats = self.lats.reshape(len(self.lats), 1)
        else:  # 2D mesh
            lons = self.lons.T
            lats = self.lats.T
        mesh2d = numpy.array(proj(lons, lats)).T
        lines = iter(mesh2d)
        # we iterate over horizontal stripes, keeping the "previous"
        # line of points. we keep it reversed, such that together
        # with the current line they define the sequence of points
        # around the stripe.
        prev_line = next(lines)[::-1]
        polygons = []
        for i, line in enumerate(lines):
            coords = numpy.concatenate((prev_line, line, prev_line[0:1]))
            # create the shapely polygon object from the stripe
            # coordinates and simplify it (remove redundant points,
            # if there are any lying on the straight line).
            stripe = shapely.geometry.LineString(coords) \
                                     .simplify(self.DIST_TOLERANCE) \
                                     .buffer(self.DIST_TOLERANCE, 2)
            polygons.append(shapely.geometry.Polygon(stripe.exterior))
            prev_line = line[::-1]
        try:
            # create a final polygon as the union of all the stripe ones
            polygon = shapely.ops.cascaded_union(polygons) \
                                 .simplify(self.DIST_TOLERANCE)
        except ValueError:
            # NOTE(larsbutler): In some rare cases, we've observed ValueErrors
            # ("No Shapely geometry can be created from null value") with very
            # specific sets of polygons such that there are two unique
            # and many duplicates of one.
            # This bug is very difficult to reproduce consistently (except on
            # specific platforms) so the work around here is to remove the
            # duplicate polygons. In fact, we only observed this error on our
            # CI/build machine. None of our dev environments or production
            # machines has encountered this error, at least consistently. >:(
            polygons = [shapely.wkt.loads(x) for x in
                        list(set(p.wkt for p in polygons))]
            polygon = shapely.ops.cascaded_union(polygons) \
                                 .simplify(self.DIST_TOLERANCE)
        return proj, polygon

    def get_convex_hull(self):
        """
        Get a convex polygon object that contains projections of all the points
        of the mesh.

        :returns:
            Instance of :class:`openquake.hazardlib.geo.polygon.Polygon` that
            is a convex hull around all the points in this mesh. If the
            original mesh had only one point, the resulting polygon has a
            square shape with a side length of 10 meters. If there were only
            two points, resulting polygon is a stripe 10 meters wide.
        """
        proj, polygon2d = self._get_proj_convex_hull()
        # if mesh had only one point, the convex hull is a point. if there
        # were two, it is a line string. we need to return a convex polygon
        # object, so extend that area-less geometries by some arbitrarily
        # small distance.
        if isinstance(polygon2d, (shapely.geometry.LineString,
                                  shapely.geometry.Point)):
            polygon2d = polygon2d.buffer(self.DIST_TOLERANCE, 1)

        # avoid circular imports
        from openquake.hazardlib.geo.polygon import Polygon
        return Polygon._from_2d(polygon2d, proj)


class RectangularMesh(Mesh):
    """
    A specification of :class:`Mesh` that requires coordinate numpy-arrays
    to be two-dimensional.

    Rectangular mesh is meant to represent not just an unordered collection
    of points but rather a sort of table of points, where index of the point
    in a mesh is related to it's position with respect to neighbouring points.
    """
    def __init__(self, lons, lats, depths=None):
        super().__init__(lons, lats, depths)
        assert lons.ndim == 2

    @classmethod
    def from_points_list(cls, points):
        """
        Create a rectangular mesh object from a list of lists of points.
        Lists in a list are supposed to have the same length.

        :param point:
            List of lists of :class:`~openquake.hazardlib.geo.point.Point`
            objects.
        """
        assert points is not None and len(points) > 0 and len(points[0]) > 0, \
            'list of at least one non-empty list of points is required'
        lons = numpy.zeros((len(points), len(points[0])), dtype=float)
        lats = lons.copy()
        depths = lons.copy()
        num_cols = len(points[0])
        for i, row in enumerate(points):
            assert len(row) == num_cols, \
                   'lists of points are not of uniform length'
            for j, point in enumerate(row):
                lons[i, j] = point.longitude
                lats[i, j] = point.latitude
                depths[i, j] = point.depth
        if not depths.any():
            depths = None
        return cls(lons, lats, depths)

    def get_middle_point(self):
        """
        Return the middle point of the mesh.

        :returns:
            An instance of :class:`~openquake.hazardlib.geo.point.Point`.

        The middle point is taken from the middle row and a middle column
        of the mesh if there are odd number of both. Otherwise the geometric
        mean point of two or four middle points.
        """
        num_rows, num_cols = self.lons.shape
        mid_row = num_rows // 2
        depth = 0
        if num_rows & 1 == 1:
            # there are odd number of rows
            mid_col = num_cols // 2
            if num_cols & 1 == 1:
                # odd number of columns, we can easily take
                # the middle point
                depth = self.depths[mid_row, mid_col]
                return Point(self.lons[mid_row, mid_col],
                             self.lats[mid_row, mid_col], depth)
            else:
                # even number of columns, need to take two middle
                # points on the middle row
                lon1, lon2 = self.lons[mid_row, mid_col - 1: mid_col + 1]
                lat1, lat2 = self.lats[mid_row, mid_col - 1: mid_col + 1]
                depth1 = self.depths[mid_row, mid_col - 1]
                depth2 = self.depths[mid_row, mid_col]
        else:
            # there are even number of rows. take the row just above
            # and the one just below the middle and find middle point
            # of each
            submesh1 = self[mid_row - 1: mid_row]
            submesh2 = self[mid_row: mid_row + 1]
            p1, p2 = submesh1.get_middle_point(), submesh2.get_middle_point()
            lon1, lat1, depth1 = p1.longitude, p1.latitude, p1.depth
            lon2, lat2, depth2 = p2.longitude, p2.latitude, p2.depth

        # we need to find the middle between two points
        depth = (depth1 + depth2) / 2.0
        lon, lat = geo_utils.get_middle_point(lon1, lat1, lon2, lat2)
        return Point(lon, lat, depth)

    def get_mean_inclination_and_azimuth(self):
        """
        Calculate weighted average inclination and azimuth of the mesh surface.

        :returns:
            Tuple of two float numbers: inclination angle in a range [0, 90]
            and azimuth in range [0, 360) (in decimal degrees).

        The mesh is triangulated, the inclination and azimuth for each triangle
        is computed and average values weighted on each triangle's area
        are calculated. Azimuth is always defined in a way that inclination
        angle doesn't exceed 90 degree.
        """
        assert 1 not in self.lons.shape, (
            "inclination and azimuth are only defined for mesh of more than "
            "one row and more than one column of points")
        assert ((self.depths[1:] - self.depths[:-1]) >= 0).all(), (
            "get_mean_inclination_and_azimuth() requires next mesh row "
            "to be not shallower than the previous one")

        points, along_azimuth, updip, diag = self.triangulate()

        # define planes that are perpendicular to each point's vector
        # as normals to those planes
        earth_surface_tangent_normal = geo_utils.normalized(points)

        # calculating triangles' area and normals for top-left triangles
        e1 = along_azimuth[:-1]
        e2 = updip[:, :-1]
        tl_area = geo_utils.triangle_area(e1, e2, diag)
        tl_normal = geo_utils.normalized(numpy.cross(e1, e2))
        # ... and bottom-right triangles
        e1 = along_azimuth[1:]
        e2 = updip[:, 1:]
        br_area = geo_utils.triangle_area(e1, e2, diag)
        br_normal = geo_utils.normalized(numpy.cross(e1, e2))

        if (self.depths == 0).all():
            # mesh is on earth surface, inclination is zero
            inclination = 0
        else:
            # inclination calculation
            # top-left triangles
            en = earth_surface_tangent_normal[:-1, :-1]
            # cosine of inclination of the triangle is scalar product
            # of vector normal to triangle plane and (normalized) vector
            # pointing to top left corner of a triangle from earth center
            incl_cos = numpy.sum(en * tl_normal, axis=-1).clip(-1.0, 1.0)
            # we calculate average angle using mean of circular quantities
            # formula: define 2d vector for each triangle where length
            # of the vector corresponds to triangle's weight (we use triangle
            # area) and angle is equal to inclination angle. then we calculate
            # the angle of vector sum of all those vectors and that angle
            # is the weighted average.
            xx = numpy.sum(tl_area * incl_cos)
            # express sine via cosine using Pythagorean trigonometric identity,
            # this is a bit faster than sin(arccos(incl_cos))
            yy = numpy.sum(tl_area * sqrt(1 - incl_cos * incl_cos))

            # bottom-right triangles
            en = earth_surface_tangent_normal[1:, 1:]
            # we need to clip scalar product values because in some cases
            # they might exceed range where arccos is defined ([-1, 1])
            # because of floating point imprecision
            incl_cos = numpy.sum(en * br_normal, axis=-1).clip(-1.0, 1.0)
            # weighted angle vectors are calculated independently for top-left
            # and bottom-right triangles of each cell in a mesh. here we
            # combine both and finally get the weighted mean angle
            xx += numpy.sum(br_area * incl_cos)
            yy += numpy.sum(br_area * sqrt(1 - incl_cos * incl_cos))
            inclination = numpy.degrees(numpy.arctan2(yy, xx))

        # azimuth calculation is done similar to one for inclination. we also
        # do separate calculations for top-left and bottom-right triangles
        # and also combine results using mean of circular quantities approach

        # unit vector along z axis
        z_unit = numpy.array([0.0, 0.0, 1.0])

        # unit vectors pointing west from each point of the mesh, they define
        # planes that contain meridian of respective point
        norms_west = geo_utils.normalized(numpy.cross(points + z_unit, points))
        # unit vectors parallel to planes defined by previous ones. they are
        # directed from each point to a point lying on z axis on the same
        # distance from earth center
        norms_north = geo_utils.normalized(numpy.cross(points, norms_west))
        # need to normalize triangles' azimuthal edges because we will project
        # them on other normals and thus calculate an angle in between
        along_azimuth = geo_utils.normalized(along_azimuth)

        # process top-left triangles
        # here we identify the sign of direction of the triangles' azimuthal
        # edges: is edge pointing west or east? for finding that we project
        # those edges to vectors directing to west by calculating scalar
        # product and get the sign of resulting value: if it is negative
        # than the resulting azimuth should be negative as top edge is pointing
        # west.
        sign = numpy.sign(numpy.sign(
            numpy.sum(along_azimuth[:-1] * norms_west[:-1, :-1], axis=-1))
            # we run numpy.sign(numpy.sign(...) + 0.1) to make resulting values
            # be only either -1 or 1 with zero values (when edge is pointing
            # strictly north or south) expressed as 1 (which means "don't
            # change the sign")
            + 0.1)

        # the length of projection of azimuthal edge on norms_north is cosine
        # of edge's azimuth
        az_cos = numpy.sum(along_azimuth[:-1] * norms_north[:-1, :-1], axis=-1)
        # use the same approach for finding the weighted mean
        # as for inclination (see above)
        xx = numpy.sum(tl_area * az_cos)
        # the only difference is that azimuth is defined in a range
        # [0, 360), so we need to have two reference planes and change
        # sign of projection on one normal to sign of projection to another one
        yy = numpy.sum(tl_area * sqrt(1 - az_cos * az_cos) * sign)
        # bottom-right triangles
        sign = numpy.sign(numpy.sign(
            numpy.sum(along_azimuth[1:] * norms_west[1:, 1:], axis=-1))
            + 0.1)
        az_cos = numpy.sum(along_azimuth[1:] * norms_north[1:, 1:], axis=-1)
        xx += numpy.sum(br_area * az_cos)
        yy += numpy.sum(br_area * sqrt(1 - az_cos * az_cos) * sign)

        azimuth = numpy.degrees(numpy.arctan2(yy, xx))
        if azimuth < 0:
            azimuth += 360

        if inclination > 90:
            # average inclination is over 90 degree, that means that we need
            # to reverse azimuthal direction in order for inclination to be
            # in range [0, 90]
            inclination = 180 - inclination
            azimuth = (azimuth + 180) % 360

        return inclination, azimuth

    def get_cell_dimensions(self):
        """
        Calculate centroid, width, length and area of each mesh cell.

        :returns:
            Tuple of four elements, each being 2d numpy array.
            Each array has both dimensions less by one the dimensions
            of the mesh, since they represent cells, not vertices.
            Arrays contain the following cell information:

            #. centroids, 3d vectors in a Cartesian space,
            #. length (size along row of points) in km,
            #. width (size along column of points) in km,
            #. area in square km.
        """
        points, along_azimuth, updip, diag = self.triangulate()
        top = along_azimuth[:-1]
        left = updip[:, :-1]
        tl_area = geo_utils.triangle_area(top, left, diag)
        top_length = numpy.sqrt(numpy.sum(top * top, axis=-1))
        left_length = numpy.sqrt(numpy.sum(left * left, axis=-1))

        bottom = along_azimuth[1:]
        right = updip[:, 1:]
        br_area = geo_utils.triangle_area(bottom, right, diag)
        bottom_length = numpy.sqrt(numpy.sum(bottom * bottom, axis=-1))
        right_length = numpy.sqrt(numpy.sum(right * right, axis=-1))

        cell_area = tl_area + br_area

        tl_center = (points[:-1, :-1] + points[:-1, 1:] + points[1:, :-1]) / 3
        br_center = (points[:-1, 1:] + points[1:, :-1] + points[1:, 1:]) / 3

        cell_center = ((tl_center * tl_area.reshape(tl_area.shape + (1, ))
                        + br_center * br_area.reshape(br_area.shape + (1, )))
                       / cell_area.reshape(cell_area.shape + (1, )))

        cell_length = ((top_length * tl_area + bottom_length * br_area)
                       / cell_area)
        cell_width = ((left_length * tl_area + right_length * br_area)
                      / cell_area)

        return cell_center, cell_length, cell_width, cell_area

    def triangulate(self):
        """
        Convert mesh points to vectors in Cartesian space.

        :returns:
            Tuple of four elements, each being 2d numpy array of 3d vectors
            (the same structure and shape as the mesh itself). Those arrays
            are:

            #. points vectors,
            #. vectors directed from each point (excluding the last column)
               to the next one in a same row →,
            #. vectors directed from each point (excluding the first row)
               to the previous one in a same column ↑,
            #. vectors pointing from a bottom left point of each mesh cell
               to top right one ↗.

            So the last three arrays of vectors allow to construct triangles
            covering the whole mesh.
        """
        points = geo_utils.spherical_to_cartesian(self.lons, self.lats,
                                                  self.depths)
        # triangulate the mesh by defining vectors of triangles edges:
        # →
        along_azimuth = points[:, 1:] - points[:, :-1]
        # ↑
        updip = points[:-1] - points[1:]
        # ↗
        diag = points[:-1, 1:] - points[1:, :-1]

        return points, along_azimuth, updip, diag

    def get_mean_width(self):
        """
        Calculate and return (weighted) mean width (km) of a mesh surface.

        The length of each mesh column is computed (summing up the cell widths
        in a same column), and the mean value (weighted by the mean cell
        length in each column) is returned.
        """
        assert 1 not in self.lons.shape, (
            "mean width is only defined for mesh of more than "
            "one row and more than one column of points")

        _, cell_length, cell_width, cell_area = self.get_cell_dimensions()

        # compute widths along each mesh column
        widths = numpy.sum(cell_width, axis=0)

        # compute (weighted) mean cell length along each mesh column
        column_areas = numpy.sum(cell_area, axis=0)
        mean_cell_lengths = numpy.sum(cell_length * cell_area, axis=0) / \
            column_areas

        # compute and return weighted mean
        return numpy.sum(widths * mean_cell_lengths) / \
            numpy.sum(mean_cell_lengths)<|MERGE_RESOLUTION|>--- conflicted
+++ resolved
@@ -292,11 +292,7 @@
             self.lats.reshape(self.lats.shape + (1, )),
             self.lons,
             self.lats)
-<<<<<<< HEAD
-        return numpy.array(distances, copy=False)
-=======
         return distances
->>>>>>> 9343d862
 
     def _get_proj_convex_hull(self):
         """
