--- conflicted
+++ resolved
@@ -582,11 +582,7 @@
             weight = 1. / self.num_samples
             for _ in xrange(self.num_samples):
                 name, sm_lt_path = self.sample_path(rnd)
-<<<<<<< HEAD
-                yield Realization(name, None, tuple(sm_lt_path), None)
-=======
-                yield LtRealization(name, weight, tuple(sm_lt_path), None)
->>>>>>> 9b259748
+                yield Realization(name, weight, tuple(sm_lt_path), None)
         else:  # full enumeration
             for weight, smlt_path in self.root_branchset.enumerate_paths():
                 name = smlt_path[0].value
