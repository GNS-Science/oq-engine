#  -*- coding: utf-8 -*-
#  vim: tabstop=4 shiftwidth=4 softtabstop=4

#  Copyright (c) 2014, GEM Foundation

#  OpenQuake is free software: you can redistribute it and/or modify it
#  under the terms of the GNU Affero General Public License as published
#  by the Free Software Foundation, either version 3 of the License, or
#  (at your option) any later version.

#  OpenQuake is distributed in the hope that it will be useful,
#  but WITHOUT ANY WARRANTY; without even the implied warranty of
#  MERCHANTABILITY or FITNESS FOR A PARTICULAR PURPOSE.  See the
#  GNU General Public License for more details.

#  You should have received a copy of the GNU Affero General Public License
#  along with OpenQuake.  If not, see <http://www.gnu.org/licenses/>.

import os
import csv
import gzip
import zipfile
import logging
import tempfile
import collections
import ConfigParser

import numpy
from shapely import wkt, geometry

from openquake.hazardlib import geo, site, correlation, imt
from openquake.risklib import workflows, riskinput

from openquake.commonlib.oqvalidation import OqParam
from openquake.commonlib.node import read_nodes, LiteralNode, context
from openquake.commonlib import nrml, valid, logictree, InvalidFile, parallel
from openquake.commonlib.oqvalidation import vulnerability_files
from openquake.commonlib.riskmodels import \
    get_fragility_functions, get_vfs
from openquake.baselib.general import groupby, AccumDict
from openquake.baselib.general import writetmp

from openquake.commonlib import source, sourceconverter

# the following is quite arbitrary, it gives output weights that I like (MS)
NORMALIZATION_FACTOR = 1E-2


class DuplicatedPoint(Exception):
    """
    Raised when reading a CSV file with duplicated (lon, lat) pairs
    """


def collect_files(dirpath, cond=lambda fullname: True):
    """
    Recursively collect the files contained inside dirpath.

    :param dirpath: path to a readable directory
    :param cond: condition on the path to collect the file
    """
    files = []
    for fname in os.listdir(dirpath):
        fullname = os.path.join(dirpath, fname)
        if os.path.isdir(fullname):  # navigate inside
            files.extend(collect_files(fullname))
        else:  # collect files
            if cond(fullname):
                files.append(fullname)
    return files


def extract_from_zip(path, candidates):
    """
    Given a zip archive and a function to detect the presence of a given
    filename, unzip the archive into a temporary directory and return the
    full path of the file. Raise an IOError if the file cannot be found
    within the archive.

    :param path: pathname of the archive
    :param candidates: list of names to search for
    """
    temp_dir = tempfile.mkdtemp()
    with zipfile.ZipFile(path) as archive:
        archive.extractall(temp_dir)
    return [f for f in collect_files(temp_dir)
            if os.path.basename(f) in candidates]


def get_params(job_inis):
    """
    Parse one or more INI-style config files.

    :param job_inis:
        List of configuration files (or list containing a single zip archive)
    :returns:
        A dictionary of parameters
    """
    if len(job_inis) == 1 and job_inis[0].endswith('.zip'):
        job_inis = extract_from_zip(
            job_inis[0], ['job_hazard.ini', 'job_haz.ini',
                          'job.ini', 'job_risk.ini'])

    not_found = [ini for ini in job_inis if not os.path.exists(ini)]
    if len(not_found) == len(job_inis):  # nothing was found
        raise IOError('File not found: %s' % not_found[0])

    cp = ConfigParser.ConfigParser()
    cp.read(job_inis)

    # drectory containing the config files we're parsing
    base_path = os.path.dirname(os.path.abspath(job_inis[0]))
    params = dict(base_path=base_path, inputs={'job_ini': ','.join(job_inis)})

    for sect in cp.sections():
        for key, value in cp.items(sect):
            if key.endswith(('_file', '_csv')):
                input_type, _ext = key.rsplit('_', 1)
                path = value if os.path.isabs(value) else os.path.join(
                    base_path, value)
                params['inputs'][input_type] = possibly_gunzip(path)
            else:
                params[key] = value

    # populate the 'source' list
    smlt = params['inputs'].get('source_model_logic_tree')
    if smlt:
        params['inputs']['source'] = [
            os.path.join(base_path, src_path)
            for src_path in source._collect_source_model_paths(smlt)]

    return params


def get_oqparam(job_ini, pkg=None, calculators=None):
    """
    Parse a dictionary of parameters from one or more INI-style config file.

    :param job_ini:
        Path to configuration file/archive or dictionary of parameters
    :param pkg:
        Python package where to find the configuration file (optional)
    :param calculators:
        Sequence of calculator names (optional) used to restrict the
        valid choices for `calculation_mode`
    :returns:
        An :class:`openquake.commonlib.oqvalidation.OqParam` instance
        containing the validate and casted parameters/values parsed from
        the job.ini file as well as a subdictionary 'inputs' containing
        absolute paths to all of the files referenced in the job.ini, keyed by
        the parameter name.
    """
    # UGLY: this is here to avoid circular imports
    from openquake.commonlib.calculators import base

    OqParam.calculation_mode.validator.choices = tuple(
        calculators or base.calculators)

    if isinstance(job_ini, dict):
        oqparam = OqParam(**job_ini)
    else:
        basedir = os.path.dirname(pkg.__file__) if pkg else ''
        inis = [os.path.join(basedir, ini) for ini in job_ini.split(',')]
        oqparam = OqParam(**get_params(inis))

    oqparam.validate()
    return oqparam


def get_mesh(oqparam):
    """
    Extract the mesh of points to compute from the sites,
    the sites_csv, or the region.

    :param oqparam:
        an :class:`openquake.commonlib.oqvalidation.OqParam` instance
    """
    if oqparam.sites:
        lons, lats = zip(*oqparam.sites)
        return geo.Mesh(numpy.array(lons), numpy.array(lats))
    elif 'sites' in oqparam.inputs:
        csv_data = open(oqparam.inputs['sites'], 'U').read()
        coords = valid.coordinates(
            csv_data.strip().replace(',', ' ').replace('\n', ','))
        lons, lats = zip(*coords)
        return geo.Mesh(numpy.array(lons), numpy.array(lats))
    elif oqparam.region:
        # close the linear polygon ring by appending the first
        # point to the end
        firstpoint = geo.Point(*oqparam.region[0])
        points = [geo.Point(*xy) for xy in oqparam.region] + [firstpoint]
        try:
            return geo.Polygon(points).discretize(oqparam.region_grid_spacing)
        except:
            raise ValueError(
                'Could not discretize region %(region)s with grid spacing '
                '%(region_grid_spacing)s' % vars(oqparam))
    elif 'site_model' in oqparam.inputs:
        coords = [(param.lon, param.lat) for param in get_site_model(oqparam)]
        lons, lats = zip(*coords)
        return geo.Mesh(numpy.array(lons), numpy.array(lats))
    elif 'exposure' in oqparam.inputs:
        raise RuntimeError('You can extract the site collection from the '
                           'exposure with get_sitecol_assets')


def get_site_model(oqparam):
    """
    Convert the NRML file into an iterator over 6-tuple of the form
    (z1pt0, z2pt5, measured, vs30, lon, lat)

    :param oqparam:
        an :class:`openquake.commonlib.oqvalidation.OqParam` instance
    """
    for node in read_nodes(oqparam.inputs['site_model'],
                           lambda el: el.tag.endswith('site'),
                           source.nodefactory['siteModel']):
        yield ~node


def get_site_collection(oqparam, mesh=None, site_ids=None,
                        site_model_params=None):
    """
    Returns a SiteCollection instance by looking at the points and the
    site model defined by the configuration parameters.

    :param oqparam:
        an :class:`openquake.commonlib.oqvalidation.OqParam` instance
    :param mesh:
        a mesh of hazardlib points; if None the mesh is
        determined by invoking get_mesh
    :param site_ids:
        a list of integers to identify the points; if None, a
        range(1, len(points) + 1) is used
    :param site_model_params:
        object with a method .get_closest returning the closest site
        model parameters
    """
    mesh = mesh or get_mesh(oqparam)
    site_ids = site_ids or range(1, len(mesh) + 1)
    if oqparam.inputs.get('site_model'):
        if site_model_params is None:
            # read the parameters directly from their file
            site_model_params = geo.geodetic.GeographicObjects(
                get_site_model(oqparam))
        sitecol = []
        for i, pt in zip(site_ids, mesh):
            param = site_model_params.\
                get_closest(pt.longitude, pt.latitude)
            sitecol.append(
                site.Site(pt, param.vs30, param.measured,
                          param.z1pt0, param.z2pt5, param.backarc, i))
        return site.SiteCollection(sitecol)

    # else use the default site params
    return site.SiteCollection.from_points(
        mesh.lons, mesh.lats, site_ids, oqparam)


def get_gsims(oqparam):
    """
    Return a list of GSIM instances from the gsim name in the configuration
    file (defined for scenario computations).
    """
    return map(valid.gsim, oqparam.gsim.split())


def get_correl_model(oqparam):
    """
    Return a correlation object. See :mod:`openquake.hazardlib.correlation`
    for more info.
    """
    correl_name = oqparam.ground_motion_correlation_model
    if correl_name is None:  # no correlation model
        return
    correl_model_cls = getattr(correlation, '%sCorrelationModel' % correl_name)
    return correl_model_cls(**oqparam.ground_motion_correlation_params)


def get_rupture(oqparam):
    """
    Returns a hazardlib rupture by reading the `rupture_model` file.

    :param oqparam:
        an :class:`openquake.commonlib.oqvalidation.OqParam` instance
    """
    rup_model = oqparam.inputs['rupture_model']
    rup_node, = read_nodes(rup_model, lambda el: 'Rupture' in el.tag,
                           source.nodefactory['sourceModel'])
    conv = sourceconverter.RuptureConverter(
        oqparam.rupture_mesh_spacing, oqparam.complex_fault_mesh_spacing)
    return conv.convert_node(rup_node)


def get_gsim_lt(oqparam, trts):
    """
    :param oqparam:
        an :class:`openquake.commonlib.oqvalidation.OqParam` instance
    :param trts:
        a sequence of tectonic region types as strings
    :returns:
        a GsimLogicTree instance obtained by filtering on the provided
        tectonic region types.
    """
    gsim_file = os.path.join(
        oqparam.base_path, oqparam.inputs['gsim_logic_tree'])
    return logictree.GsimLogicTree(gsim_file, trts)


def get_source_model_lt(oqparam):
    """
    :param oqparam:
        an :class:`openquake.commonlib.oqvalidation.OqParam` instance
    :returns:
        a :class:`openquake.commonlib.logictree.SourceModelLogicTree`
        instance
    """
    fname = oqparam.inputs['source_model_logic_tree']
    content = file(fname).read()
    return logictree.SourceModelLogicTree(
        content, oqparam.base_path, fname, validate=False,
        seed=oqparam.random_seed,
        num_samples=oqparam.number_of_logic_tree_samples)


def possibly_gunzip(fname):
    """
    A file can be .gzipped to save space (this happens
    in the debian package); in that case, let's gunzip it.

    :param fname: a file name (not zipped)
    """
    is_gz = os.path.exists(fname) and fname.endswith('.gz')
    there_is_gz = not os.path.exists(fname) and os.path.exists(fname + '.gz')
    if is_gz:
        return writetmp(gzip.open(fname).read())
    elif there_is_gz:
        return writetmp(gzip.open(fname + '.gz').read())
    return fname


def get_source_models(oqparam, source_model_lt, sitecol=None, in_memory=True):
    """
    Build all the source models generated by the logic tree.

    :param oqparam:
        an :class:`openquake.commonlib.oqvalidation.OqParam` instance
    :param source_model_lt:
        a :class:`openquake.commonlib.logictree.SourceModelLogicTree` instance
    :param in_memory:
        if True, keep in memory the sources
    :returns:
        an iterator over :class:`openquake.commonlib.source.SourceModel`
        tuples
    """
    converter = sourceconverter.SourceConverter(
        oqparam.investigation_time,
        oqparam.rupture_mesh_spacing,
        oqparam.complex_fault_mesh_spacing,
        oqparam.width_of_mfd_bin,
        oqparam.area_source_discretization)

    # consider only the effective realizations
    rlzs = logictree.get_effective_rlzs(source_model_lt)
    samples_by_lt_path = source_model_lt.samples_by_lt_path()
    for i, rlz in enumerate(rlzs):
        sm = rlz.value  # name of the source model
        smpath = rlz.lt_path
        num_samples = samples_by_lt_path[smpath]
        if num_samples > 1:
            logging.warn('The source path %s was sampled %d times',
                         smpath, num_samples)
        fname = possibly_gunzip(os.path.join(oqparam.base_path, sm))
        if in_memory:
            apply_unc = source_model_lt.make_apply_uncertainties(smpath)
            try:
                trt_models = source.parse_source_model(
                    fname, converter, apply_unc)
            except ValueError as e:
                if str(e) in ('Surface does not conform with Aki & '
                              'Richards convention',
                              'Edges points are not in the right order'):
                    raise InvalidFile('''\
    %s: %s. Probably you are using an obsolete model.
    In that case you can fix the file with the command
    python -m openquake.engine.tools.correct_complex_sources %s
    ''' % (fname, e, fname))
                else:
                    raise
        else:  # just collect the TRT models
            smodel = read_nodes(fname, lambda el: 'sourceModel' in el.tag,
                                source.nodefactory['sourceModel']).next()
            trt_models = source.TrtModel.collect(smodel)
        trts = [mod.trt for mod in trt_models]
        source_model_lt.tectonic_region_types.update(trts)

        if oqparam.inputs.get('gsim_logic_tree'):  # check TRTs
            gsim_lt = get_gsim_lt(oqparam, trts)
            for trt_model in trt_models:
                if trt_model.trt not in gsim_lt.values:
                    raise ValueError(
                        "Found in %r a tectonic region type %r inconsistent "
                        "with the ones in %r" % (sm, trt_model.trt, fname))
                trt_model.gsims = gsim_lt.values[trt_model.trt]
        else:
            gsim_lt = logictree.DummyGsimLogicTree()
        weight = rlz.weight / num_samples
        yield source.SourceModel(
            sm, weight, smpath, trt_models, gsim_lt, i, num_samples)


def get_filtered_source_models(oqparam, source_model_lt, sitecol,
                               in_memory=True):
    """
    Build the source models generated by the logic tree by filtering
    according to the maximum distance criterium.

    :param oqparam:
        an :class:`openquake.commonlib.oqvalidation.OqParam` instance
    :param source_model_lt:
        a :class:`openquake.commonlib.logictree.SourceModelLogicTree` instance
    :param sitecol:
        a SiteCollection
    :param in_memory:
        if True, keep in memory the sources
    :returns:
        an iterator over :class:`openquake.commonlib.source.SourceModel`
        tuples skipping the empty models
    """
    for source_model in get_source_models(
            oqparam, source_model_lt, in_memory=in_memory):
        for trt_model in list(source_model.trt_models):
            num_original_sources = len(trt_model)
            trt_model.sources = sourceconverter.filter_sources(
                trt_model, sitecol, oqparam.maximum_distance)
            if num_original_sources > 1:
                logging.info(
                    'Considering %d of %d sources for model %s%s, TRT=%s',
                    len(trt_model), num_original_sources, source_model.name,
                    source_model.path, trt_model.trt)
            if not trt_model.sources:
                logging.warn(
                    'Could not find sources close to the sites in %s '
                    'sm_lt_path=%s, maximum_distance=%s km, TRT=%s',
                    source_model.name, source_model.path,
                    oqparam.maximum_distance, trt_model.trt)
        if source_model.trt_models:
            yield source_model
            parallel.TaskManager.restart()  # hack to save memory


def get_composite_source_model(oqparam, sitecol=None, prefilter=False,
                               in_memory=True):
    """
    Build the source models by splitting the sources. If prefiltering is
    enabled, also reduce the GSIM logic trees in the underlying source models.

    :param oqparam:
        an :class:`openquake.commonlib.oqvalidation.OqParam` instance
    :param sitecol:
        a :class:`openquake.hazardlib.site.SiteCollection` instance
    :param prefilter:
        if True, filter the sources before splitting them
    :param in_memory:
        if True, keep in memory the sources
    :returns:
        an iterator over :class:`openquake.commonlib.source.SourceModel`
        tuples skipping the empty models
    """
    if prefilter and not in_memory:
        raise RuntimeError('If you want to enable prefiltering, the in_memory '
                           'option must be True')
    source_model_lt = get_source_model_lt(oqparam)
    smodels = []
    trt_id = 0
    get_sm = get_filtered_source_models if prefilter else get_source_models
    for source_model in get_sm(oqparam, source_model_lt, sitecol, in_memory):
        for trt_model in source_model.trt_models:
            trt_model.id = trt_id
            trt_id += 1
            if prefilter:
                trt_model.split_sources_and_count_ruptures(
                    oqparam.area_source_discretization)
                logging.info('Processed %s', trt_model)
        smodels.append(source_model)
    csm = source.CompositeSourceModel(source_model_lt, smodels)
    return csm


def get_job_info(oqparam, source_models, sitecol):
    """
    :param oqparam:
        an :class:`openquake.commonlib.oqvalidation.OqParam` instance
    :param source_models:
        a list of :class:`openquake.commonlib.source.SourceModel` tuples
    :param sitecol:
        a :class:`openquake.hazardlib.site.SiteCollection` instance
    :returns:
        a dictionary with same parameters of the computation, in particular
        the input and output weights
    """
    # The input weight is given by the number of ruptures generated
    # by the sources; for point sources however a corrective factor
    # given by the parameter `point_source_weight` is applied
    input_weight = sum((src.weight or 0) * src_model.samples
                       for src_model in source_models
                       for trt_model in src_model.trt_models
                       for src in trt_model)

    imtls = oqparam.imtls
    n_sites = len(sitecol)

    # the imtls dictionary has values None when the levels are unknown
    # (this is a valid case for the event based hazard calculator)
    if None in imtls.values():  # there are no levels
        n_imts = len(imtls)
        n_levels = 0
    else:  # there are levels
        n_imts = len(imtls)
        n_levels = sum(len(ls) for ls in imtls.itervalues()) / float(n_imts)

    max_realizations = oqparam.number_of_logic_tree_samples or sum(
        sm.gsim_lt.get_num_paths() for sm in source_models)
    # NB: in the event based case `max_realizations` can be over-estimated,
    # if the method is called in the pre_execute phase, because
    # some tectonic region types may have no occurrencies.

    # The output weight is a pure number which is proportional to the size
    # of the expected output of the calculator. For classical and disagg
    # calculators it is given by
    # n_sites * n_realizations * n_imts * n_levels;
    # for the event based calculator is given by n_sites * n_realizations
    # * n_levels * n_imts * (n_ses * investigation_time) * NORMALIZATION_FACTOR
    output_weight = n_sites * n_imts * max_realizations
    if oqparam.calculation_mode == 'event_based':
        total_time = (oqparam.investigation_time *
                      oqparam.ses_per_logic_tree_path)
        output_weight *= total_time * NORMALIZATION_FACTOR
    else:
        output_weight *= n_levels

    logging.info('Total weight of the sources=%s', input_weight)
    logging.info('Expected output size=%s', output_weight)
    return dict(input_weight=input_weight, output_weight=output_weight,
                n_imts=n_imts, n_levels=n_levels, n_sites=n_sites,
                max_realizations=max_realizations)


def get_imts(oqparam):
    """
    Return a sorted list of IMTs as hazardlib objects
    """
    return map(imt.from_string, sorted(oqparam.imtls))


def get_risk_model(oqparam):
    """
    Return a :class:`openquake.risklib.riskinput.RiskModel` instance

   :param oqparam:
        an :class:`openquake.commonlib.oqvalidation.OqParam` instance
    """
    risk_models = {}  # (imt, taxonomy) -> workflow
    riskmodel = riskinput.RiskModel(risk_models)

    oqparam.__dict__.setdefault('insured_losses', False)
    extras = {}  # extra parameter tses for event based
    if oqparam.calculation_mode.startswith('event_based'):
        extras['tses'] = (oqparam.ses_per_logic_tree_path *
                          oqparam.investigation_time)

    if oqparam.calculation_mode.endswith('_damage'):
        # scenario damage calculator
        fragility_functions = get_fragility_functions(
            oqparam.inputs['fragility'],
            oqparam.continuous_fragility_discretization,
            oqparam.steps_per_interval,
        )
        riskmodel.damage_states = fragility_functions.damage_states
        for taxonomy, ffs in fragility_functions.iteritems():
            imt = ffs.imt
            risk_models[imt, taxonomy] = workflows.get_workflow(
                imt, taxonomy, oqparam, fragility_functions=dict(damage=ffs))
    elif oqparam.calculation_mode.endswith('_bcr'):
        # bcr calculators
        vfs_orig = get_vfs(oqparam.inputs, retrofitted=False).items()
        vfs_retro = get_vfs(oqparam.inputs, retrofitted=True).items()
        for (imt_taxo, vf_orig), (imt_taxo_, vf_retro) in \
                zip(vfs_orig, vfs_retro):
            assert imt_taxo == imt_taxo_  # same imt and taxonomy
            risk_models[imt_taxo] = workflows.get_workflow(
                imt_taxo[0], imt_taxo[1], oqparam,
                vulnerability_functions_orig=vf_orig,
                vulnerability_functions_retro=vf_retro, **extras)
    else:
        # classical, event based and scenario calculators
        for imt_taxo, vfs in get_vfs(oqparam.inputs).iteritems():
            risk_models[imt_taxo] = workflows.get_workflow(
                imt_taxo[0], imt_taxo[1], oqparam,
                vulnerability_functions=vfs, **extras)

    return riskmodel

# ########################### exposure ############################ #


class DuplicatedID(Exception):
    """
    Raised when two assets with the same ID are found in an exposure model
    """


def get_exposure_lazy(fname):
    """
    :param fname:
        path of the XML file containing the exposure
    :returns:
        a pair (Exposure instance, list of asset nodes)
    """
    [exposure] = nrml.read_lazy(fname, ['assets'])
    description = exposure.description
    try:
        conversions = exposure.conversions
    except NameError:
        conversions = LiteralNode('conversions',
                                  nodes=[LiteralNode('costTypes', [])])
    try:
        inslimit = conversions.insuranceLimit
    except NameError:
        inslimit = LiteralNode('insuranceLimit')
    try:
        deductible = conversions.deductible
    except NameError:
        deductible = LiteralNode('deductible')
    return Exposure(
        exposure['id'], exposure['category'],
        ~description, [ct.attrib for ct in conversions.costTypes],
        ~inslimit, ~deductible, [], set()), exposure.assets


def get_exposure(oqparam):
    """
    Read the full exposure in memory and build a list of
    :class:`openquake.risklib.workflows.Asset` instances.
    If you don't want to keep everything in memory, use
    get_exposure_lazy instead (for experts only).

    :param oqparam:
        an :class:`openquake.commonlib.oqvalidation.OqParam` instance
    :returns:
        an :class:`Exposure` instance
    """
    out_of_region = 0
<<<<<<< HEAD
    if hasattr(oqparam, 'region_constraint'):
        region = wkt.loads(oqparam.region_constraint).buffer(0.1)
        # there is a small buffer to accept points on the fence
=======
    if oqparam.region_constraint:
        region = wkt.loads(oqparam.region_constraint)
>>>>>>> 9b3b4009
    else:
        region = None
    fname = oqparam.inputs['exposure']
    exposure, assets_node = get_exposure_lazy(fname)
    relevant_cost_types = set(vulnerability_files(oqparam.inputs)) - \
        set(['occupants'])
    asset_refs = set()
    time_event = oqparam.time_event
    ignore_missing_costs = set(oqparam.ignore_missing_costs)

    def asset_gen():
        # wrap the asset generation to get a nice error message
        with context(fname, assets_node):
            for asset in assets_node:
                yield asset

    for asset in asset_gen():
        values = {}
        deductibles = {}
        insurance_limits = {}
        retrofitting_values = {}
        with context(fname, asset):
            asset_id = asset['id']
            if asset_id in asset_refs:
                raise DuplicatedID(asset_id)
            asset_refs.add(asset_id)
            taxonomy = asset['taxonomy']
            if 'damage' in oqparam.calculation_mode:
                # calculators of 'damage' kind require the 'number'
                # if it is missing a KeyError is raised
                number = asset.attrib['number']
            else:
                # some calculators ignore the 'number' attribute;
                # if it is missing it is considered 1, since we are going
                # to multiply by it
                try:
                    number = asset['number']
                except KeyError:
                    number = 1
                else:
                    # this is needed by the classical_risk calculator
                    values['fatalities'] = number

            location = asset.location['lon'], asset.location['lat']
            if region and not geometry.Point(*location).within(region):
                out_of_region += 1
                continue
        try:
            costs = asset.costs
        except NameError:
            costs = LiteralNode('costs', [])
        with context(fname, costs):
            for cost in costs:
                cost_type = cost['type']
                if cost_type not in relevant_cost_types:
                    continue
                values[cost_type] = cost['value']
                deductibles[cost_type] = cost.attrib.get('deductible')
                insurance_limits[cost_type] = cost.attrib.get('insuranceLimit')

            # check we are not missing a cost type
            missing = relevant_cost_types - set(values)
            if missing and missing <= ignore_missing_costs:
                logging.warn(
                    'Ignoring asset %s, missing cost type(s): %s',
                    asset_id, ', '.join(missing))
                for cost_type in missing:
                    values[cost_type] = None
            elif missing:
                raise ValueError("Invalid Exposure. "
                                 "Missing cost %s for asset %s" % (
                                     missing, asset_id))

        if time_event:
            for occupancy in asset.occupancies:
                with context(fname, occupancy):
                    if occupancy['period'] == time_event:
                        values['fatalities'] = occupancy['occupants']
                        break

        area = float(asset.attrib.get('area', 1))
        ass = workflows.Asset(
            asset_id, taxonomy, number, location, values, area,
            deductibles, insurance_limits, retrofitting_values)
        exposure.assets.append(ass)
        exposure.taxonomies.add(taxonomy)
    if region:
        logging.info('Read %d assets within the region_constraint '
                     'and discarded %d assets outside the region',
                     len(exposure.assets), out_of_region)
    else:
        logging.info('Read %d assets', len(exposure.assets))

    return exposure


Exposure = collections.namedtuple(
    'Exposure', ['id', 'category', 'description', 'cost_types',
                 'insurance_limit_is_absolute',
                 'deductible_is_absolute', 'assets', 'taxonomies'])


def get_specific_assets(oqparam):
    """
    Get the assets from the parameters specific_assets or specific_assets_csv

    :param oqparam:
        an :class:`openquake.commonlib.oqvalidation.OqParam` instance
    """
    try:
        return set(oqparam.specific_assets)
    except AttributeError:
        if 'specific_assets' not in oqparam.inputs:
            return set()
        return set(open(oqparam.inputs['specific_assets']).read().split())


def get_sitecol_assets(oqparam, exposure):
    """
    :param oqparam:
        an :class:`openquake.commonlib.oqvalidation.OqParam` instance
    :returns:
        two sequences of the same length: the site collection and an
        array with the assets per each site, collected by taxonomy
    """
    assets_by_loc = groupby(exposure.assets, key=lambda a: a.location)
    lons, lats = zip(*sorted(assets_by_loc))
    mesh = geo.Mesh(numpy.array(lons), numpy.array(lats))
    sitecol = get_site_collection(oqparam, mesh)
    return sitecol, numpy.array([
        assets_by_loc[site.location.longitude, site.location.latitude]
        for site in sitecol])


def get_mesh_csvdata(csvfile, imts, num_values, validvalues):
    """
    Read CSV data in the format `IMT lon lat value1 ... valueN`.

    :param csvfile:
        a file or file-like object with the CSV data
    :param imts:
        a list of intensity measure types
    :param num_values:
        dictionary with the number of expected values per IMT
    :param validvalues:
        validation function for the values
    :returns:
        the mesh of points and the data as a dictionary
        imt -> array of curves for each site
    """
    number_of_values = dict(zip(imts, num_values))
    lon_lats = {imt: set() for imt in imts}
    data = AccumDict()  # imt -> list of arrays
    check_imt = valid.Choice(*imts)
    for line, row in enumerate(csv.reader(csvfile, delimiter=' '), 1):
        try:
            imt = check_imt(row[0])
            lon_lat = valid.longitude(row[1]), valid.latitude(row[2])
            if lon_lat in lon_lats[imt]:
                raise DuplicatedPoint(lon_lat)
            lon_lats[imt].add(lon_lat)
            values = validvalues(' '.join(row[3:]))
            if len(values) != number_of_values[imt]:
                raise ValueError('Found %d values, expected %d' %
                                 (len(values), number_of_values[imt]))
        except (ValueError, DuplicatedPoint) as err:
            raise err.__class__('%s: file %s, line %d' % (err, csvfile, line))
        data += {imt: [numpy.array(values)]}
    points = lon_lats.pop(imts[0])
    for other_imt, other_points in lon_lats.iteritems():
        if points != other_points:
            raise ValueError('Inconsistent locations between %s and %s' %
                             (imts[0], other_imt))
    lons, lats = zip(*sorted(points))
    mesh = geo.Mesh(numpy.array(lons), numpy.array(lats))
    return mesh, {imt: numpy.array(lst) for imt, lst in data.iteritems()}


def get_sitecol_hcurves(oqparam):
    """
    :param oqparam:
        an :class:`openquake.commonlib.oqvalidation.OqParam` instance
    :returns:
        the site collection and the hazard curves, by reading
        a CSV file with format `IMT lon lat poe1 ... poeN`
    """
    imts = oqparam.imtls.keys()
    num_values = map(len, oqparam.imtls.values())
    with open(oqparam.inputs['hazard_curves']) as csvfile:
        mesh, hcurves_by_imt = get_mesh_csvdata(
            csvfile, imts, num_values, valid.decreasing_probabilities)
    sitecol = get_site_collection(oqparam, mesh)
    return sitecol, hcurves_by_imt


def get_sitecol_gmfs(oqparam):
    """
    :param oqparam:
        an :class:`openquake.commonlib.oqvalidation.OqParam` instance
    :returns:
        a dictionary IMT -> array(N, R) read from a CSV file with format
        `tag indices [gmv1 ... gmvN] * num_imts`
    """
    imts = oqparam.imtls.keys()
    num_gmfs = oqparam.number_of_ground_motion_fields
    gmf_by_imt = {imt: [] for imt in imts}
    sitecol = get_site_collection(oqparam)  # extract it from inputs['sites']
    tags = []
    with open(oqparam.inputs['gmfs']) as csvfile:
        for line in csvfile:
            row = line.split(',')
            indices = map(int, row[1].split())
            r_sites = (
                sitecol if not indices else
                site.FilteredSiteCollection(indices, sitecol))
            for i in range(len(imts)):
                array = numpy.array(valid.positivefloats(row[i + 2]))
                gmf_by_imt[imts[i]].append(r_sites.expand(array, 0))
            tags.append(row[0])
    data = gmf_by_imt[imts[0]]
    assert len(data) == num_gmfs, (len(data), num_gmfs)
    assert tags == sorted(tags)
    return sitecol, {imt: numpy.array(gmf_by_imt[imt]).T for imt in imts}


def get_mesh_hcurves(oqparam):
    """
    Read CSV data in the format `lon lat, v1-vN, w1-wN, ...`.

    :param oqparam:
        an :class:`openquake.commonlib.oqvalidation.OqParam` instance
    :returns:
        the mesh of points and the data as a dictionary
        imt -> array of curves for each site
    """
    imtls = oqparam.imtls
    lon_lats = set()
    data = AccumDict()  # imt -> list of arrays
    ncols = len(imtls) + 1  # lon_lat + curve_per_imt ...
    csvfile = oqparam.inputs['hazard_curves']
    for line, row in enumerate(csv.reader(csvfile), 1):
        try:
            if len(row) != ncols:
                raise ValueError('Expected %d columns, found %d' %
                                 ncols, len(row))
            x, y = row[0].split()
            lon_lat = valid.longitude(x), valid.latitude(y)
            if lon_lat in lon_lats:
                raise DuplicatedPoint(lon_lat)
            lon_lats.add(lon_lat)
            for i, imt in enumerate(imtls, 1):
                values = valid.decreasing_probabilities(row[i])
                if len(values) != len(imtls[imt]):
                    raise ValueError('Found %d values, expected %d' %
                                     (len(values), len(imtls([imt]))))
                data += {imt: [numpy.array(values)]}
        except (ValueError, DuplicatedPoint) as err:
            raise err.__class__('%s: file %s, line %d' % (err, csvfile, line))
    lons, lats = zip(*sorted(lon_lats))
    mesh = geo.Mesh(numpy.array(lons), numpy.array(lats))
    return mesh, {imt: numpy.array(lst) for imt, lst in data.iteritems()}<|MERGE_RESOLUTION|>--- conflicted
+++ resolved
@@ -651,14 +651,9 @@
         an :class:`Exposure` instance
     """
     out_of_region = 0
-<<<<<<< HEAD
-    if hasattr(oqparam, 'region_constraint'):
+    if oqparam.region_constraint:
         region = wkt.loads(oqparam.region_constraint).buffer(0.1)
         # there is a small buffer to accept points on the fence
-=======
-    if oqparam.region_constraint:
-        region = wkt.loads(oqparam.region_constraint)
->>>>>>> 9b3b4009
     else:
         region = None
     fname = oqparam.inputs['exposure']
