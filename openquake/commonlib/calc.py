# -*- coding: utf-8 -*-
# vim: tabstop=4 shiftwidth=4 softtabstop=4
#
# Copyright (C) 2014-2016 GEM Foundation
#
# OpenQuake is free software: you can redistribute it and/or modify it
# under the terms of the GNU Affero General Public License as published
# by the Free Software Foundation, either version 3 of the License, or
# (at your option) any later version.
#
# OpenQuake is distributed in the hope that it will be useful,
# but WITHOUT ANY WARRANTY; without even the implied warranty of
# MERCHANTABILITY or FITNESS FOR A PARTICULAR PURPOSE.  See the
# GNU Affero General Public License for more details.
#
# You should have received a copy of the GNU Affero General Public License
# along with OpenQuake. If not, see <http://www.gnu.org/licenses/>.

from __future__ import division
import collections
import itertools
import operator
import logging
import copy

import numpy

<<<<<<< HEAD
from openquake.baselib.general import get_array, group_array
=======
from openquake.baselib.python3compat import dtype
from openquake.baselib.general import get_array, group_array, AccumDict
>>>>>>> 9673a75e
from openquake.hazardlib.imt import from_string
from openquake.hazardlib.calc import filters
from openquake.hazardlib.probability_map import (
    ProbabilityMap, ProbabilityCurve)
from openquake.hazardlib.site import SiteCollection
from openquake.commonlib import readinput, oqvalidation


MAX_INT = 2 ** 31 - 1  # this is used in the random number generator
# in this way even on 32 bit machines Python will not have to convert
# the generated seed into a long integer

U8 = numpy.uint8
U16 = numpy.uint16
U32 = numpy.uint32
F32 = numpy.float32
F64 = numpy.float64

# ############## utilities for the classical calculator ############### #

SourceRuptureSites = collections.namedtuple(
    'SourceRuptureSites',
    'source rupture sites')


def gen_ruptures(sources, site_coll, maximum_distance, monitor):
    """
    Yield (source, rupture, affected_sites) for each rupture
    generated by the given sources.

    :param sources: a sequence of sources
    :param site_coll: a SiteCollection instance
    :param maximum_distance: the maximum distance
    :param monitor: a Monitor object
    """
    filtsources_mon = monitor('filtering sources')
    genruptures_mon = monitor('generating ruptures')
    filtruptures_mon = monitor('filtering ruptures')
    for src in sources:
        with filtsources_mon:
            s_sites = src.filter_sites_by_distance_to_source(
                maximum_distance, site_coll)
            if s_sites is None:
                continue

        with genruptures_mon:
            ruptures = list(src.iter_ruptures())
        if not ruptures:
            continue

        for rupture in ruptures:
            with filtruptures_mon:
                r_sites = filters.filter_sites_by_distance_to_rupture(
                    rupture, maximum_distance, s_sites)
                if r_sites is None:
                    continue
            yield SourceRuptureSites(src, rupture, r_sites)


def gen_ruptures_for_site(site, sources, maximum_distance, monitor):
    """
    Yield source, <ruptures close to site>

    :param site: a Site object
    :param sources: a sequence of sources
    :param monitor: a Monitor object
    """
    source_rupture_sites = gen_ruptures(
        sources, SiteCollection([site]), maximum_distance, monitor)
    for src, rows in itertools.groupby(
            source_rupture_sites, key=operator.attrgetter('source')):
        yield src, [row.rupture for row in rows]


# used in classical and event_based calculators
def combine_pmaps(rlzs_assoc, results):
    """
    :param rlzs_assoc: a :class:`openquake.commonlib.source.RlzsAssoc` instance
    :param results: dictionary src_group_id -> probability map
    :returns: a dictionary rlz -> aggregate probability map
    """
    acc = AccumDict()
    for grp_id in results:
        for i, gsim in enumerate(rlzs_assoc.gsims_by_grp_id[grp_id]):
            pmap = results[grp_id].extract(i)
            for rlz in rlzs_assoc.rlzs_assoc[grp_id, gsim]:
                if rlz in acc:
                    acc[rlz] |= pmap
                else:
                    acc[rlz] = copy.copy(pmap)
    return acc

# ######################### hazard maps ################################### #

# cutoff value for the poe
EPSILON = 1E-30


def compute_hazard_maps(curves, imls, poes):
    """
    Given a set of hazard curve poes, interpolate a hazard map at the specified
    ``poe``.

    :param curves:
        2D array of floats. Each row represents a curve, where the values
        in the row are the PoEs (Probabilities of Exceedance) corresponding to
        ``imls``. Each curve corresponds to a geographical location.
    :param imls:
        Intensity Measure Levels associated with these hazard ``curves``. Type
        should be an array-like of floats.
    :param poes:
        Value(s) on which to interpolate a hazard map from the input
        ``curves``. Can be an array-like or scalar value (for a single PoE).
    :returns:
        An array of shape N x P, where N is the number of curves and P the
        number of poes.
    """
    poes = numpy.array(poes)

    if len(poes.shape) == 0:
        # `poes` was passed in as a scalar;
        # convert it to 1D array of 1 element
        poes = poes.reshape(1)

    if len(curves.shape) == 1:
        # `curves` was passed as 1 dimensional array, there is a single site
        curves = curves.reshape((1,) + curves.shape)  # 1 x L

    L = curves.shape[1]  # number of levels
    if L != len(imls):
        raise ValueError('The curves have %d levels, %d were passed' %
                         (L, len(imls)))
    result = []
    imls = numpy.log(numpy.array(imls[::-1]))
    for curve in curves:
        # the hazard curve, having replaced the too small poes with EPSILON
        curve_cutoff = [max(poe, EPSILON) for poe in curve[::-1]]
        hmap_val = []
        for poe in poes:
            # special case when the interpolation poe is bigger than the
            # maximum, i.e the iml must be smaller than the minumum
            if poe > curve_cutoff[-1]:  # the greatest poes in the curve
                # extrapolate the iml to zero as per
                # https://bugs.launchpad.net/oq-engine/+bug/1292093
                # a consequence is that if all poes are zero any poe > 0
                # is big and the hmap goes automatically to zero
                hmap_val.append(0)
            else:
                # exp-log interpolation, to reduce numerical errors
                # see https://bugs.launchpad.net/oq-engine/+bug/1252770
                val = numpy.exp(
                    numpy.interp(
                        numpy.log(poe), numpy.log(curve_cutoff), imls))
                hmap_val.append(val)

        result.append(hmap_val)
    return numpy.array(result)


# #########################  GMF->curves #################################### #

# NB (MS): the approach used here will not work for non-poissonian models
def _gmvs_to_haz_curve(gmvs, imls, invest_time, duration):
    """
    Given a set of ground motion values (``gmvs``) and intensity measure levels
    (``imls``), compute hazard curve probabilities of exceedance.

    :param gmvs:
        A list of ground motion values, as floats.
    :param imls:
        A list of intensity measure levels, as floats.
    :param float invest_time:
        Investigation time, in years. It is with this time span that we compute
        probabilities of exceedance.

        Another way to put it is the following. When computing a hazard curve,
        we want to answer the question: What is the probability of ground
        motion meeting or exceeding the specified levels (``imls``) in a given
        time span (``invest_time``).
    :param float duration:
        Time window during which GMFs occur. Another was to say it is, the
        period of time over which we simulate ground motion occurrences.

        NOTE: Duration is computed as the calculation investigation time
        multiplied by the number of stochastic event sets.

    :returns:
        Numpy array of PoEs (probabilities of exceedance).
    """
    # convert to numpy array and redimension so that it can be broadcast with
    # the gmvs for computing PoE values; there is a gmv for each rupture
    # here is an example: imls = [0.03, 0.04, 0.05], gmvs=[0.04750576]
    # => num_exceeding = [1, 1, 0] coming from 0.04750576 > [0.03, 0.04, 0.05]
    imls = numpy.array(imls).reshape((len(imls), 1))
    num_exceeding = numpy.sum(numpy.array(gmvs) >= imls, axis=1)
    poes = 1 - numpy.exp(- (invest_time / duration) * num_exceeding)
    return poes


def gmvs_to_poe_map(gmvs_by_sid, imtls, invest_time, duration):
    """
    Convert a dictionary sid -> gmva into a ProbabilityMap
    """
    pmap = ProbabilityMap()
    for sid in gmvs_by_sid:
        data = []
        for imti, imt in enumerate(imtls):
            gmvs = get_array(gmvs_by_sid[sid], imti=imti)['gmv']
            data.append(
                _gmvs_to_haz_curve(gmvs, imtls[imt], invest_time, duration))
        # the array underlying the ProbabilityCurve has size (num_levels, 1)
        array = numpy.concatenate(data).reshape(-1, 1)
        pmap[sid] = ProbabilityCurve(array)
    return pmap


# ################## utilities for classical calculators ################ #

def get_imts_periods(imtls):
    """
    Returns a list of IMT strings and a list of periods. There is an element
    for each IMT of type Spectral Acceleration, including PGA which is
    considered an alias for SA(0.0). The lists are sorted by period.

    :param imtls: a set of intensity measure type strings
    :returns: a list of IMT strings and a list of periods
    """
    def getperiod(imt):
        return imt[1] or 0
    imts = sorted((from_string(imt) for imt in imtls
                   if imt.startswith('SA') or imt == 'PGA'), key=getperiod)
    return [str(imt) for imt in imts], [imt[1] or 0.0 for imt in imts]


def make_hmap(pmap, imtls, poes):
    """
    Compute the hazard maps associated to the passed probability map.

    :param pmap: hazard curves in the form of a ProbabilityMap
    :param imtls: I intensity measure types and levels
    :param poes: P PoEs where to compute the maps
    :returns: a ProbabilityMap with size (N, I * P, 1)
    """
    I, P = len(imtls), len(poes)
    hmap = ProbabilityMap.build(I * P, 1, pmap)
    for i, imt in enumerate(imtls):
        curves = numpy.array([pmap[sid].array[imtls.slicedic[imt], 0]
                              for sid in pmap.sids])
        data = compute_hazard_maps(curves, imtls[imt], poes)  # array N x P
        for sid, value in zip(pmap.sids, data):
            array = hmap[sid].array
            for j, val in enumerate(value):
                array[i * P + j] = val
    return hmap


def make_uhs(pmap, imtls, poes, nsites):
    """
    Make Uniform Hazard Spectra curves for each location.

    It is assumed that the `lons` and `lats` for each of the `maps` are
    uniform.

    :param pmap:
        a probability map of hazard curves
    :param imtls:
        a dictionary of intensity measure types and levels
    :param poes:
        a sequence of PoEs for the underlying hazard maps
    :returns:
        an composite array containing nsites uniform hazard maps
    """
    P = len(poes)
    array = make_hmap(pmap, imtls, poes).array  # size (N, I x P, 1)
    imts, _ = get_imts_periods(imtls)
<<<<<<< HEAD
    imts_dt = numpy.dtype([(str(imt), F32) for imt in imts])
=======
    imts_dt = numpy.dtype([(imt, F64) for imt in imts])
>>>>>>> 9673a75e
    uhs_dt = numpy.dtype([(str(poe), imts_dt) for poe in poes])
    uhs = numpy.zeros(nsites, uhs_dt)
    for j, poe in enumerate(map(str, poes)):
        for i, imt in enumerate(imts):
            uhs[poe][imt] = array[:, i * P + j, 0]
    return uhs


def get_gmfs(dstore):
    """
    :param dstore: a datastore
    :returns: a dictionary grp_id, gsid -> gmfa
    """
    oq = dstore['oqparam']
    if 'gmfs' in oq.inputs:  # from file
        logging.info('Reading gmfs from file')
        sitecol, etags, gmfs_by_imt = readinput.get_gmfs(oq)

        # reduce the gmfs matrices to the filtered sites
        for imt in oq.imtls:
            gmfs_by_imt[imt] = gmfs_by_imt[imt][sitecol.indices]

        logging.info('Preparing the risk input')
        return etags, {(0, 'FromFile'): gmfs_by_imt}

    # else from datastore
    rlzs_assoc = dstore['csm_info'].get_rlzs_assoc()
    rlzs = rlzs_assoc.realizations
    sitecol = dstore['sitecol']
    # NB: if the hazard site collection has N sites, the hazard
    # filtered site collection for the nonzero GMFs has N' <= N sites
    # whereas the risk site collection associated to the assets
    # has N'' <= N' sites
    if dstore.parent:
        haz_sitecol = dstore.parent['sitecol']  # N' values
    else:
        haz_sitecol = sitecol
    risk_indices = set(sitecol.indices)  # N'' values
    N = len(haz_sitecol.complete)
    imt_dt = numpy.dtype((str(imt), F32) for imt in oq.imtls)
    E = oq.number_of_ground_motion_fields
    # build a matrix N x E for each GSIM realization
    gmfs = {(grp_id, gsim): numpy.zeros((N, E), imt_dt)
            for grp_id, gsim in rlzs_assoc}
    for i, rlz in enumerate(rlzs):
        data = group_array(dstore['gmf_data/%04d' % i], 'sid')
        for sid, array in data.items():
            if sid in risk_indices:
                for imti, imt in enumerate(oq.imtls):
                    a = get_array(array, imti=imti)
                    gs = str(rlz.gsim_rlz)
                    gmfs[0, gs][imt][sid, a['eid']] = a['gmv']
    etags = numpy.array(
        sorted([b'scenario-%010d~ses=1' % i
                for i in range(oq.number_of_ground_motion_fields)]))
    return etags, gmfs


def fix_minimum_intensity(min_iml, imts):
    """
    :param min_iml: a dictionary, possibly with a 'default' key
    :param imts: an ordered list of IMTs
    :returns: a numpy array of intensities, one per IMT

    Make sure the dictionary minimum_intensity (provided by the user in the
    job.ini file) is filled for all intensity measure types and has no key
    named 'default'. Here is how it works:

    >>> min_iml = {'PGA': 0.1, 'default': 0.05}
    >>> fix_minimum_intensity(min_iml, ['PGA', 'PGV'])
    array([ 0.1 ,  0.05], dtype=float32)
    >>> sorted(min_iml.items())
    [('PGA', 0.1), ('PGV', 0.05)]
    """
    if min_iml:
        for imt in imts:
            try:
                min_iml[imt] = oqvalidation.getdefault(min_iml, imt)
            except KeyError:
                raise ValueError(
                    'The parameter `minimum_intensity` in the job.ini '
                    'file is missing the IMT %r' % imt)
    if 'default' in min_iml:
        del min_iml['default']
    return F32([min_iml.get(imt, 0) for imt in imts])


class GmfColl(object):
    """
    A class to collect GMFs in memory, with methods .save and .by_rlzi
    returning a dictionary rlzi -> gmv_dt
    """
    def __init__(self, imts, rlzs):
        self.data = collections.defaultdict(list)  # rlzi -> data

    def save(self, eid, imti, rlz, gmf, sids):
        rlzi = rlz.ordinal
        for gmv, sid in zip(gmf, sids):
            self.data[rlzi].append((sid, eid, imti, gmv))

    def by_rlzi(self):
        return {rlzi: numpy.array(self.data[rlzi], gmv_dt)
                for rlzi in self.data}


gmv_dt = numpy.dtype([('sid', U16), ('eid', U32), ('imti', U8), ('gmv', F32)])


def check_overflow(calc):
    """
    :param calc: an event based calculator

    Raise a ValueError if the number of sites is larger than 65,536 or the
    number of IMTs is larger than 256 or the number of ruptures is larger
    than 4,294,967,296. The limits are due to the numpy dtype used to
    store the GMFs (gmv_dt). They could be relaxed in the future.
    """
    max_ = dict(sites=2**16, events=2**32, imts=2**8)
    num_ = dict(sites=len(calc.sitecol),
                events=len(calc.datastore['etags']),
                imts=len(calc.oqparam.imtls))
    for var in max_:
        if num_[var] > max_[var]:
            raise ValueError(
                'The event based calculator is restricted to '
                '%d %s, got %d' % (max_[var], var, num_[var]))<|MERGE_RESOLUTION|>--- conflicted
+++ resolved
@@ -25,12 +25,7 @@
 
 import numpy
 
-<<<<<<< HEAD
-from openquake.baselib.general import get_array, group_array
-=======
-from openquake.baselib.python3compat import dtype
 from openquake.baselib.general import get_array, group_array, AccumDict
->>>>>>> 9673a75e
 from openquake.hazardlib.imt import from_string
 from openquake.hazardlib.calc import filters
 from openquake.hazardlib.probability_map import (
@@ -306,11 +301,7 @@
     P = len(poes)
     array = make_hmap(pmap, imtls, poes).array  # size (N, I x P, 1)
     imts, _ = get_imts_periods(imtls)
-<<<<<<< HEAD
-    imts_dt = numpy.dtype([(str(imt), F32) for imt in imts])
-=======
-    imts_dt = numpy.dtype([(imt, F64) for imt in imts])
->>>>>>> 9673a75e
+    imts_dt = numpy.dtype([(str(imt), F64) for imt in imts])
     uhs_dt = numpy.dtype([(str(poe), imts_dt) for poe in poes])
     uhs = numpy.zeros(nsites, uhs_dt)
     for j, poe in enumerate(map(str, poes)):
