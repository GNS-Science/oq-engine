# vim: tabstop=4 shiftwidth=4 softtabstop=4

#    Licensed under the Apache License, Version 2.0 (the "License"); you may
#    not use this file except in compliance with the License. You may obtain
#    a copy of the License at
#
#         http://www.apache.org/licenses/LICENSE-2.0
#
#    Unless required by applicable law or agreed to in writing, software
#    distributed under the License is distributed on an "AS IS" BASIS, WITHOUT
#    WARRANTIES OR CONDITIONS OF ANY KIND, either express or implied. See the
#    License for the specific language governing permissions and limitations
#    under the License.

"""
This is our basic test running framework.

Usage Examples:

    # to run all the tests
    python run_tests.py

    # to run a specific test suite imported here
    python run_tests.py ExampleTestCase

    # to run a specific test imported here
    python run_tests.py ExampleTestCase.testBasic

"""

import unittest
import sys

from opengem import flags
FLAGS = flags.FLAGS

from tests.computation_unittest import *
from tests.example_unittest import *
from tests.flags_unittest import *
from tests.geo_unittest import *
from tests.parser_exposure_portfolio_unittest import *
from tests.parser_shaml_output_unittest import *
from tests.parser_vulnerability_model_unittest import *
from tests.producer_unittest import *
<<<<<<< HEAD
from tests.risk_tests import *
from tests.probabilistic_scenario_unittest import *
=======
from tests.region_unittest import *
from tests.xml_speedtests import *
>>>>>>> ea045fdc

if __name__ == '__main__':
    sys.argv = FLAGS(sys.argv)  
    logging.getLogger().setLevel(logging.DEBUG)
    unittest.main()<|MERGE_RESOLUTION|>--- conflicted
+++ resolved
@@ -42,13 +42,10 @@
 from tests.parser_shaml_output_unittest import *
 from tests.parser_vulnerability_model_unittest import *
 from tests.producer_unittest import *
-<<<<<<< HEAD
+from tests.region_unittest import *
 from tests.risk_tests import *
 from tests.probabilistic_scenario_unittest import *
-=======
-from tests.region_unittest import *
 from tests.xml_speedtests import *
->>>>>>> ea045fdc
 
 if __name__ == '__main__':
     sys.argv = FLAGS(sys.argv)  
