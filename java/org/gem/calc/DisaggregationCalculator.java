--- conflicted
+++ resolved
@@ -8,8 +8,6 @@
 import java.util.UUID;
 
 import org.apache.commons.collections.Closure;
-import org.apache.commons.logging.Log;
-import org.apache.commons.logging.LogFactory;
 import org.opensha.commons.data.Site;
 import org.opensha.commons.data.function.ArbitrarilyDiscretizedFunc;
 import org.opensha.commons.data.function.DiscretizedFuncAPI;
@@ -33,10 +31,6 @@
 
 public class DisaggregationCalculator {
 
-<<<<<<< HEAD
-=======
-    private static Log logger = LogFactory.getLog(DisaggregationCalculator.class);
->>>>>>> 4a42a871
     /**
      * Dataset for the full disagg matrix (for HDF5 ouput).
      */
@@ -98,11 +92,7 @@
                 Arrays.sort(sorted);
                 if (!Arrays.equals(sorted, oArray))
                 {
-<<<<<<< HEAD
-                    throw new IllegalArgumentException("Bin edge arrays must arranged in ascending order");
-=======
                     throw new IllegalArgumentException("Bin edge arrays must be arranged in ascending order");
->>>>>>> 4a42a871
                 }
             }
         }
@@ -170,11 +160,6 @@
             throw new RuntimeException(e);
         }
 
-<<<<<<< HEAD
-=======
-        logger.debug("Hazard Curve is: " + hazardCurve.toString());
-
->>>>>>> 4a42a871
         double minMag = (Double) erf.getParameter(GEM1ERF.MIN_MAG_NAME).getValue();
 
         return computeMatrix(site, erf, imrMap, poe, hazardCurve, minMag);
@@ -186,11 +171,7 @@
             Map<TectonicRegionType, ScalarIntensityMeasureRelationshipAPI> imrMap,
             double poe,
             DiscretizedFuncAPI hazardCurve,
-<<<<<<< HEAD
-            double minMag) // or just pass a List<double> of IML values and compute the curve inside here?
-=======
             double minMag)
->>>>>>> 4a42a871
     {
 
         assertPoissonian(erf);
