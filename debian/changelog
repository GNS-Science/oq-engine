--- conflicted
+++ resolved
@@ -1,13 +1,10 @@
-<<<<<<< HEAD
   [Pablo Heresi]
   * Implemented Idini et al (2017) GSIM.
   * Included 'soiltype' into site.py and adds it in site_test.py and oqvalidation.py
-  
-=======
+
   [Michele Simionato]
   * Replaced XML exposures with CSV exposures in the demos
 
->>>>>>> f120e343
   [Claudia Mascandola]
   * Fix to LanzanoEtAl2016 in presence of a "bas" term in the site model
 
