  [Michele Simionato]
<<<<<<< HEAD
  * Increased IMPERFECT_RECTANGLE_TOLERANCE to 0.002
=======
  * Moved in hazardlib the tests for the sourcewriter (from the engine)
>>>>>>> f648d270
  * Enabled rtree filtering only if the site collection is at sea level
  * Added a `parallel.Computer` base class
  * Changed the default distance from filtering from Rjb to Rrup
  * Saved data transfer information automatically in `parallel.Starmap`

python-oq-hazardlib (0.23.0-0~precise01) precise; urgency=low

  [Graeme Weatherill]
  * Implemented modification of selected GMPEs for use in Armenia

  [Michele Simionato]
  * Monitored the calculation time for the PoEs for each GSIM
  * Introduced a magnitude-dependent integration distance

  [Robin Gee, Michele Simionato]
  * Implemented support for sites above the level of the sea

  [Michele Simionato]
  * Made the parallelization library more robust against unexpected exceptions
  * Used always the same algorithm for computing quantiles (before there
    was a special case in absence of weights)
  * Extended `calc_hazard_curves` to manage mutex sources and ruptures and
    removed `calc_hazard_curves_ext`

  [Graeme Weatherill]
  * Added new version of Pezeshk et al. (2011) GMPE adjusted for NEHRP BC Site
    condition

  [Michele Simionato]
  * Parallelized `calc_hazard_curves_ext` and added an example of use
    in the docstring of `openquake.hazardlib.calc.hazard_curves`
  * Added NRML support for GriddedSurface and GriddedRupture objects
  * Removed the warning about missing rtree

 -- Matteo Nastasi (GEM Foundation) <nastasi@openquake.org>  Thu, 23 Feb 2017 10:59:37 +0100

python-oq-hazardlib (0.22.0-0~precise01) precise; urgency=low

  [Marco Pagani, Meya Yanger Walling]
  * Implements the Megawati et al. (2003) GMPE for Singapore
  * Fixed the sourcewriter in the case of NRML 0.5 sources with weights

  [Michele Simionato]
  * Improved the error message for XML files which are not NRML
  * Added a test making sure that every GSIM is listed in the API documentation
  * Added a `logscale(x_min, x_max, n)` function in valid.py
  * Updated the documentation of the API
  * Moved the NRML-related functionality from the engine into hazardlib
    in order to have an engine-independent Hazard Modeler Toolkit

  [Daniele Viganò]
  * Add dependencies to setup.py
  * Update Copyright to 2017

  [Michele Simionato]
  * Moved node.py from the engine inside baselib; stored the surface nodes
    inside the Surface classes
  * Added more functions to compute mean and quantiles
  * Cached the correlation matrix for speed

  [Marco Pagani, Michele Simionato]
  * Extended the hazard curve calculator to manage mutually exclusive probabilities

  [Michele Simionato]
  * Made calc_hazard_curves parallelizable
  * Moved the parallelization library of the engine into baselib
  * Fixed a Python 3 issue in git_suffix
  * Added support for AccumDict of accumulators
  * Made the RtreeFilter pickleable
  * Made the FilteredSiteCollections serializable to HDF5

  [Daniele Viganò]
  * MANIFEST now includes all files, with any extension located in the
    tests folders. It is now possible to run tests from an installation
    made with packages

  [Ozkan Kale, Graeme Weatherill]
  * Implements the Kale et al. (2015) GMPE for Turkey and Iran

  [Michele Simionato]
  * Fixed a 32 bit issue when the FilteredSiteCollection

  [Marco Pagani]
  * Add the azimuth 'distance' parameter

  [Graeme Weatherill]
  * Modifies the Ry0 calculator for the planar rupture to avoid
    creating the Mesh

  [Michele Simionato]
  * Removed the rupture_site_filter from the calculators
  * Removed the speedups and optimized the distance calculations at the
    numpy level

 -- Matteo Nastasi (GEM Foundation) <nastasi@openquake.org>  Mon, 23 Jan 2017 11:27:14 +0100

python-oq-hazardlib (0.21.0-0~precise01) precise; urgency=low

  [Trevor Allen/Graeme Weatherill]
  * Adds Geological Survey of Canada magnitude scaling relations for offshore thrust earthquakes
  * Add site adjusted version of Zhao et al. (2006) for application in Cascadia

  [Jonathan Griffin/Graeme Weatherill]
  * Adds Leonard (2014) magnitude-area scaling relation
  * Cleanup of scaling relation test code, removes fragile tests of the get_available_scalerel function

  [Michele Simionato]
  * Extended the RtreeFilter to work on all sources; removed the Tile class
  * Introduced an optional RtreeFilter for fast filtering of the sites by
    point sources, based on the source bounding box

  [Graeme Weatherill]
  * Adds/Modifies Ry0 and Rx calculator for multi-surface typology using the Generalized Coordinate System (GC2)
  * Implements the European GMPE of Kotha et al. (2016), the SaRotD100 GMPE of Hong & Goda (2007) and the Arias Intensity GMPE of Trvasarou et al. (2003)

  [Michele Simionato]
  * The `SourceSitesFilter` is now used by default in `pmap_from_grp`
  * Added a simple argument parser in baselib
  * Replaced pydoc.locate with a call to importlib to work around a QGIS issue
  * Fixed the encode/decode functions in baselib.python3compat

  [Daniele Viganò]
  * Added Python 3 compatibility to speedups

  [Trevor Allen/Graeme Weatherill]
  * Adds Queen Charlotte strike slip magnitude scaling relation (WC1994_QCSS)

 -- Matteo Nastasi (GEM Foundation) <nastasi@openquake.org>  Fri, 14 Oct 2016 10:13:45 +0200

python-oq-hazardlib (0.20.0-0~precise01) precise; urgency=low

  [Yen-Shin Chen]
  * Fixed the rupture count in simple fault while multiple hypocenter locations or slip directions assigned.

  [Michele Simionato]
  * Fixed the serialization on HDF5 of dictionaries with keys containing slashes
  * Renamed Imtls -> DictArray
  * Removed the .id attribute from the Site class

  [Graeme Weatherill]
  * Updates coefficients to Montalva et al. GMPE and updates year to 2016

  [Michele Simionato]
  * Added a Tile class to filter efficiently point sources
  * Removed the function `hazard_curve.hazard_curves` that has been
    deprecated from November 2014
  * Fixed the string representation of GSIM instances: this solves a serious
    bug in the GMPETable
  * Removed the rupture_site_filter where it was not used

  [Daniele Viganò]
  * Added support for Ubuntu 16.04 (xenial) packages

  [Michele Simionato]
  * Major change to the GmfCalculator API

  [Matteo Nastasi]
  * Backport of libhdf5 and h5py for ubuntu 'precise' serie

  [Michele Simionato]
  * Added a PickleableSequence class to serialize Python objects on HDF5

  [Graeme Weatherill]
  * Fixes Z1.0 units bug in Abrahamson, Silva and Kamai (2014)
  * Added modifications to Zhao (2006) inslab GMPE and implements
    Atkinson (2008') - needed for 2014 US NSHMP

  [Michele Simionato]
  * Improved the validity check on the Intensity Measure Type
  * Showing the `calc_id` in Monitor instances string representation
  * Added a h5py.File subclass to manage the serialization of objects
    satisfying the HDF5 protocol used by the OpenQuake software
  * Added a LiteralAttrs class to serialize literal attributes on HDF5
  * Added to the Monitor the ability to send commands

 -- Matteo Nastasi (GEM Foundation) <nastasi@openquake.org>  Tue, 21 Jun 2016 13:10:35 +0200

python-oq-hazardlib (0.19.0-0~precise01) precise; urgency=low

  [Nick Ackerley]
  * Added Japan regionalization to GMPE of Atkinson & Boore (2003).

  [Michele Simionato]
  * Using 32 bit floats for the GMFs, instead of 64, to save memory

 -- Matteo Nastasi (GEM Foundation) <nastasi@openquake.org>  Wed, 02 Mar 2016 10:51:43 +0100

python-oq-hazardlib (0.18.0-0~precise01) precise; urgency=low

  [Yen-Shin Chen]
  * Fix a bug in ChiouYoungs2014NearFaultEffect

  [Daniele Viganò, Matteo Nastasi]
  * Updates Copyrights to 2016 and uniformize them

  [Michele Simionato]
  * SiteCollection instances are now serializable in HDF5 format

  [Graeme Weatherill]
  * Adds `arbitrary' magnitude frequency distribution
  * Adds version of NSHMP Western US (NGA West) GMPEs to calculated the
    weighted mean of the epistemic uncertainty adjustment factor

  [Nick Ackerley]
  * Added Japan regionalization to GMPE of Atkinson & Boore (2003).
  * Implemented GMPE of Kanno et al. (2006) for shallow and deep earthquakes.
  * Implemented GMPE of Raghukanth & Iyengar (2007) for stable continental
    regions of peninsular India.
  * Implemented GMPE of Nath (2012) for anomalous interface subduction in the
    intraplate margin of the Shillong plateau in India.
  * Implemented GMPE of Gupta (2010) for Indo-Burmese intraslab subduction.
  * Implemented GMPE of Sharma et al. (2009) for active shallow crust of
    Indian Himalayas.
  * Give more feedback in error messages on validation.

  [Michele Simionato]
  * Added a .weight property to sources, as well as a .num_ruptures attribute
  * The GMPETable now understands paths relative to a directory GMPE_DIR

  [Graeme Weatherill]
  * Implements Drouet (2015) GMPE for Brazil
  * Revises Montalva et al. (2015) GMPE (on author's advice)

  [Silvia Canessa]
  * Adds Dowrick and Rhoades 2005 GMPE

  [Michele Simionato]
  * Fixed the equality check for SiteCollections: now all of the parameters
    are compared, not only lons and lats.

  [Yen-Shin Chen]
  * Modified the hypocentre_patch_index method to obtain the best solution

 -- Matteo Nastasi (GEM Foundation) <nastasi@openquake.org>  Mon, 15 Feb 2016 11:27:19 +0100

python-oq-hazardlib (0.17.0-0~precise01) precise; urgency=low

  [Michele Simionato]
  * Avoided doing the rupture filtering twice
  * Optimized the case of multiple GSIMs by instantiating the
    ruptures/sites/distances contexts only once

 -- Matteo Nastasi (GEM Foundation) <nastasi@openquake.org>  Mon, 14 Dec 2015 09:46:06 +0100

python-oq-hazardlib (0.16.0-0~precise01) precise; urgency=low

  [Graeme Weatherill]
  * Adds methods for modifying the geometry configurations of the fault sources
  * Adds Allen, Wald and Worden (2012) Intensity Prediction Equation

  [Michele Simionato]
  * Refactored atkinson_boore_2003 classes to avoid unneeded instantiation

  [Matteo Nastasi]
  * Imposed version for python-h5py dependency, Ubuntu 12.04 will use
    backported version from GEM repository

  [Graeme Weatherill]
  * Adds Montalva et al. (2015) GMPE

  [Robin Gee]
  * Adds Tusa and Langer (2016) GMPE

 -- Matteo Nastasi (GEM Foundation) <nastasi@openquake.org>  Tue, 17 Nov 2015 10:31:52 +0100

python-oq-hazardlib (0.15.0-0~precise01) precise; urgency=low

  [Yen-Shin Chen]
  * Surface: fix bug for dipping fault in get_fault_patch_vertices method

  [Graeme Weatherill]
  * Adds support for GMPEs to be implemented in the form of HDF5 binary tables
  * Adds '__repr__' method to scalerel and MFD base classes

  [Michele Simionato]
  * Now hazardlib unofficially supports Python 3
  * Added support for python setup.py test

  [Graeme Weatherill]
  * Adds the 'upper' and 'lower' epistemic uncertainty corrections for the
    NGA West 2 GMPEs used in the 2014 US National Seismic Hazard Map
  
  [Michele Simionato]
  * Fixed the filtering of site IDs
  * hazardlib now requires h5py

  [Graeme Weatherill]
  * Adds Atkinson & Macias (2009) Subduction Interface GMPE

  [Yen-Shin Chen]
  * Rupture: fix bug in get_dppvalue

  [Graeme Weatherill]
  * Adds 'sample' method to PMF class

  [Matteo Nastasi]
  * Packaging system improvement

  [Yen-Shin Chen]
  * Rupture: adds 'rupture_slip_direction' slot
  * Simple fault: Adds 'hypo_list' and 'slip_list' slot
  * Adds 'rcdpp' slot to DistanceContext object
  * ParametricProbabilisticRupture: adds 'rupture_slip_direction' slot and get_dppvalue, get_cdppvalue method
  * Implements near fault effect- directivity adaptation of Chiou & Youngs 2014

 -- Matteo Nastasi (GEM Foundation) <nastasi@openquake.org>  Wed, 23 Sep 2015 14:28:50 +0200

python-oq-hazardlib (0.14.0-0~precise01) precise; urgency=low

  [Matteo Nastasi, Daniele Viganò]
  * Add binary package support for both Ubuntu 12.04 (Precise)
    and Ubuntu 14.04 (Trusty)

  [Michele Simionato]
  * Introduced a compact representation of the GMFs as a single array

  [Graeme Weatherill]
  * Implements Dost et al (2004) Induced Seismicity GMPE
  * Implements Atkinson (2015) Induced Seismicity GMPE
  * Adds new tectonic region type "Induced" to constants

  [Graeme Weatherill]
  * Adds 'hypo_loc' slot to RuptureContext object
  * Implements Abrahamson et al. (2015) BC Hydro GMPE
  * Adds backarc term to the Site and SiteCollection object

  [Marco Pagani]
  * Fixes a bug in the calculation of the hanging wall term of the Abrahamson
    et al. (2014)

  [Yen-Shin Chen]
  * Simple fault: added a method to finds the index of the fault patch including the hypocentre.
  * Base surface: fixes mesh input in get_hypo_location method
  * Near fault: implementing the Chiou & Spudich(2014) direcitivty model, the methods needed in the model.

  [Yen-Shin Chen]
  * Simple fault: added a method to retrieve the vertexes of a patch given its index
  * Base surface: added a method to get a set of point representing a resampled top edge

 -- Matteo Nastasi (GEM Foundation) <nastasi@openquake.org>  Thu, 07 May 2015 09:34:15 +0200

python-oq-hazardlib (0.13.1-0) precise; urgency=low

  [Graeme Weatherill]
  * Fixes area hypocentral depth bug

 -- Matteo Nastasi (GEM Foundation) <nastasi@openquake.org>  Mon, 02 Mar 2015 09:40:47 +0100

python-oq-hazardlib (0.13.0-0) precise; urgency=low

  [Marco Pagani]
  * Implements Ask2014 GMPE

  [Graeme Weatherill]
  * Implements Rietbrock et al (2013) GMPE

  [Yen-Shin Chen]
  * enable to change the hypocentre location.

  [Marco Pagani]
  * Gridsource added

  [Michele Simionato]
  * Added a test sensitive to the underlying distance libraries

  [Marco Pagani]
  * Ry0 support

  [Graeme Weatherill]
  * Implements Bindi et al (2014) GMPE

  [Laurentiu Danciu]
  * Implements Cf2008 for Swiss GMPE

  [Graeme Weatherill]
  * Implements Cauzzi et al (2014) GMPE
  * Implements PEER adaptation of Chiou & Youngs 2014

 -- Matteo Nastasi (GEM Foundation) <nastasi@openquake.org>  Wed, 25 Feb 2015 16:04:03 +0100

python-oq-hazardlib (0.12.1-0) precise; urgency=low

  * consistency in version management between debian/ubuntu package and
    library from git sources

 -- Matteo Nastasi (GEM Foundation) <nastasi@openquake.org>  Thu, 18 Dec 2014 15:02:40 +0100

python-oq-hazardlib (0.12.0-0) precise; urgency=low

  * Bugs fixed in 0.12.0 release: http://goo.gl/GjbF2r
  * Adds "set_mfd" function to modify Evenly Discretized MFD
  * Implements Campbell & Bozorgnia (2014) NGA-West 2 GMPE
  * Now ParametricProbabilisticRupture is unpickled correctly
  * Magnitude scaling for subduction, Strasser et al. (2010)
  * Added some utilities which are useful when implementing hazard
    calculators in commonlib
  * results in terms of g
  * Implements the Bindi et al. (2011) GMPE (Cleaned up implementation from
    Francesco Martinelli, INGV: https://github.com/gem/oq-hazardlib/pull/254)
  * Added to each source the optional attributes trt_model_id, weight, seed
  * Modify get_fault_vertices_3d in simple_fault.py and the test
  * Introduced the max_distance concept in the GeographicObjects class
  * Ef2013ch
  * This is making sure that the current CY2008 is not modified Small fixes to
    documentation Small fixes to documentation update utils_swiss_gmpe CY2008
    added a new class _swiss.py, pep8 pass ZH2006 - added a new
    class - zh2006_swiss CY2008Swiss - p8p fixes
    CY2008Swiss - adjusted single_sigma, upgrade of swiss_utils.py to cover
    these adjustments CY2008 adjusted, without test ZH2006Swiss - intendation
    error fixed ZH2006Swiss - minor fix -OQ ready ZH2006Swiss - minor fix -OQ
    ready ZH2006Swiss - single station sigma adjusted -OQ ready CY2008Swiss
    test and tables clean -up CY2008 extended and adjusted GMPE for use in the
    new Swiss Hazard Model [2014] ZH2006Swiss copyrights update ZH2006Swiss
    pep8 fixes ZH2006Swiss - embeded single-station logic-tree no pep8
    ZH2006Swiss - embeded single-station logic-tree no pep8
  * Cy2008ch
  * Zh2006ch
  * Implements Convertito et al. (2012) GMPE
  * Modifications of the Cauzzi and Faccioli (2008) for the Swiss Hazard model
  * Reverted the merge of the branch CF2008
  * Implements Boore, Stewart, Seyhan and Atkinson (2014) NGA-West 2 GMPE
  * Defines Swiss AB2010 to update std dev definiton
  * Cf2008
  * Changed the API of the GmfComputer
  * Fixed a link in a comment
  * add rst file for chiou_youngs_2014 GMPE
  * AkB2010 extended and adjusted for use in the new Swiss Hazard model [2014]
  * added Bradley 2013 GMPE
  * Make sure that context objects are not changed inside 'get_mean_and_stddevs'
  * Initial implementation of Chiou & Youngs (2014) GMPE
  * Initial implementation of Megawati & Pan (2010) GMPE
  * Adding get_fault_vertexes_3d in hazardlib/geo/surface/simple_fault.py
  * added NZ specific McVerry et al 2006 GMPE for Asc, SInter, SSlab and Volc
  * Implements Fukushima & Tanaka (1990) GMPE for PGA
  * Extend rup context
  * added validation mechanism to ComplexFaultSurface
  * Added a class to extract the closest object
  * added class method to construct planar surfaces from corner points
  * Support for nonparametric sources and a bit of cleanup
  * Add tox.ini config for easy test running
  * Implement corrections for Si & Midorikawa 1999 GMPE
  * imt.from_string now returns a ValueError and can be used as a validator
  * Rx investigation
  * Made the GmfComputer more debuggable
  * Provide a meaningful error message when a correlation model is provided
    together with a GMPE without inter/intra stddevs
  * extend SiteContext to accept also sites coordinates (lons and lats)
  * Add "contributors" file
  * Add test run instructions to README
  * Separates correlation model from distance calculation
  * Add a debug flag to enable set -x in packager.sh
  * Changed the GmfComputer to work with several GSIMs at the time
  * Solved a long standing bug with inconsistent unpickling of the IMTs
  * Introduce a GmfComputer class calling gsim.make_context only once
  * Cleanup of the filtering and removed unused code
  * replaced repi with rjb in Boore et al. 1993 GMPE
  * fixed bug in as1997 and re-arranged data to let the bug showing up
  * fixed sadigh 1997 GMPE when mag > 8.5
  * Abrahamson and Silva 1997 GMPE
  * Garcia et al. 2005 GMPE
  * Fixes the Lin 2009
  * Campbell and Bozorgnia 2003 GMPE
  * Climent94
  * Implements comprehensive Akkar et al. (2014) GMPE set
  * Added a SiteCollection.indices property
  * Deprecation mechanism for GSIM classes
  * Fix branch var to be compliant within the new CI git plugin
  * Light weight site collection
  * Updates Copyright to 2014
  * Fixed sphinx build
  * Magnitude conversion equation in Atkinson & Boore 1995 GMPE
  * Replaced the method mfd.get_min_mag with a method mfd.get_min_max_mag
  * fix-frankel
  * Optimize disagg
  * Expand the result of calc.gmf.ground_motion_fields only if a nontrivial
    filtering function is passed
  * Ceus gmpes
  * Implements the Douglas et al. (2013) GMPE (Stochastic)
  * fixed doc
  * Add the Tavakoli and Pezeshk (2005) GMPE
  * Youngs et al. 1997 for NSHMP 2008 US model
  * Added a dictionary pmf_map
  * Zhao et al. 2006 for NSHMP 2008 US model
  * Atkinson and Boore 2003 GMPEs
  * geomatrix 1993 GMPE for subduction intraslab
  * somerville et al. 2001 GMPE
  * Implement Silva et al. 2002 GMPE
  * Implement Atkinson and Boore 2006 GMPE for 2008 US model
  * Frankel et al. 1996 GMPE
  * Toro et. al. 1997 GMPE as needed for the 2008 NSHMP-US model
  * Campbell 2003 GMPE for 2008 US hazard model
  * Add to the SiteCollection an array of site ids
  * Simplified SiteCollection.expand
  * We must not lose the traceback of exceptions
  * Added the method get_surface_vertexes
  * Remove 'time span' from stochastic event set and disaggregation calculators
  * Fixed a few links for Sphinx
  * Implement Non Parametric source and generalized hazard curve calculator
  * fixed bug with rupture and distance parameters definition
  * Added a __repr__ to source objects
  * Implemented count_ruptures method
  * Boore Atkinson 2011
  * Atkinson and Boore 1995 GMPE for Canada Model
  * Modifications to Youngs et al. 1997 GMPE for 2010 Western Canada Model
  * Berge-Thierry et al. 2003 GMPE
  * Implement Boore, Joyner and Fumal 1993 GMPE for 2010 Western Canada Model
  * Make Rx Distance calculation working properly with complex geometries
  * Atkinson and Boore 1995 GMPE
  * Implements the Boore, Joyner & Fumal (1997) GMPE
  * Moved the tests inside the package
  * IMT objects are now pickleable
  * Fixes header in Lin (2009) doc
  * Added the RotD50 horizontal component
  * Implements Lin (2009) GMPE for Active Shallow Faults in Taiwan
  * Fix rupture-sites distance filtering for point and area sources
  * Fix rupture distance filtering in Point and Area Source
  * better documentation for Akkar Bommer 2010 GMPE
  * Undo a false optimization in the SiteCollection.
  * Magniture-Area scaling relationship to mimic point ruptures
  * Implements GMPE of Pezeshk et al (2011) for Eastern North America
  * Create abstract classes to represent scaling relationships with
    uncertainties
  * Implements Campbell & Bozorgnia (2008) GMPE
  * Somerville et al. 2009 GMPE for Australia Hazard Model
  * Allen 2012 GMPE for Australia Hazard Model
  * Compute ground motion fields given the epsilons in input
  * Add __version__ to package init [r=matley] [f=*trivial]
  * CEUS 2011 magnitude scaling relationship [r=larsbutler]
  * Simple fault surface: better error messages for checking mesh dimensions
  * Pickeable sources

 -- Matteo Nastasi (GEM Foundation) <nastasi@openquake.org>  Wed, 10 Dec 2014 11:17:03 +0100

python-oq-hazardlib (0.11.0-0) precise; urgency=low

  * refactor algorithm for calculating planar surface coordinates (LP: #1190569)
  * Akkar et al2013
  * Add an .id attribute to Site objects (LP: #1184603)
  * Utils to get available Area/Magnitude Scaling relationships (LP: #1180421)
  * Added source and ruptures filtering to stochastic_event_set_poissonian
    (LP: #1178571)
  * Calculators report source_id on failure (LP: #1174207)
  * fixed bug in creation of complex fault surface crossing IDL (LP: #1176066)
  * fixed bug in get_orthographic_projection (LP: #1175545)
  * removed unneeded loop over sources in disaggregation calculator
    (LP: #1174692)
  * included amplification factor in Si&Midorikawa 1999 GMPE
  * Si and Midorikawa 1999
  * Add 'type' attr to MFD and source classes (LP: #1045711)
  * Restrict ComplexFaultSourceSurface to not pathological cases (LP: #1154024)
  * Rename CharacteristicSource to CharacteristicFaultSource
  * Characteristic source
  * Multi Surface
  * Fix for an obscure 'cascading union' use case in RectangularMesh
    (LP: #1133447)
  * Rect mesh enclosing poly bug
  * fixed unstable behaviour of method geodetic.intervals_between
  * Correction to the disaggregation equation (LP: #1116262)
  * fixed bug in calculation of faulting style correction term

 -- Matteo Nastasi (GEM Foundation) <nastasi@openquake.org>  Mon, 24 Jun 2013 16:01:28 +0200

python-oq-hazardlib (0.10.0-0) precise; urgency=low

  * Rename of the package and namespace refactoring

 -- Matteo Nastasi (GEM Foundation) <nastasi@openquake.org>  Sat, 09 Feb 2013 08:44:20 +0100

python-oq-hazardlib (0.9.1-1) precise; urgency=low

  * Upstream release

 -- Muharem Hrnjadovic <mh@foldr3.com>  Fri, 19 Oct 2012 09:13:25 +0200

python-oq-hazardlib (0.9-3) precise; urgency=low

  * Make sure the check_gsim.py module is included in the package

 -- Muharem Hrnjadovic <mh@foldr3.com>  Thu, 13 Sep 2012 09:25:39 +0200

python-oq-hazardlib (0.9-2) precise; urgency=low

  * switch architecture to "any" (due to C extension modules)

 -- Muharem Hrnjadovic <mh@foldr3.com>  Tue, 11 Sep 2012 12:12:34 +0200

python-oq-hazardlib (0.9-1) precise; urgency=low

  * Upstream release (LP: #1045213)

 -- Muharem Hrnjadovic <mh@foldr3.com>  Tue, 11 Sep 2012 08:26:10 +0200

python-oq-hazardlib (0.8-1) precise; urgency=low

  * Upstream release

 -- Muharem Hrnjadovic <mh@foldr3.com>  Thu, 19 Jul 2012 16:27:39 +0200<|MERGE_RESOLUTION|>--- conflicted
+++ resolved
@@ -1,9 +1,6 @@
   [Michele Simionato]
-<<<<<<< HEAD
   * Increased IMPERFECT_RECTANGLE_TOLERANCE to 0.002
-=======
   * Moved in hazardlib the tests for the sourcewriter (from the engine)
->>>>>>> f648d270
   * Enabled rtree filtering only if the site collection is at sea level
   * Added a `parallel.Computer` base class
   * Changed the default distance from filtering from Rjb to Rrup
