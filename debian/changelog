  [Michele Simionato]
<<<<<<< HEAD
  * Added a distribution mode celery_zmq
  * Substantial cleanup of the parallelization framework
=======
  * Added the ability to use a preimported exposure in risk calculations
>>>>>>> 4a1708be
  * Fixed a bug with nonparametric sources producing negative probabilities

python3-oq-engine (2.9.0-1~precise01) precise; urgency=low

  [Michele Simionato]
  * Deprecated the NRML format for the GMFs

  [Matteo Nastasi]
  * Debian package moved to Python 3.5

  [Graeme Weatherill]
  * Small bug fix for Derras et al (2014) GMPE when Rjb = 0.0

  [Michele Simionato]
  * Improved the .rst reports for classical calculations with tiling
  * Reduced the data transfer in the event based risk calculator by
    reading the event IDs directly from the workers
  * Integrated the gmf_ebrisk calculator inside the event based calculator
  * Improved the weighting algorithm for the sources in the event based
    rupture calculator
  * Improved error message for source model files declared as nrml/0.5 when
    they actually are nrml/0.4
  * Optimized the classical_bcr calculator for the case of many realizations
  * Extended the exposure CSV importer to manage the `retrofitted` field

  [Marco Pagani, Changlong Li]
  * Adds the Yu et al. (2013) GMPEs

  [Michele Simionato]
  * Fixed a bug in the hazard outputs: they were displayed in the WebUI even
    if they were missing
  * Implemented splitting of nonparametric sources

  [Marco Pagani]
  * Fixed the 'get_closest_points' method for the
    `openquake.hazardlib.geo.surface.gridded.GriddedSurface` class

  [Michele Simionato]
  * Now the source model paths are relative to the source model logic tree file
  * Fixed an international date line bug when using rtree for prefiltering
  * Deprecated `nrml.parse`, it is now called `nrml.to_python`
  * Improved the task distribution by splitting the AreaSources upfront
    and by improving the weighting algorithm

  [Daniele Viganò]
  * TMPDIR can be customized via the `openquake.cfg` file
  * Updated dependencies compatibility in setup.py

  [Michele Simionato]
  * If the hazard is precomputed, setting the `site_model_file`,
    `gsim_logic_tree_file` or `source_model_logic_tree_file` gives a warning
  * Removed the obsolete API `/extract/qgis-` and added `extract/hcurves`,
    `extract/hmaps`, `extract/uhs` for use with the QGIS plugin
  * Removed the deprecated GeoJSON exporters
  * Fixed a bug with `oq engine --run job.ini --exports npz`
  * Fixed the ordering of the IMTs in hazardlib
  * `oq engine --delete-calculation` now aborts the calculation first
  * Added some documentation about how to access the datastore
  * Introduced a minimum_distance for the GSIMs
  * Fixed several small issues with the UCERF calculators; now ucerf_hazard
    can be used as a precalculator of gmf_ebrisk
  * Initial support for disaggregation by source
  * Added the ability to import large exposures as CSV (experimental)
  * Changed the source weights to be proportional to the number of GSIMs
    relevant for the tectonic region type, thus improving the task distribution

  [Daniele Viganò]
  * The RPM python3-oq-engine package replaced python-oq-engine
  * RPM packages moved to Python 3.5

  [Michele Simionato]
  * Added the ability to dump a specific calculation
  * Changed the signature of the extract command to `oq extract what calc_id`,
    where `what` is a path info plus query string;

  [Graeme Weatherill]
  * Implements significant duration GMPEs of Bommer et al. (2009) and Afshari &
    Stewart (2016)
  * Adds significant duration IMT definitions to support IMTs

  [Michele Simionato]
  * Run the DbServer as a detached process
  * Improved the test coverage for event based with GMF correlation
  * Optimized the event based risk calculator from ruptures: now the ruptures
    are instantiated in the workers and not in the controller if possible
  * Exported the parameter `ses_per_logic_tree_path` in the ruptures.csv file
  * Improved the display names for the risk outputs
  * Added a /v1/:calc_id/abort route to the engine server and Abort buttons
    to the WebUI
  * Fixed the seeds properly in the case of vulnerability functions with PMFs:
    now even if the ground motion fields are all equal, the risk numbers
    will be different since there is a different seed per each field
  * Stored a rupture loss table in event based risk calculations
  * Made sure that the number of effective ruptures is stored in csm_info
  * Fixed the HMTK tests to work with numpy from 1.11 to 1.14
  * Added a command `oq shell` to open an embedded (I)Python shell
  * Turned the 'realizations' output into a dynamic output

  [Matteo Nastasi]
  * Split package from python-oq-engine to python-oq-engine,
    python-oq-engine-master and python-oq-engine-worker
  * Implemented an API `/v1/on_same_fs` to check filesystem accessibility
    between engine and a client application

  [Michele Simionato]
  * Reduced the data transfer when computing the hazard curves in postprocessing
  * Removed the FilteredSiteCollection class

  [Nick Ackerley]
  * Some improvements to the plotting routines of the HMTK

  [Michele Simionato]
  * Removed the ability to run `oq engine --run job_h.ini,job_r.ini`
  * Forbidden the site model in gmf_ebrisk calculations
  * When the option `--hc` is given the ruptures can now be read directly
    from the workers, thus saving some startup time
  * Optimized the storage of the ruptures: the site IDs are not saved anymore
  * Added a check for missing `risk_investigation_time`
  * Reduced the data transfer in the gmf_ebrisk calculator
  * Now the gmf_ebrisk calculator builds the aggregate loss curves too
  * Extended the gmf_ebrisk calculator to use the GMFs produced by an event
    based hazard calculation, both via CSV and via the --hc option
  * Fixed a performance bug in the computations of the aggregate loss curves
    by reading the full event loss table at once
  * Fixed `oq zip` to work with gmf_ebrisk calculations
  * Fixed a serious bug in the gmf_ebrisk calculator: the results were in most
    cases wrong and dependent on the number of spawned tasks
  * Now the `master_seed` controls the generation of the epsilons in all
    situations (before in event_based_risk without `asset_correlation` it was
    managed by `random_seed`)
  * Changed the management of the epsilons in the gmf_ebrisk calculator to
    be the same as in the event_based_risk calculator
  * Added a check on the input files: the listed paths must be relative paths
  * Fixed a bug when storing the disagg-bins in the case the lenghts of the
    arrays are not the same for all sites
  * In the case of a single tile the prefiltering was applied twice: fixed the
    problem and generally improved the filtering/weighting of the sources
  * Fixed the CSV exporter for disaggregation outputs when iml_disagg is set

  [Graeme Weatherill]
  * Fixed ASK14 GMPE behaviour to remove ValueError
  * Implements comprehensive suite of NGA East ground motion models for
    central and eastern United States
  * Minor modification of check_gsim functions to permit instantiated classes
    to be passed

 -- Matteo Nastasi (GEM Foundation) <nastasi@openquake.org>  Mon, 26 Feb 2018 08:53:58 +0100

python3-oq-engine (2.8.0-0~precise01) precise; urgency=low

  [Michele Simionato]
  * `iml_disagg` and `poes_disagg` cannot coexist in the job.ini file
  * Added a check on `conditional_loss_poes` in the event_based_risk calculator:
    now it requires `asset_loss_table` to be set

  [Anirudh Rao]
  * Sorted taxonomies before comparison in the BCR calculator

  [Michele Simionato]
  * Optimized the disaggregation calculation by performing the PMF extraction
    only once at the end of the calculation and not in the workers
  * Added an `oq zip` command
  * Avoided running an useless classical calculation if `iml_disagg` is given

  [Valerio Poggi]
  * Implemented subclasses for ZhaoEtAl2006Asc and AtkinsonBoore2006 to account
    for the distance filter used by SGS in their PSHA model for Saudi Arabia.
    Distance threshold is hard coded to 5km in this implementation.

  [Michele Simionato]
  * Added a warning if the aggregated probability of exceedence (poe_agg) in
    a disaggregation output is very dissimilar from poes_disagg
  * Removed the flag `split_sources`
  * Optimized the operation `arrange_data_in_bins` in the disaggregation
    calculator and reduced the data transfer by the number of tectonic
    region types
  * Improved the sending of the sources to the workers, especially for the
    MultiPointSources
  * Better error message if the user sets a wrong site_id in the sites.csv file
  * Now the distance and lon lat bins for disaggregation are built directly
    from the integration distance
  * Used uniform bins for disaggregation (before they were potentially
    different across realizations / source models)
  * Improved the error message if the user forgets both sites and sites.csv
    in a calculation starting from predetermined GMFs
  * Improved the error message if the user specifies a non-existing file in
    the job.ini
  * Change the ordering of the TRT bins in disaggregation: now they are
    ordered lexicographically
  * Added more validity checks on the job.ini file for disaggregation
  * Changed the .hdf5 format generated by `oq extract -1 hazard/rlzs`; you can
    still produce the old format by using `oq extract -1 qgis-hazard/rlzs`
  * Optimized the disaggregation calculator by instantiating
    `scipy.stats.truncnorm` only once per task and not once per rupture
  * Optimized the disaggregation calculator when `iml_disagg` is specified,
    by caching duplicated results
  * Made sure that `oq dbserver stop` also stops the zmq workers if the zmq
    distribution is enabled
  * Added a check when disaggregating for a PoE too big for the source model
  * If `iml_disagg` is given, forbid `intensity_measure_types_and_levels`
  * Fixed the disaggregation outputs when `iml_disagg` is given: the PoE has
    been removed by the name of the output and correct PoE is in the XML file
  * Fixed `oq export loss_curves/rlzs` for event_based_risk/case_master
  * Removed the obsolete parameter `loss_curve_resolution`
  * Fixed a Python 3 unicode error with `oq engine --run job.zip`
  * Added a command `oq abort <calc_id>`
  * Stored the avg_losses in classical risk in the same way as in
    event_based_risk and made them exportable with the same format
  * Removed the outputs losses_by_tag from the event based risk calculators
    and changed the default for the avg_losses flag to True
  * WebUI: now every job runs in its own process and has name oq-job-<ID>
  * Refactored the WebUI tests to use the DbServer and django.test.Client
  * Added an experimental feature `optimize_same_id_sources`
  * Fixed a bug in gmf_ebrisk when there are zero losses and added more
    validity checks on the CSV file
  * The parameter `number_of_ground_motion_fields` is back to being optional in
    scenario calculators reading the GMFs from a file, since it can be inferred
  * Removed the deprecated risk outputs dmg_by_tag, dmg_total,
    losses_by_tag, losses_total
  * Deprecated the .geojson exporters for hazard curves and maps
  * We now keep the realization weights in case of logic tree sampling (before
    they were rescaled to 1 / R and considered all equals)
  * Optimized sampling for extra-large logic trees
  * Added a check on missing `source_model_logic_tree`
  * Fix to the gmf_ebrisk calculator: the realization index in the event loss
    table was incorrect and too many rows were saved
  * Added a way to restrict the source logic model tree by setting a sm_lt_path
    variable in the job.ini (experimental)
  * Fixed the precedence order when reading openquake.cfd

 -- Matteo Nastasi (GEM Foundation) <nastasi@openquake.org>  Wed, 29 Nov 2017 14:33:05 +0100

python-oq-engine (2.7.0-0~precise01) precise; urgency=low

  [Michele Simionato]
  * Fixed the risk exporters for tags containing non-ASCII characters

  [Valerio Poggi]
  * Implemented the Pankow and Pechmann 2004 GMPE (not verified)

  [Graeme Weatherill]
  * Added Derras et al. (2014) GMPE
  * Implemented the Zhao et al. (2016) GMPE for active shallow crustal,
    subduction interface and subduction slab events
  * Adds 'rvolc' (volcanic path distance) to the distance context

  [Michele Simionato]
  * The outputs loss_curves-rlzs and loss_curves-stats are now visible again
    as engine outputs (before they were hidden)
  * Added a debug command `oq plot_assets` and fixed `oq plot_sites`
  * Added a flag `--multipoint` to the command `oq upgrade_nrml`
  * Deprecated several outputs: hcurves-rlzs, agg_loss_table, losses_total,
    dmg_by_tag, dmg_total, losses_by_tag, losses_by_tag-rlzs
  * Extended the command `oq extract job_id` to check the database
  * Optimized the scenario damage calculator by vectorizing the calculation
    of the damage states
  * Extended the FragilityFunctions to accept sequences/arrays of intensity
    levels, as requested by Hyeuk Ryu

  [Daniele Viganò]
  * Added support for groups in the WebUI/API server

  [Michele Simionato]
  * Added an experimental distribution mode of kind "zmq"
  * Implemented an API `/extract/agglosses/loss_type?tagname1=tagvalue1&...`
    with the ability to select all tagvalues (`*`) for a given tagname
  * Deprecated reading hazard curves from CSV, since it was an experimental
    features and nobody is using it
  * Changed the exporter of the event loss table to export all realizations
   into a single file

  [Graeme Weatherill]
  * Adds the Bindi et al. (2017) GMPEs for Joyner-Boore and Hypocentral
    Distance

  [Michele Simionato]
  * Made it mandatory to specify the sites for all calculators reading the
    GMFs from a CSV file
  * Tested also the case of calculators requiring a shared_dir
  * Improved the error checking when parsing vulnerability functions with PMF

  [Daniele Viganò]
  * Fixed a bug in `oq reset` command which was not stopping
    the DbServer properly

  [Michele Simionato]
  * Implemented an API `/extract/aggcurves/loss_type?tagname1=tagvalue1&...`
  * Implemented an API `/extract/aggdamages/loss_type?tagname1=tagvalue1&...`
  * Every time a new calculation starts, we check if there is a newer version
    of the engine available on GitHub
  * Changed the search logic for the configuration file `openquake.cfg`
  * Implemented an API `/extract/agglosses/loss_type?tagname1=tagvalue1&...`
  * Fixed several bugs in the gmf_ebrisk calculator, in particular in presence
    of asset correlation and missing values on some sites
  * Fixed a bug with logging configured a WARN level instead of INFO level
    if rtree was missing (affecting only `oq run`)
  * Changed the ScenarioDamage demo to use two GSIMs
  * Added a node `<tagNames>` in the exposure
  * Added a web API to extract the attributes of a datastore object
  * Fixed `oq to_shapefile` and `oq from_shapefile` to work with NRML 0.5
    (except MultiPointSources)
  * Added information about the loss units to the `agg_curve` outputs
  * `oq extract hazard/rlzs` now extracts one realization at the time
  * The rupture filtering is now applied during disaggregation
  * Changed the /extract wen API to return a compressed .npz file
  * Fixed a bug with multi-realization disaggregation, celery and no
    shared_dir: now the calculation does not hang anymore

 -- Matteo Nastasi (GEM Foundation) <nastasi@openquake.org>  Thu, 19 Oct 2017 13:53:08 +0200

python-oq-engine (2.6.0-0~precise01) precise; urgency=low

  [Michele Simionato]
  * Fixed the GMF .npz export when the GMFs are extracted from a file
  * Stored the number of nonzero losses per asset and realization in
    event_based_risk calculations with asset_loss_table=True

  [Daniele Viganò]
  * Fixed 'openquake' user creation in RPM when SELinux is in enforcing mode
  * Changed the behaviour during RPM upgrades:
    the old openquake.cfg configuration file is left untouched and the new one
    installed as openquake.cfg.rpmnew

  [Michele Simionato]
  * Added a check on `number_of_ground_motion_fields` when the GMFs are
    extracted from a NRML file
  * Added a command `oq extract` able to extract hazard outputs into HDF5 files
  * Fixed a bug when reading GMFs from a NRML file: the hazard sites were
    read from the exposure (incorrectly) and not from the GMFs
  * Fixed a bug in MultiMFDs of kind `arbitraryMFD`

  [Valerio Poggi]
  * Implemented the Atkinson (2010) GMPE as subclass `Atkinson2010Hawaii`
    of `BooreAtkinson2008`

  [Michele Simionato]
  * Used the new loss curves algorithm for the asset loss curves and loss maps
  * Added a generic `extract` functionality to the web API
  * Fixed a bug when computing the rjb distances with multidimensional meshes
  * Changed the GMF CSV exporter to export the sites too; unified it with the
    event based one

  [Daniele Viganò]
  * Changed the 'CTRL-C' behaviour to make sure that all children
    processes are killed when a calculation in interrupted

  [Michele Simionato]
  * Fixed a bug in the statistical loss curves exporter for classical_risk
  * Replaced the agg_curve outputs with losses by return period outputs
  * Turned the DbServer into a multi-threaded server
  * Used zmq in the DbServer
  * Fixed correct_complex_sources.py
  * Fixed `oq export hcurves-rlzs -e hdf5`
  * Changed the source weighting algorithm: now it is proportional to the
    the number of affected sites
  * Added a command `oq show dupl_sources` and enhances `oq info job.ini`
    to display information about the duplicated sources
  * Added a flag `split_sources` in the job.ini (default False)
  * Updated the demos to the format NRML 0.5

  [Valerio Poggi]
  * Implemented the Munson and Thurber 1997 (Volcanic) GMPE

  [Graeme Weatherill]
  * Adapts CoeffsTable to be instantiated with dictionaries as well as strings

  [Daniele Viganò]
  * Extended the 'oq reset' command to work on multi user installations

  [Michele Simionato]
  * Fixed a bug: if there are multiple realizations and no hazard stats,
    it is an error to set hazard_maps=true or uniform_hazard_spectra=true
  * Implemented aggregation by asset tag in the risk calculators
  * Fixed a small bug in the HMTK (in `get_depth_pmf`)
  * Extended the demo LogicTreeCase1ClassicalPSHA to two IMTs and points
  * Added a documentation page `oq-commands.md`
  * Removed the automatic gunzip functionality and added an automatic
    checksum functionality plus an `oq checksum` command
  * Made the demo LogicTreeCase2ClassicalPSHA faster
  * Fixed the export by realization of the hazard outputs
  * Changed the generation of loss_maps in event based risk, without the option
    `--hc`: now it is done in parallel, except when reading the loss ratios
  * Renamed `--version-db` to `--db-version`, to avoid
    confusions between `oq --version` and `oq engine -version`
  * Fixed bug in the exported outputs: a calculation cannot export the results
    of its parent
  * Extended the `sz` field in the rupture surface to 2 bytes, making it
    possible to use a smaller mesh spacing
  * Changed the ordering of the fields in the loss curves and loss maps
    generated by the event based risk calculator; now the insured fields
    are at the end, before they were intermixed with each loss type
  * Changed the format of array `all_loss_ratios/indices`
  * The size in bytes of the GMFs was saved incorrectly
  * Added an exporter gmf_scenario/rup-XXX working also for event based
  * First version of the calculator gmf_ebrisk
  * Implemented risk statistics for the classical_damage calculator
  * Added a .csv importer for the ground motion fields
  * Implemented risk statistics for the classical_bcr calculator

  [Armando Scarpati]
  * Show to the user the error message when deleting a calculation
    in the WebUI fails

  [Michele Simionato]
  * Better error message when running a risk file in absence of hazard
    calculation
  * Changed the sampling logic in event based calculators
  * Imported GMFs from external file into the datastore

  [Daniele Viganò]
  * Added the 'celery-status' script in 'utils' to check the
    task distribution in a multi-node celery setup

  [Michele Simionato]
  * Removed an excessive check from the WebUI: now if an output exists,
    it can be downloaded even if the calculation was not successful

  [Armando Scarpati]
  * Visualized the calculation_mode in the WebUI

  [Michele Simionato]
  * Made the upgrade_manager transactional again
  * Changed the storage of the GMFs; as a consequence the exported .csv
    has a different format

  [Daniele Viganò]
  * Fixed a bug introduced by a change in Django 1.10 that was causing
    the HTTP requests log to be caught by our logging system and
    then saved in the DbServer
  * Updated requirements to allow installation of Django 1.11 (LTS)

  [Michele Simionato]
  * Added two commands `oq dump` and `oq restore`
  * Added a check that on the number of intensity measure types when
    generating uniform hazard spectra (must be > 1)

 -- Matteo Nastasi (GEM Foundation) <nastasi@openquake.org>  Mon, 25 Sep 2017 15:05:45 +0200

python-oq-engine (2.5.0-0~precise01) precise; urgency=low

  [Armando Scarpati]
  * Added a confirmation dialog when trying to remove a calculation via the
    WebUI

  [Michele Simionato]
  * Hazard maps were not exposed to the engine in event based calculations
  * Fixed the check on the DbServer instance: it was failing in presence
    of symbolic links
  * Optimized MultiMFD objects for the case of homogeneous parameters
  * Added an .npz exporter for the scenario_damage output `dmg_by_asset`
  * Removed the pickled CompositeSourceModel from the datastore
  * Improved the error message when the rupture mesh spacing is too small
  * Unified the versions of baselib, hazardlib and engine
  * Raised a clear error if the user does not set the `calculation_mode`
  * Made it is possible to pass the hdf5 full path to the DataStore class
  * Made it possible to use CELERY_RESULT_BACKEND != 'rpc://'

  [Michele Simionato, Daniele Viganò]
  * Merged the `oq-hazardlib` repository into `oq-engine`.
    The `python-oq-hazardlib` package is now provided by `python-oq-engine`

  [Michele Simionato]
  * Added CSV exports for the agg_curve outputs
  * Fixed a bug in `oq export hcurves-rlzs --exports hdf5`
  * Restored the parameter sites_per_tile with a default of 20,000, i.e.
    tiling starts automatically if there are more than 20,000 sites
  * Better error message for invalid exposures
  * Removed the deprecated XML outputs of the risk calculators
  * Added an end point `v1/calc/XXX/oqparam` to extract the calculation
    parameters as a JSON dictionary
  * Fixed the excessive logic tree reduction in event based calculators
  * Improved the command `oq db`
  * Fixed an encoding bug when logging a filename with a non-ASCII character
  * Fixed a bug when exporting a GMF with `ruptureId=0`
  * Added a parameter `disagg_outputs` to specify the kind of disaggregation
    outputs to export
  * Raised an early error if the consequence model is missing some taxonomies
  * Restored the tiling functionality in the classical calculator; to enable
    it, set `num_tiles` in the job.ini file
  * If there are no statistical hazard curves to compute, do not transfer
    anything
  * Fixed a small bug in `oq plot` and added a test

  [Daniele Viganò]
  * Added `collectstatic` and `createsuperuser` subcommands to the
    `oq webui` command
  * Added a `local_settings.py.pam` template to use PAM as the authentication
    provider for API and WebUI
  * Now the command `oq webui start` tries to open a browser tab
    with the WebUI loaded

 -- Daniele Viganò (GEM Foundation) <daniele@openquake.org>  Wed, 14 Jun 2017 10:32:28 +0200

python-oq-engine (2.4.0-0~precise01) precise; urgency=low

  [Michele Simionato]
  * Now the command `oq export loss_curves/rlz-XXX` works both for the
    `classical_risk` calculator and the `event_based_risk` calculator

  [Daniele Viganò]
  * Remove the default 30 day-old view limit in the WebUI calculation list

  [Michele Simionato]
  * Fixed a broken import affecting the command `oq upgrade_nrml`
  * Made it possible to specify multiple file names in <uncertaintyValue/>
    in the source_model_logic_tree file
  * Reduced the data transfer in the object `RlzsAssoc` and improved the
    postprocessing of hazard curves when the option `--hc` is given
  * Changed the `ruptures.xml` exporter to export unique ruptures
  * Fixed a bug when downloading the outputs from the WebUI on Windows
  * Made `oq info --report` fast again by removing the rupture fine filtering
  * Improved the readibility of the CSV export `dmg_total`
  * Removed the column `eid` from the CSV export `ruptures`; also
    renamed the field `serial` to `rup_id` and reordered the fields
  * Changed the event loss table exporter: now it exports an additional
    column with the `rup_id`
  * Changed scenario npz export to export also the GMFs outside the maximum
    distance
  * Fixed scenario npz export when there is a single event
  * Replaced the event tags with numeric event IDs
  * The mean hazard curves are now generated by default
  * Improved the help message of the command `oq purge`
  * Added a `@reader` decorator to mark tasks reading directly from the
    file system
  * Removed the .txt exporter for the GMFs, used internally in the tests
  * Fixed a bug with relative costs which affected master for a long time,
    but not the release 2.3. The insured losses were wrong in that case.
  * Added an .hdf5 exporter for the asset loss table
  * Loss maps and aggregate losses are computed in parallel or sequentially
    depending if the calculation is a postprocessing calculation or not
  * Deprecated the XML risk exporters
  * Removed the .ext5 file
  * Restored the parameter `asset_loss_table` in the event based calculators
  * Added a full .hdf5 exporter for `hcurves-rlzs`
  * Removed the `individual_curves` flag: now by default only the statistical
    hazard outputs are exported
  * Saved *a lot* of memory in the computation of the hazard curves and stats
  * Renamed the parameter `all_losses` to `asset_loss_table`
  * Added an experimental version of the event based risk calculator which
    is able to use GMFs imported from an external file
  * Added a `max_curve` functionality to compute the upper limit of the
    hazard curves amongst realizations
  * Raised an error if the user specifies `quantile_loss_curves`
    or `conditional_loss_poes` in a classical_damage calculation
  * Added a CSV exporter for the benefit-cost-ratio calculator
  * The classical_risk calculator now reads directly the probability maps,
    not the hazard curves
  * Turned the loss curves into on-demand outputs
    for the event based risk calculator
  * The loss ratios are now stored in the datastore and not in an
    external .ext5 file
  * The engine outputs are now streamed by the WebUI
  * Used a temporary export directory in the tests, to avoid conflicts
    in multiuser situations
  * Added an .npz exporter for the loss maps
  * Raised an error early when using a complex logic tree in scenario
    calculations
  * Changed the CSV exporter for the loss curves: now it exports all the
    curves for a given site for the classical_risk calculator
  * Fixed the save_ruptures procedure when there are more than 256
    surfaces in the MultiSurface
  * Renamed the `csq_` outputs of the scenario_damage to `losses_`
  * Changed the way scenario_damage are stored internally to be more
    consistent with the other calculators
  * Removed the GSIM from the exported file name of the risk outputs
  * New CSV exporter for GMFs generated by the event based calculator
  * The event IDs are now unique and a constraint on the maximum
    number of source groups (65,536) has been added
  * Added an output `losses_by_event` to the scenario_risk calculator
  * Changed the output `ruptures.csv` to avoid duplications
  * Added an output `losses_by_taxon` to the scenario_risk calculator
  * Fixed a performance bug in `get_gmfs`: now the scenario risk and damage
    calculators are orders of magnitude faster for big arrays
  * Added an export test for the event loss table in the case of multiple TRTs
  * Removed the experimental `rup_data` output
  * Added an .npz export for the output `losses_by_asset`
  * Exported the scenario_risk aggregate losses in a nicer format

  [Daniele Viganò]
  * The 'oq webui' command now works on a multi-user installation
  * Splitted RPM packages into python-oq-engine (single node)and
    python-oq-engine-master/python-oq-engine-worker (multi-node)

  [Paolo Tormene]
  * The 'Continue' button in the Web UI is now available also for risk
    calculations

  [Michele Simionato]
  * Fixed a Python 3 bug in the WebUI when continuing a calculation: the
    hazard_calculation_id was passed as a string and not as an integer
  * Changed to rupture storage to use variable length-arrays, with a speedup
    of two orders of magnitude
  * Avoided storing twice the rupture events
  * Optimized the serialization of ruptures on HDF5 by using a `sids` output
  * Changed the Web UI button from "Run Risk" to "Continue"
  * The `avg` field in the loss curves is computed as the integral of the curve
    again, and it is not extracted from the avg_losses output anymore
  * Made the `fullreport` exportable
  * Fixed the `rup_data` export, since the boundary field was broken
  * Restored the output `losses_by_taxon` in the event_based_risk calculator
  * Fixed the calculator event based UCERF so that average losses can
    be stored

  [Daniele Viganò]
  * Added a check to verify that an 'oq' client is talking to the
    right DbServer instance
  * Introduced an optional argument for 'oq dbserver' command line
    to be able to override its default interface binding behaviour

  [Michele Simionato]
  * Optimized the event based calculators by reducing the number of calls
    to the GmfComputer and by using larger arrays
  * Added a check on missing vulnerability functions for some loss type
    for some taxonomy
  * Now we save the GMFs on the .ext5 file, not the datastore
  * Fixed bug in event_based_risk: it was impossible to use vulnerability
    functions with "PM" distribution
  * Fixed bug in event_based_risk: the ebrisk calculator is required as
    precalculator of event_based_risk, not others
  * Fixed bug in scenario_risk: the output `all_losses-rlzs` was aggregated
    incorrectly
  * Now the ucerf_risk calculators transfer only the events, not the ruptures,
    thus reducing the data transfer of several orders of magnitude
  * Added a view `get_available_gsims` to the WebUI and fixed the API docs
  * Introduced a configuration parameter `max_site_model_distance` with default
    of 5 km
  * Implemented sampling in the UCERF event based hazard calculator

  [Daniele Viganò]
  * Use threads instead of processes in DbServer because SQLite3
    isn't fork-safe on macOS Sierra

  [Michele Simionato]
  * Fixed a TypeError when deleting a calculation from the WebUI
  * Extended the command `oq to_hdf5` to manage source model files too
  * Improved significantly the performance of the event based calculator
    when computing the GMFs and not the hazard curves
  * Stored information about the mean ground motion in the datastore
  * Saved the rupture mesh with 32 floats instead of 64 bit floats
  * Raised the limit on the event IDs from 2^16 to 2^32 per task
  * Fixed classical_risk: there was an error when computing the statistics
    in the case of multiple assets of the same taxonomy on the same site
  * Changed the UCERF event based calculators to parallelize by SES
  * Fixed a site model bug: when the sites are extracted from the site model
    there is no need to perform geospatial queries to get the parameters
  * Added a command `oq normalize` to produce good `sites.csv` files
  * Introduced a `ses_seed` parameter to specify the seed used to generate
    the stochastic event sets; `random_seed` is used for the sampling only
  * Changed the `build_rcurves` procedure to read the loss ratios directly from
    the workers

 -- Matteo Nastasi (GEM Foundation) <nastasi@openquake.org>  Tue, 23 May 2017 10:46:56 +0200

python-oq-engine (2.3.0-0~precise01) precise; urgency=low

  [Michele Simionato]
  * `oq info --report` now filters the ruptures and reports the correct
    number of effective ruptures even for classical calculators
  * Stripped the TRT information from the event loss table CSV export
    and optimized its performance
  * Fixed a bug when storing the GMPE logic tree file in the datastore
  * Added a command `oq run_tiles` (experimental)
  * Fixed the event based calculator so that it can run UCERF ruptures
  * Fixed a bug in the scenario_risk calculator in case of multiple assets
    of the same taxonomy on the same site with no insurance losses
  * Now the event IDs are generated in the workers in the event based calculator
    and there is a limit of 65536 tasks with 65536 ruptures each
  * Changed the UCERF classical calculators to compute one branch at the time
  * Fixed the header `occupants:float32` in the CSV risk exports involving
    occupants
  * Fixed the name of the zipped files downloaded by the Web UI: there
    was a spurious dot
  * Fixed the UCERF classical calculator in the case of sampling
  * Reduced the size of the event tags in the event based calculators, thus
    saving GB of disk space in UCERF calculations
  * Fixed the name of the files downloaded by the Web UI: they must not
    contain slashes
  * Now deleting a calculation from the Web UI really deletes it, before
    if was only hiding it

  [Daniele Viganò]
  * Moved the OpenQuake Engine manual sources inside doc/manual

  [Michele Simionato]
  * Introduced an experimental classical time dependent UCERF calculator
  * Added a dynamic output for source group information
  * Changed the UCERF rupture calculator to fully store the ruptures
  * Fixed a bug in `combine_maps`: realizations with zero probability were
    discarded, thus breaking the computation of the statistics
  * Added a command `oq reset` to reset database and datastores
  * Reduced the data transfer back and disk space occupation for UCERF
    event based risk calculations
  * Tasks meant to be used with a shared directory are now marked with a
    boolean attribute `.shared_dir_on`
  * Added a warning when running event based risk calculations with sampling
  * Made sure that the openquake.cfg file is read only once

  [Daniele Viganò]
  * Moved the openquake.cfg config file inside the python package
    under openquake/engine/openquake.cfg
  * Removed support to OQ_LOCAL_CFG_PATH and OQ_SITE_CFG_PATH vars;
    only the OQ_CONFIG_FILE enviroment variable is read

  [Michele Simionato]
  * If there is a single realization, do not compute the statistics
  * Changed the separator from comma to tab for the output `ruptures`
  * If there are no conditional_loss_poes, the engine does not try to
    export the loss maps anymore
  * Fixed `oq engine --make-html-report` when using Python 3
  * Fixed bug when running `oq info job.ini` with NRML 0.5 source models

 -- Matteo Nastasi (GEM Foundation) <nastasi@openquake.org>  Thu, 23 Feb 2017 14:37:44 +0100

python-oq-engine (2.2.0-0~precise01) precise; urgency=low

  [Michele Simionato]
  * Fixed an HDF5 bug by not using a `vstr` array for the asset references
  * Fixed a wrong error message generated by `oq purge`
  * Added information about the rupture in the event loss table exports
  * Fixed a bug and added a test calculation with nonparametric sources
  * Fixed the classical UCERF calculator when there is more than one branch
  * Added .npz exporter for gmf_data for event based calculations

  [Daniele Viganò]
  * Port WebUI/API server to Django 1.9 and 1.10
  * Add dependencies to setup.py
  * Update Copyright to 2017

  [Michele Simionato]
  * Increased the splitting of ComplexFaultSources
  * Added a way to reuse the CompositeSourceModel from a previous computation
  * Turned the loss maps into dynamically generated outputs
  * Extended the source model writer to serialize the attributes
    src_interdep, rup_interdep, srcs_weights
  * Fixed a bug when exporting the uniform hazard spectra in presence of
    IMTs non spectral acceleration
  * Fixed a bug when computing the loss maps in presence of insurance,
    temporarily introduced in master
  * Made the datastore for event based risk calculations much lighter
    by computing the statistical outputs at export time
  * Now it is possible to post process event based risk outputs with the
    `--hc` option
  * Added a command `oq to_hdf5` to convert .npz files into .hdf5 files
  * Moved commonlib.parallel into baselib
  * Merged the experimental calculator ebrisk into event_based_risk and
    used correctly the random_seed for generating the GMFs (not the master_seed)
  * Added a flag `ignore_covs` to ignore the coefficients of variation
  * Changed the GMF scenario exporter to avoid generating composite arrays with
    a large number of fields
  * Exporting in .npz format rather than HDF5
  * Introduced a `shared_dir` parameter in openquake.cfg
  * Fixed a serialization bug for planar surfaces
  * Removed the flag `asset_loss_table`: the loss ratios are
    saved if and only if the `loss_ratios` dictionary is non-empty
  * Added a CSV exporter for the GMFs in the event based calculator
  * Added a CSV exporter for the rup_data output
  * Added a CSV exporter for the disaggregation output
  * Stored the disaggregation matrices directly (no pickle)
  * Turned the CompositeRiskModel into a HDF5-serializable object
  * Fixed all doctests for Python 3

  [Daniele Viganò]
  * Removed the 'oq-engine' wrapper (command already deprecated)

  [Michele Simionato]
  * Assigned a year label to each seismic event in the event based calculator
  * Now the ebrisk calculator supports the case of asset_correlation=1 too
  * Made it possible to export the losses generated by a specific event
  * Lowered the limit on the length of source IDs to 60 chars
  * Fixed excessive strictness when validating `consequenceFunction.id`
  * Added an `ucerf_rupture` calculator able to store seismic events and
    rupture data and reduced the data transfer

  [Daniele Viganò]
  * MANIFEST now includes all files, with any extension located in the
    tests folders. It is now possible to run tests from an installation
    made with packages

  [Michele Simionato]
  * Improved error message when the user gives a source model file instead of
    a source model logic tree file
  * Fixed the management of negative calculation IDs
  * Relaxed the tolerance so that the tests pass on Mac OS X
  * Implemented csv exporter for the ruptures
  * Optimized the epsilon generation in the ebrisk calculator for
    asset_correlation=0
  * Improved the performance of the scenario risk calculators
  * Now by default we do not save the ruptures anymore
  * Fixed a memory leak recently introduced in parallel.py
  * Simplified classical_risk (the numbers can be slightly different now)
  * Serialized the ruptures in the HDF5 properly (no pickle)
  * Introduced a parameter `iml_disagg` in the disaggregation calculator
  * Fixed `oq reduce` to preserve the NRML version
  * Fixed a bug when splitting the fault sources by magnitude

 -- Matteo Nastasi (GEM Foundation) <nastasi@openquake.org>  Mon, 23 Jan 2017 14:36:48 +0100

python-oq-engine (2.1.0-0~precise01) precise; urgency=low

  [Michele Simionato]
  * There is now a flag `save_ruptures` that can be turned off on demand;
    by default the ruptures are always saved in the event based calculators
  * Optimized the memory consumption when using a ProcessPoolExecutor (i.e
    fork before reading the source model) by means of a `wakeup` task
  * Reduced the splitting of the fault sources
  * Added a view `task_slowest` displaying info about the slowest task
    (only for classical calculations for the moment)
  * concurrent_tasks=0 disable the concurrency
  * Optimized the saving time of the GMFs
  * Changed the default number of concurrent tasks and increased the
    relative weight of point sources and area sources
  * Fixed the UCERF event loss table export and added a test for it
  * Optimized the computation of the event loss table
  * Introduced two new calculators ucerf_risk and ucerf_risk_fast

  [Paolo Tormene]
  * Added to the engine server the possibility to log in and out
    programmatically by means of HTTP POST requests

  [Michele Simionato]
  * Optimized the memory consumption of the event based risk calculators
  * Extended the `oq show` command to work in a multi-user environment
  * Improved the test coverage of the exports in the WebUI
  * Removed the SourceManager: now the sources are filtered in the workers
    and we do not split in tiles anymore
  * Made the full datastore downloadable from the WebUI
  * Added a command "oq db" to send commands the engine database
    (for internal usage)
  * By default the WebUI now displays only the last 100 calculations
  * Added more validity checks to the disaggregation parameters; split the
    sources even in the disaggregation phase
  * Added an optimized event based calculator computing the total losses by
    taxonomy and nothing else
  * Filtered the sources up front when there are few sites (<= 10)
  * Reduced the number of tasks generated when filter_sources is False
  * Saved engine_version and hazardlib_version as attributes of the datastore
  * Avoided saving the ruptures when ground_motion_fields is True
  * Finalized the HDF5 export for hazard curves, hazard maps and uniform
    hazard spectra
  * Restored a weight of 1 for each rupture in the event based calculator
  * Removed the MultiHazardCurveXMLWriter
  * Improved the saving of the ruptures in event based calculations
  * Reduced the data transfer due to the `rlzs_by_gsim` parameter
  * Added an HDF5 export for scenario GMFs
  * If `filter_sources` if false, the light sources are not filtered, but the
    heavy sources are always filtered
  * Now the dbserver can be stopped correctly with CTRL-C
  * Parallelized the splitting of heavy sources
  * Changed the event loss table exporter: now a single file per realization
    is exported, containing all the loss types
  * Removed the dependency from the Django ORM
  * Now the WebUI restarts the ProcessPoolExecutor at the end of each job,
    to conserve resources
  * Optimized the computation of hazard curves and statistics, especially
    for the memory consumption
  * Reduced the data transfer due to the `rlzs_assoc` and `oqparam` objects
  * Fixed a bug in the disaggregation calculator when a source group has
    been filtered away by the maximum distance criterium
  * Fixed an encoding error in the reports when the description contains a
    non-ASCII character
  * Changed the distribution framework: celery is supported in a way more
    consistent with the other approaches; moreover, ipyparallel is supported
  * Hazard maps are now a fake output, dynamically generated at export time
  * Made the number of produced tasks proportional to the number of tiles
  * Raised an error for event_based_risk producing no GMFs
  * Added a view for the slow sources
  * Transmitted the attributes of a SourceGroup to the underlying sources
  * Fixed the names of exported files for hazard maps in .geojson format
  * Added an header with metadata to the exported hazard curves and maps
  * Avoid storing filtered-away probability maps, thus fixing a bug
  * Restored the precalculation consistency check that was disabled during the
    transition to engine 2.0
  * Fixed a bug with `oq engine --delete-calculation`
  * Hazard curves/maps/uniform spectra can now be recomputed
  * Restored the early check on missing taxonomies
  * Raise an early error if an user forget the `rupture_mesh_spacing` parameter
  * Fixed a bug while deleting jobs from the db in Ubuntu 12.04
  * Ported the shapefile converter from the nrml_converters
  * Added source model information in the file `realizations.csv`
  * `oq engine --run job.ini --exports csv` now also exports the realizations
  * Introduced the format NRML 0.5 for source models
  * Added a check on the version in case of export errors
  * Extended `oq purge` to remove calculations from the database too
  * Fixed `--make-html-report`: the view task_info was not registered
  * Stored several strings as HDF5-variable-length strings
  * Fixed an export bug for the hazard curves in .geojson format
  * Removed the array cost_types from the datastore
  * Taxonomies with chars not in the range a-z0-9 were incorrectly rejected
  * Improved the XML parsing utilities in speed, memory, portability and
    easy of use
  * Forbidden the reuse of exposure because is was fragile and error prone
  * Fixed a bug with the `realizations` array, which in hazard calculations
    was empty in the datastore

 -- Matteo Nastasi (GEM Foundation) <nastasi@openquake.org>  Fri, 14 Oct 2016 11:07:26 +0200

python-oq-engine (2.0.0-0~precise01) precise; urgency=low

  [Michele Simionato]
  * Quoted the taxonomies in the CSV exports
  * Fixed a bug in classical_damage and added a master test for it
  * Fixed the escaping of the taxonomies in the datastore
  * Fixed the names of the exported risk files
  * Fixed a segfault in the WebUI when exporting files with h5py >= 2.4
  * Added a command `oq dbserver` to start/stop the database server
  * The engine exports the hazard curves one file per IMT
  * Exported lon and lat with 5 digits after the decimal point
  * Added a command `oq info --build-reports`
  * Introduced experimental support for exporting .hdf5 files

  [Daniele Viganò]
  * Reworked substantially the engine documentation: removed obsolete pages,
    updated to engine 2.0 and added instructions for Windows and Mac OS X
  * Remove oq_create_db script, db is created by the DbServer
  * Move oq_reset_db into utils and clean old code

  [Michele Simionato]
  * Now the DbServer automatically upgrades the database if needed
  * Renamed oq-lite -> oq and added a subcommand `oq engine`
  * Added a CSV reader for the hazard curves
  * Having time_event=None in the hazard part of a calculation is now valid
  * Added an exporter for the rupture data, including the occurrence rate
  * Refactored the CSV exporters
  * Moved celeryconfig.py; now celery must be started with
    `celery worker --config openquake.engine.celeryconfig`
  * Added a default location `~/oqdata/dbserver.log` for the DbServer log
  * Added an early check on the SA periods supported by the GSIMs
  * Now the gsim_logic_tree file is parsed only once
  * Added a document about the architecture of the engine
  * The realizations are now exported as a CSV file
  * Escaped taxonomies in the datastore
  * The Web UI log tool is now escaping the HTML
  * Moved openquake.commonlib.commands -> openquake.commands and
    openquake.commonlib.valid -> openquake.risklib.valid to have a
    linear tower of internal dependencies
  * Supported all versions of Django >= 1.5
  * Provided a better error message in the absence of openquake.cfg
  * Removed the check on the export_dir when using the WebUI
  * Reduce the data transfer of the realization association object
  * If uniform_hazard_spectra is true, the UHS curves are generated
    even if hazard_maps is false; the hazard maps are not exported
  * Optimized the filtering of PointSources
  * Initial work on the UCERF event based hazard calculator
  * Added a test calculation crossing the International Date Line (Alaska)

  [Daniele Viganò]
  * Remove the dependency from the python 'pwd' package which is not
    available on Windows
  * Supervisord init scripts are now provided for the dbserver, celery
    and the webui. Celery is not started by default, other two are.

  [Michele Simionato]
  * Another export fix: made sure it is run by the current user
  * Fixed the export: if the export directory does not exists, it is created
  * Introduced the configuration variable `multi_user`, false for source
    installations and true for package installations
  * Fixed the WebUI export
  * Removed the .txt outputs from the WebUI page engine/<output_id>/outputs
    (they are useful only internally)
  * Fixed the export: first the xml exporter is tried and then the csv exporter;
    if both are available, only the first is used, not both of them
  * Optimized the case when the epsilons are not required, i.e. all the
    covariance coefficients are zero in the vulnerability functions
  * Added another test for event based risk (`case_miriam`)
  * Revisited the distribution mechanism and refined the weight of the
    ruptures in the event based calculators to avoid generating slow tasks
  * Added an automatic help for the subcommands of oq-lite and managed
    --version correctly
  * The event based risk calculator now use different seeds for different
    realizations; also, the performance has been substantially improved
  * Improved the .rst reports with data transfer information
  * Removed the RlzsAssoc object from the datastore
  * Fixed the number of tasks generated by the risk calculators
  * Refactored the serialization of CompositionInfo instances to HDF5
  * Used exponential notation with 5 decimal digits in most exported XML files
  * Refactored the sampling mechanics in the event based calculators
  * The event_based_risk calculator infers the minimum intensity of the GMFs
    from the vulnerability functions (if not specified in the job.ini)
  * Fixed the `avg_losses-stats`: they were not generated in absence of
    loss curves
  * Added a command `oq-lite info --exports`
  * Added filtering on the mininum intensity also in the event based
    hazard calculator; improved the performance and memory occupation
  * Added a view displaying the calculation times by source typology
  * Fixed the test of GMPETable after the correction in hazardlib
  * Optimized the saving of the asset loss table
  * Optimized the case of multiple assets of the same taxonomy on the
    same point and introduced a datastore view `assets_by_site`
  * Fixed HDF5 segmentation faults in the tests for Ubuntu 16.04

  [Daniele Viganò]
  * Add support for Ubuntu 16.04 (xenial) packages
  * Removed the openquake_worker.cfg file because it is not used anymore

  [Michele Simionato]
  * Replaced PostgreSQL with SQLite
  * Introduced a dbserver to mediate the interaction with the database
  * Restored the signal handler to manage properly `kill` signals so that
    the workers are revoked when a process is killed manually
  * Fixed in a more robust way the duplicated log bug
  * Made more robust the killing of processes by patching concurrent.futures
  * Fixed a critical bug with celery not being used even when `use_celery`
    was true.
  * Improved the validation of NRML files
  * Added a command `oq-engine --show-log <job_id>`

  [Daniele Viganò]
  * Use the 'postgresql' meta package as dependency of the .deb
    package to support newer versions of Postgres; this makes
    Trusty package installable on Ubuntu 16.04 and Debian 8

  [Daniele Viganò, Michele Simionato]
  * Fixed a bug in `oq-engine --export-outputs`

  [Daniele Viganò, Matteo Nastasi]
  * Allow installation of the binary package on Ubuntu derivatives

  [Matteo Nastasi]
  * Backport of libhdf5 and h5py for ubuntu 'precise' serie

  [Michele Simionato]
  * Removed openquake/engine/settings.py
  * Made the dependency on celery required only in cluster installations
  * Integrated the authentication database in the engine server database
  * Fixed the description in the Web UI (before it was temporarily set to
    the string "A job").
  * Introduced filtering on the minimum intensity of the ground shaking
  * Solved the issue of serializing large SES collections, over the HDF5 limit
  * The loss maps and curves XML exporters now export the coordinates
    of the assets, not the coordinates of the closest hazard site
  * Stored the job.ini parameters into a table in the datastore
  * Added a check on the IMTs coming from the risk models
  * Changed the aggregate loss table exporter to export the event tags,
    not the event IDs
  * Fixed a bug with the CSV export of the ground motion fields
  * Fixed a bug with the export of UHS curves with `--exports=xml`
  * Reduced substantially the data transfer and the memory occupation
    for event based calculations with a large number of assets: we
    can run the California exposure with half million assets now
  * Fixed a bug in the SESCollection exporter
  * Changed the asset<->epsilons association: before for a given taxonomy the
    assets were ordered by `asset_ref`, now they are ordered by `id`. This
    has a minor impact on the numbers sensitive to the epsilons, akin to a
    change of seeds
  * Added a test on the ordering of the epsilons
  * Accepted `.` and `|` as valid characters for source IDs
  * Changed the GMF calculator to use a single seed per unique rupture
  * Changed the SESCollection exporter: now a single file is exported, before
    we were exporting one file per source model path per tectonic region model
  * Changed the event based calculators to avoid duplicating ruptures
    occurring more than once
  * Changed the risk calculators to work in blocks of assets on the same site
  * Made it possible to set different integration distances for different
    tectonic region types
  * Optimized the aggregation by asset in the event based risk calculator
  * Reporting the source_id when the filtering fails

 -- Matteo Nastasi (GEM Foundation) <nastasi@openquake.org>  Tue, 21 Jun 2016 14:17:03 +0200

python-oq-engine (1.9.1-0~precise01) precise; urgency=low

  [Michele Simionato]
  * Fixed a bug in the Web UI when running a risk calculation starting
    from a previous calculation

 -- Matteo Nastasi (GEM Foundation) <nastasi@openquake.org>  Mon, 07 Mar 2016 11:11:59 +0100

python-oq-engine (1.9.0-0~precise01) precise; urgency=low

  [Michele Simionato]
  * Fixed a bug such that in some circumstances the logging stream handler
    was instantiated twice, resulting in duplicated logs
  * Changed the default job status to 'executing' (was 'pre_executing')
  * Fixed the ordering of the logs in the Web UI
  * Removed the dependency from PostGIS
  * Restored the monitoring which was accidentally removed
  * Removed the obsolete option `--hazard-output-id`
  * Printed the names of the files exported by the engine, even when there
    are multiple files for a single output
  * Introduced four new tables job, output, log, performance: all the other
    60+ database tables are not used anymore

 -- Matteo Nastasi (GEM Foundation) <nastasi@openquake.org>  Wed, 02 Mar 2016 14:33:38 +0100

python-oq-engine (1.8.0-0~precise01) precise; urgency=low

  [Michele Simionato]
  * Removed two `oq-engine` switches (`--export-stats` and `--list-inputs`)
    and fixed `--show-view`; unified `--delete-hazard-calculation` and
    `--delete-risk-calculation` into a single `--delete-calculation`
  * Updated `make_html_report.py` to extract the full report from the
    datastore
  * If `use_celery` is true, use celery to determine a good default for
    the parameter `concurrent_tasks`
  * Made celery required only in cluster situations
  * Fixed the duplication of exported result in the classical_damage
    calculator when there is more than one realization
  * Removed several obsolete or deprecated switches from the `oq-engine` command
  * Replaced all classical calculators with their lite counterparts
  * Fixed the site-ordering in the UHS exporter (by lon-lat)

  [Paolo Tormene]
  * Added API to validate NRML

  [Michele Simionato]
  * The engine can now zip files larger than 2 GB (used in the export)
  * Now the loss maps and curves are exported with a fixed ordering: first
    by lon-lat, then by asset ID
  * Replaced the old disaggregation calculator with the oq-lite one

 -- Matteo Nastasi (GEM Foundation) <nastasi@openquake.org>  Mon, 15 Feb 2016 12:06:54 +0100

python-oq-engine (1.7.0-0~precise01) precise; urgency=low

  [Michele Simionato]
  * Fixed an encoding bug in --lhc
  * Fixed an export bug: it is now possible to export the outputs generated
    by another user, if the read permissions are set correctly

 -- Matteo Nastasi (GEM Foundation) <nastasi@openquake.org>  Mon, 14 Dec 2015 10:40:26 +0100

python-oq-engine (1.6.0-0~precise01) precise; urgency=low

  [Daniele Viganò]
  * Added the oq_reset_db script. It removes and recreates the database and
    the datastore

  [Matteo Nastasi]
  * Demos moved to /usr/share/openquake/risklib

  [Michele Simionato]
  * Removed the 'view' button from the Web UI
  * Removed the epsilon_sampling configuration parameter
  * Made customizable the display_name of datastore outputs (before it was
    identical to the datastore key)
  * The zip files generated for internal use of the Web UI are now hidden
  * Made visible to the engine only the exportable outputs of the datastore
  * Closed explicitly the datastore after each calculation
  * Replaced the old scenario calculators with the HDF5-based calculators
  * Fixed a very subtle bug in the association queries: some sites outside
    of the region constraint were not discarded in some situations
  * Removed the self-termination feature `terminate_job_when_celery_is_down`
  * Removed the epsilon sampling "feature" from the scenario_risk calculator
  * Replaced the event based calculators based on Postgres with the new ones
    based on the HDF5 technology

 -- Matteo Nastasi (GEM Foundation) <nastasi@openquake.org>  Tue, 17 Nov 2015 11:29:47 +0100

python-oq-engine (1.5.1-0~precise01) precise; urgency=low

  [Michele Simionato]
  * Fixed a bug affecting exposures with multiple assets on the same site

 -- Matteo Nastasi (GEM Foundation) <nastasi@openquake.org>  Fri, 25 Sep 2015 14:22:08 +0200

python-oq-engine (1.5.0-0~precise01) precise; urgency=low

  [Michele Simionato]
  * The event based calculators in the engine are now officially deprecated
    and they raise a warning when used
  * Optimization: we do not generate the full epsilon matrix if all
    coefficients of variation are zero
  * Fixed two subtle bugs in the management of the epsilons: it means that
    all event based risk calculations with nonzero coefficients of variations
    will produce slightly different numbers with respect to before
  * Removed excessive checking on the exposure attributes 'deductible' and
    'insuredLimit' that made it impossible to run legitimate calculations
  * Changed the meaning of 'average_loss' for the aggregated curves: now it
    is the sum of the aggregated losses in the event loss table,
    before it was extracted from the aggregated loss curve
  * Changed the way the average losses (and insured average losses) are
    computed by the event based risk calculator: now they are extracted
    from the event loss table, before they were extracted from the loss curves
  * Set to NULL the stddev_losses and stddev_insured_losses for the event based
    risk calculator, since they were computed incorrectly
  * Introduced a new experimental command
    'oq-engine --show-view CALCULATION_ID VIEW_NAME'; the only view available
    for the moment is 'mean_avg_losses'
  * Negative calculation IDs are interpreted in a Pythonic way, i.e. -1
    means the last calculation, -2 the calculation before the last one, etc.
  * If a site parameter is more distant than 5 kilometers from its closest
    site, a warning is logged
  * Changed the splitting of fault sources to reduce the number of generated
    sources and avoid data transfer failures if rupture_mesh_spacing is too
    small
  * Changed the event loss table export: now the CSV file does not contain
    the magnitude and the rows are ordered by rupture tag first and loss second
  * Removed the calculator EventBasedBCR
  * Longitude and latitude are now rounded to 5 digits
  * Fixed a very subtle bug in the vulnerability functions, potentially
    affecting calculations with nonzero coefficients of variation and nonzero
    minIML; the numbers produced by the engine were incorrect; see
    https://bugs.launchpad.net/oq-engine/+bug/1459926
  * 'investigation_time' has been replaced by 'risk_investigation_time' in
    risk configuration files
  * Initial support for Django 1.7

  [Daniele Viganò]
  * Removed the bin/openquake wrapper: now only bin/oq-engine is
    available

  [Michele Simionato]
  * Added parameter parallel_source_splitting in openquake.cfg

  [Daniele Viganò]
  * setup.py improvements
  * Added MANIFEST.in
  * celeryconfig.py moved from /usr/openquake/engine to
    /usr/share/openquake/engine

  [Matteo Nastasi]
  * Packaging system improvement

 -- Matteo Nastasi (GEM Foundation) <nastasi@openquake.org>  Wed, 23 Sep 2015 15:48:01 +0200

python-oq-engine (1.4.1-0~precise01) precise; urgency=low

  [Michele Simionato]
  * Added a new 'ebr' hazard/risk calculator
  * Fixed the engine core export: now it can export datastore outputs as
    zip files
  * Now the parameter concurrent_tasks is read from the .ini file
  * Parallelized the source splitting procedure
  * Fixed a bug in the hazard calculators which were not using the parameter
    concurrent_tasks from the configuration file

 -- Matteo Nastasi (GEM Foundation) <nastasi@openquake.org>  Fri, 15 May 2015 10:06:26 +0200

python-oq-engine (1.4.0-2~precise01) precise; urgency=low

  [Daniele Viganò]
  * Fixed debian/control: add missing lsb-release to build deps

 -- Matteo Nastasi (GEM Foundation) <nastasi@openquake.org>  Fri, 08 May 2015 14:33:26 +0200

python-oq-engine (1.4.0-1~precise01) precise; urgency=low

  [Matteo Nastasi, Daniele Viganò]
  * Fixed dependencies version management

 -- Matteo Nastasi (GEM Foundation) <nastasi@openquake.org>  Thu, 07 May 2015 14:14:09 +0200

python-oq-engine (1.4.0-0~precise01) precise; urgency=low

  [Matteo Nastasi, Daniele Viganò]
  * Add binary package support for both Ubuntu 12.04 (Precise)
    and Ubuntu 14.04 (Trusty)

  [Michele Simionato]
  * Removed the SiteModel table: now the association between the sites and the
    site model is done by using hazardlib.geo.geodetic.min_distance

  [Daniele Viganò]
  * added authentication support to the 'engineweb' and the 'engineserver'

  [Michele Simionato]
  * the aggregate loss curves can be exported in CSV format

  [Matteo Nastasi]
  * added 'outtypes' attribute with list of possible output types for
    each output item in outputs list API command
  * added '/v1/calc/<id>/status' API command
  * added 'engineweb' django application as local web client for oq-engine

  [Michele Simionato]
  * Renamed the maximum_distance parameter of the risk calculators to
    asset_hazard_distance, to avoid confusion with the maximum_distance
    parameter of the hazard calculators, which has a different meaning;
    is it an error to set the maximum_distance in a job_risk.ini file
  * Added to the API an URL /v1/calc/:calc_id/remove to hide jobs
  * A new key is_running is added to the list of dictionaries returned by
    the URL /v1/calc/list
  * Replaced the mock tests for the engine server with real functional tests
  * Added a resource /v1/calc/:calc_id/traceback to get the traceback of a
    failed calculation
  * Now the logs are stored also in the database, both for the controller node
    and the worker nodes
  * Bypassed Django when deleting calculations from the database: this avoids
    running out of memory for large calculations
  * Fixed an issue in the scenario calculator: the GMFs were not filtered
    according to the distance to the rupture
  * Now critical errors appear in the log file
  * Added a --run command to run hazard and risk together
  * Fixed bug in the event based calculator; in the case
    number_of_logic_tree_samples > 0 it was generating incorrect hazard curves.
    Also improved (a lot) the performance in this case.
  * Fixed a tricky bug happening when some tectonic region type are filtered
    away.
  * The event based risk calculator now save only the non-zero losses in
    the table event_loss_asset.
  * Added a CSV exporter for the Stochastic Event Sets, for debugging purposes.
  * The GMF CSV exporter now sorts the output by rupture tag.

  [Matteo Nastasi]
  * Each pull request must be accompanied by an update of the debian
    changelog now.

 -- Matteo Nastasi (GEM Foundation) <nastasi@openquake.org>  Thu, 07 May 2015 11:33:24 +0200

python-oq-engine (1.3.0-1) precise; urgency=low

  [Matteo Nastasi]
  * gunzip xml demos files after copied into /usr/openquake/engine directory

 -- Matteo Nastasi (GEM Foundation) <nastasi@openquake.org>  Thu, 26 Feb 2015 16:35:20 +0100

python-oq-engine (1.3.0-0) precise; urgency=low

  [Michele Simionato]
  * Updated python-django dependency >= 1.6.1, (our repository already
    includes a backported version for Ubuntu 'precise' 12.04); this change
    makes unnecessary "standard_conforming_strings" postgresql configuration
    variable setting
  * The event based risk calculator is able to disaggregate the event loss
    table per asset. To enable this feature, just list the assets you are
    interested in in the job.ini file: "specific_assets = a1 a2 a3"
  * We have a new hazard calculator, which can be invoked by setting in the
    job.ini file: "calculation_mode = classical_tiling"
    This calculators is the same as the classical calculator (i.e. you will
    get the same numbers) but instead of considering all the hazard sites at
    once, it splits them in tiles and compute the hazard curves for each tile
    sequentially. The intended usage is for very large calculations that
    exceed the available memory. It is especially convenient when you have
    very large logic trees and you are interested only in the statistics (i.e.
    mean curves and quantile curves). In that case you should use it with the
    option individual_curves=false. Notice that this calculator is still in
    an experimental stage and at the moment is does not support UHS curves.
    Hazard maps and hazard curves are supported.
  * We have a new risk calculator, which can be invoked by setting in the
    job.ini file: "calculation_mode = classical_damage"
    This calculator is able to compute the damage distribution for each asset
    starting from the hazard curves produced by the classical
    (or classical_tiling) calculator and a set of fragility functions. Also
    this calculator should be considered in experimental stage.
  * A significant change has been made when the parameter
    number_of_logic_tree_samples is set to a non-zero value. Now, if a branch
    of the source model logic tree is sampled twice we will generate the
    ruptures twice; before the ruptures were generated once and counted twice.
    For the classical calculator there is no effect on the numbers (sampling
    the same branch twice will produce two copies of identical ruptures);
    however, for the event based calculator, sampling the same branch twice
    will produce different ruptures. For instance, in the case of a simple
    source model with a single tectonic region type, before we would have
    generated a single file with the stochastic event sets, now we generate
    number_of_logic_tree_samples files with different stochastic event sets.
    The previous behavior was an optimization-induced bug.
  * Better validation of the input files (fragility models, job.ini)
  * The ability to extract the sites from the site_model.xml file
  * Several missing QA tests have been added
  * The export mechanism has been enhanced and more outputs are being exported
    in CSV format
  * New parameter complex_fault_mesh_spacing
  * Some error messages have been improved
  * A lot of functionality has been ported from the engine to oq-lite,
    i.e.  a lite version of the engine that does not depend on
    PostgreSQL/PostGIS/Django nor from RabbitMQ/Celery. This version is
    much easier to install than the regular engine and it is meant for
    small/medium computation that do not require a cluster. The engine
    demos, have been moved to the oq-risklib repository, so that they can
    be run via the oq-lite command without installing the full engine.
  * Currently the following calculators have been ported (all are to be
    intended as experimental): classical hazard, classical tiling, event
    based hazard, scenario hazard, classical risk, scenario damage,
    classical damage.

 -- Matteo Nastasi (GEM Foundation) <nastasi@openquake.org>  Thu, 26 Feb 2015 10:44:03 +0100

python-oq-engine (1.2.2-0) precise; urgency=low

  * consistency in version management between debian/ubuntu package and
    library from git sources

 -- Matteo Nastasi (GEM Foundation) <nastasi@openquake.org>  Thu, 18 Dec 2014 16:25:05 +0100

python-oq-engine (1.2.1-2) precise; urgency=low

  * Fixed custom dependencies versions (again)

 -- Matteo Nastasi (GEM Foundation) <nastasi@openquake.org>  Tue, 16 Dec 2014 10:48:19 +0100

python-oq-engine (1.2.1-1) precise; urgency=low

  * Fixed custom dependencies versions

 -- Matteo Nastasi (GEM Foundation) <nastasi@openquake.org>  Tue, 16 Dec 2014 09:48:19 +0100

python-oq-engine (1.2.1-0) precise; urgency=low

  * Fixed the logging handler

 -- Matteo Nastasi (GEM Foundation) <nastasi@openquake.org>  Mon, 15 Dec 2014 10:17:30 +0100

python-oq-engine (1.2.0-3) precise; urgency=low

  * Add constraint on python-django dependency version

 -- Matteo Nastasi (GEM Foundation) <nastasi@openquake.org>  Thu, 11 Dec 2014 10:04:45 +0100

python-oq-engine (1.2.0-2) precise; urgency=low

  * More precise exception message

 -- Matteo Nastasi (GEM Foundation) <nastasi@openquake.org>  Wed, 10 Dec 2014 16:21:06 +0100

python-oq-engine (1.2.0-1) precise; urgency=low

  * Bugs fixed in 1.2 release: http://goo.gl/GjbF2r
  * Replace a reference to the 'openquake' command with 'oq-engine'
  * Moved the expected outputs of the ScenarioDamage QA tests in qa_tests_data
  * Moved the logic tree realizations into commonlib
  * It is now possible to compute the uniform spectra even when
    individual_curves is false
  * Reduced the precision when exporting GMFs to XML
  * Fixed test_job_from_file
  * Delayed the OqParam validation
  * Simplified the monitoring
  * Extract the QA tests data from the engine
  * Renamed commonlib.general -> baselib.general
  * Removed the dependency from oq-commonlib
  * Avoid warning no XML exporter for event_loss
  * Update packager and postinst to use the openquake2 db (new default one)
  * Use shallow-clone to improve CI builds speed
  * Download calculation results as files
  * Added an API to retrieve the engine version
  * Unified the export framework for hazard and risk
  * Fast export of the GMFs
  * Fast scenario export
  * Fixed test_is_readable_all_files_lack_permissions when run as root
  * Now 'test_script_lower_than_current_version' does not require an Internet
    connection
  * Warn the user if she asks for statistical outputs but using a single hazard
    output
  * Move the calculation of input/output weights into commonlib
  * Changed the export_dir in several tests
  * Now the packagers makes a HTML report with the performances of the demos
  * Remove hardcoded references to openquake2 in oq_create_db
  * Move JobStats creation inside job_from_file
  * Fixed precision
  * Align openquake_worker.cfg with openquake.cfg
  * Implement memory hard limit control
  * Using commonlib.readinput.get_source_models
  * Check that the hazard calculation mode is consistent with risk calculation
    mode
  * Rollback only if a transaction is on
  * Fixed a bug in export_risk
  * Daily html report
  * Reflected the API change in commonlib.readinput.get_oqparam
  * Updated the engine to cope with the changes in risklib and commonlib
  * Fixed the name of the SES file
  * Changed some hard-coded weights in general.py
  * Changed the import of the calc module
  * Drop risk calculation table
  * Simplified the risk calculators
  * Reflected the API change in hazardlib.calc.gmf.GmfComputer
  * Added a test for duplicated tags in import_gmf_scenario.py
  * Implemented losses per event per asset
  * Dependency check
  * Removed more risk unit tests
  * Removed another couple of redundant tests
  * Remove check on setup.py version since now it's taken from init
  * Fixed _calc_to_response_data
  * Fixed bug when running risk calculations from the platform
  * openquake wrapper script
  * Changed version number in setup.py too
  * Updated version to 1.2
  * Renamed nrml_version->commonlib_version
  * Fixed a bug in the engine server (wrong calculation_id)
  * Fix oq-engine command name in output list
  * Removed the dependency from nrmllib
  * Fixed two merge errors
  * Important fixes pre-2.0 copied from the better-risk branch
  * Renamed the command openquake->oq-engine
  * Change ses collection
  * Fixed the migration script 0007
  * Fixed a bug with the quantile_hazard_curves attribute
  * Removed EventBasedHazardCalculatorTestCase
  * Remove the hazard_calculation table
  * correct complex source for wrong order in edges points
  * missing file open fixed
  * Removed routing tests
  * Added the script correct_complex_sources
  * Complex surf validation
  * Insert the IMT in the db, if not already there
  * The intensity measure types are now sorted also in the scenario calculator
  * Simplified the QA test scenario_damage/case_4
  * Enable 'set -x' when $GEM_SET_DEBUG is true
  * Remove a try finally in engine server task.py
  * Simplification because now the maximum_distance is mandatory
  * Fixed a wrong source model used in the Event Based export test
  * Fixed the what_if_I_upgrade check
  * Added a table imt_taxonomy
  * Fixed the management of missing db upgrades
  * Now the engine is using the new validation mechanism for the hazard sources
  * Fixed the name of a field (risk_job_id->job_id)
  * Special case when the hazard is known at the exact sites of the assets
  * Moved the epsilons from the getters to the database
  * Update the database name in openquake_worker.cfg
  * Removed the old validation mechanism
  * The parameter concurrent_tasks must be available to the workers too
  * Solved the problem with UHS
  * Fixed master https://ci.openquake.org/job/master_oq-engine/1208
  * If individual_curves is set, multi-imt curves must not be generated
  * --what-if-I-upgrade functionality
  * Stats only
  * Short output summary
  * Removed task_no
  * Hazard curves from gmfs
  * Fixed a critical bug with --hazard-output-id
  * Fix the test check_limits_event_based
  * Changed the output_weight for the event based calculator
  * Introduced --hazard-job-id and made it possible to reuse exposures imported
    in the hazard part of the computation
  * Replaced the ScenarioGetter with the GroundMotionFieldGetter
  * Return loss matrix
  * Removed --schema-path from oq_create_db
  * Calculation limits
  * Fixed a bug on tablespace permissions
  * Make the event based calculator more debuggable
  * Added the column uniq_ruptures to the table source_info
  * Db migrations
  * Db migrations 2
  * Saved more sources in source_info
  * Perform means and quantiles in memory
  * Parallel filtering
  * Reintroduce the 'terminate_job_when_celery_is_down' config option
  * Fix risk disaggregation
  * Ordering the sources after filtering-splitting
  * Source ordering
  * Gmf from ruptures
  * Fixed a stupid bug with OQ_TERMINATE_JOB_WHEN_CELERY_IS_DOWN
  * Introduced a variable OQ_TERMINATE_JOB_WHEN_CELERY_IS_DOWN
  * The random seeds have now a default value of 42
  * Added a check for invalid quantile computations
  * Now hazard calculations can be deleted safely
  * Add a file openquake_worker.cfg to be read in the workers
  * Simplified the LOG_FORMAT by removing the name
  * Avoid an ugly error when no tasks are spawned
  * Added a view on the event loss table for convenience of analysis
  * Epsilon sampling feature
  * Distribute-by-rupture phase 2
  * Restored distribution-by-rupture in the event based calculator
  * Provide a good error message when a source model contains GSIMs not in the
    file gsim_logic_tree
  * Moved parse_config from the engine to commonlib
  * Added a test checking the existence of the __init__.py files and fixed the
    QA test classical/case_15
  * Refactored initialize_realizations and added a warning when
    num_samples > num_realizations
  * Fixed a missing import
  * Saving the rupture hypocenter fully into the database
  * Removed an offending ALTER OWNER
  * Source info table
  * Added a test for sampling a large source model logic tree
  * Hazard curves from gmfs
  * Removed num_sites and num_sources from job_stats
  * Removed redundant tests
  * Retrieved the correct output directly, not via an order by
  * Making use of commonlib.parallel in the engine
  * Enhanced qatest_1, so that it subsumes regression_1 and regression_2
  * Taking advantage of the new riskloaders in commonlib
  * Added a missing integer cast
  * Changed disagg/case_1 to use full enumeration
  * Fixed the ordering of the ruptures in the event based calculator
  * Fixed a bug in the GroundMotionValuesGetter
  * Reflected the API change in refactor-risk-model
  * Sent the tectonic region types with less sources first, and fixed
    an ordering bug in a QA test
  * Turn AMQPChannelExceptions into warnings
  * Hide the SES output from a scenario calculator
  * Add a debug flag to enable set -x in packager.sh
  * Better task spawning
  * Reflected the changes to the GmfComputer in hazardlib
  * Fixed the bug in the risk event based calculator with multiple realizations
  * Fix gmf duplication
  * Removed the need for logictree.enumerate_paths
  * Fixed a small bug
  * Removed a commonlib dependency breaking the oqcreate script
  * Now the indices of the filtered sites are stored in the
    ProbabilisticRupture table
  * Fixed another import
  * Fixed a wrong import
  * Moved logictree to commonlib and fixed all the tests
  * Removed the obsolete table hzrdr.ses and small refactoring
  * Tasks with fewer assets are submitted first
  * Better parallelization of the risk calculators
  * Reducing the celery timeout from 30s to 3s
  * Fixed a tricky bug in the scenario calculator with duplicate imts
  * Fixed the ScenarioExportTestCase by changing the position of the points
  * The scenario calculator is now block-size independent
  * Use only the relevant tectonic region types to build the GMPE logic tree
  * Fixed a broadcasting in the classical calculator
  * Saving memory on the controller node
  * Restored the source model sampling feature
  * Complex logic tree test
  * Solved the block size dependence in the risk calculators
  * Fixed a critical ordering bug
  * Changed the _do_run_calc signature
  * Avoid returning duplicated data in the classical calculator
  * Changed the order of the statements in 01-remove-cnode_stats.sql
  * Added a cache on the GSIMs for the probabilities of no exceedence in the
    classical calculator
  * Fix the export of GmfSets in the case of multiple source models
  * Fixed underflow error in postgres
  * Fixed a bug with celery ping
  * Avoid errors on signals when the engine is run through the server
  * Errors in a task are converted into a RuntimeError
  * Remove calculation unit
  * The IML must be extrapolated to zero for large poes
  * Log a warning when more than 80% of the memory is used
  * Refactored the hazard getters
  * Removed the SES table
  * Added a nice error message for far away sources
  * Add support in the engine for a local_settings.py
  * Send the site collection via rabbitmq, not via the database
  * Improvements to the CeleryNodeMonitor
  * Minimal tweaks to the risk calculators
  * Save the number of sites in JobStats as soon as it is available
  * Fix branch var to be compliant within the new CI git plugin
  * Restored the lost fine monitoring on the hazard getters
  * Cluster monitor
  * Celery check
  * Removed the obsolete table uiapi.cnode_stats
  * Make use of the light site collection introduced in hazardlib
  * Optimize the disaggregation calculator
  * Fix a memory leak of celery
  * Remove python-gdal and fix issue with postinst
  * Manual pickling/unpickling
  * Updates Copyright to 2014
  * The rupture tag must be unique
  * Turn SIGTERM into SIGINT
  * Remove another engine-server test script from pylint
  * Removed the dependency on the current working directory from
    utils_config_test
  * Replace README.txt with README.md in the packager script
  * Increase the tolerance in the disaggregation test
  * Readme merge
  * Avoid storing copies of the ruptures
  * Untrapped exceptions in oqtask give ugly error messages
  * Support for posting zipfiles to the engine-server
  * Using iter_native in celery
  * Added test for the loss_fraction exporter
  * Fixed a missing loss_type in export_loss_fraction_xml
  * Merging the engine server inside the engine repository
  * Removing ruptures phase 2
  * Restored qatest 1
  * Added tests for failing computations
  * Removed the progress handler from the engine
  * Better error and logging management
  * Exclude tests folder from pylint check
  * Fixing the build master_oq-engine #790
  * Ruptures are not read from the database anymore, only written
  * In development mode celery is automatically started/stopped together with
    the engine server
  * Remove common directory from risk demos
  * Remove duplication hazard risk
  * Removing the duplication run_hazard/run_risk in engine.py
  * Renamed directories and packages to be consistent with GEM conventions
  * Fixed test_initialize_sources
  * Getting a more uniform distribution of the tasks
  * Remove celery
  * Remove time_span from disaggregation calculator
  * Return the traceback from celery to the controller node
  * If there are no GMVs within the maximum distance for the given assets, the
    computation should not fail with an ugly error but print a warning
  * Better error management
  * Fixed a stupid error in compute_hazard_curves
  * Support for non-parametric sources
  * Fixed the issue of slow sources
  * Fixed the two upgrade scripts breaking the migration from 1.0 to 1.1
  * Add --export-hazard-outputs and --export-risk-outputs switches; also add
    geojson export for hazard curves
  * Light monitor
  * Set CELERY_MAX_CACHED_RESULTS = 1
  * Changed from relative path to full path
  * Fix the feature "import gmf scenario data from file"
  * version: remove warning for pkg install + git program installed case
  * Remove block_size and point_source_block_size
  * Move the unit tests inside the openquake.engine directory
  * Version visualization improvement
  * Added missing CASCADE on a DB migration script
  * Raised the tolerance in ClassicalHazardCase13TestCase
  * In the event based calculator split by ruptures, not by SES
  * BROKER_POOL_LIMIT is causing problem so set it to none
  * Split area sources
  * Force BROKER_POOL_LIMIT to 10
  * Fixed an upgrade script
  * Prefiltering sources in all calculators
  * Savaged the easy part of the work on the decouple-logic-trees branch
  * Changed the way hazard map are interpolated
  * Fixed a bug with static urls
  * Remove database related code
  * Removed hazard curve progress
  * Improved the IMT management in the engine by leveraging the new
    functionality in hazardlib
  * Configuration file for storing oq-platform connection parameters
  * Add loss type to risk outputs
  * Remove parsed source
  * Fix remove demos symlinks
  * gmf.lt_realization_id can be NULL
  * Fixed the _prep_geometry feature of Risk and Hazard calculations
  * Remove a reference to the removed view hzrdr.gmf_family
  * Engine-Server: support for multiple platform installations
  * Removed the complete_logic_tree flags
  * Fixed setup.py
  * Removed the SourceProgress table
  * New risk demos
  * Run a risk calculation
  * Remove validation on site models
  * Removed the rest of the stuff related to the supervisor
  * Removed the supervisor, redis, kombu and related stuff
  * Removed a wrong import
  * An import ordering issue is breaking Jenkins
  * Various small fixes for oq_create_db script
  * Do not register a progress handler if it is not passed
  * Engine Unit test fix
  * Geonode integration
  * Progress Bar support
  * Finally fixed the dependency from the blocksize in the event based
    calculator
  * A simple fix for engine_test.py
  * Replace numpy arrays with postgres array fields in output tables
  * Dump and restore Stochastic Event Set
  * Removed the old distribution and used parallelize as default distribution
    mechanism everywhere
  * Change the distribution in the risk calculators
  * Save in job_stats how much the database increased during the current
    computation
  * Removed calc_num task properly
  * Change dist classical
  * Improve the table job_stats
  * Now the CacheImporter infers the fields from the database, in the right
    order
  * Removed parsed_rupture_model from the db
  * The revoke command should not terminate the workers
  * Remove JobCompletedError
  * Override hazard investigation time in risk event based calculator
  * Companion of https://github.com/gem/oq-engine/pull/1298/
  * Companion of https://github.com/gem/oq-nrmllib/pull/116
  * Simplify schema
  * Filter the sources before storing them in the database
  * Improve the parallelize distribution
  * Fix disaggregation
  * Changed the distance in hazardlib
  * Improve memory consumption in the GMF calculation
  * The file with the exported disagg matrix must contain the poe in the name
  * The multiple sites QA test (classical/case_13) broke
  * Solve the dependency from the parameter concurrent_tasks
  * QA test for multiple sites
  * Cross domain ajax fix for view methods [r=matley] [f=*1234765]
  * Tweaks to make platform calcs work [r=matley] [f=*1234765]
  * Create job and calculation objects in a transaction
  * Make test fixtures optional
  * Get the list of the available magnitude scaling relationships at runtime
  * Save memory when exporting the GMF
  * Fixed a typo in an ordering query
  * Insured loss curves statistics
  * When exporting the GMF, we need to export the rupture tags, not the ids
  * Hazard Curve Parser import update [r=micheles] [f=*trivial]
  * To save space in the db and to avoid running into the text field size
    limit, change model_content.raw_content to store gzipped content
  * Add a tag to the ruptures
  * Change the dump/restore procedures to work with directories, not tarfiles
  * Fix risk QA tests fixtures
  * Documentation for the REST API
  * Fix hazard_curve_multi export path
  * Revise insured losses algorithm
  * Post-calculation migration
  * Correction of baseline DB revision
  * Review Risk demos
  * A couple of fixes to scenario tests
  * Compute standard deviation of losses
  * Validate time_event
  * Add 404 responses in the case of non-existent artifacts
  * Run calcs, part 2
  * Minor loss map export fix
  * Fix for installing source code via pip/git
  * Remove cache from HazardCurveGetterPerAsset
  * Changed an import from nrmllib
  * Pyflakes fixes to the calculators and engine module
  * Reading logic trees from DB - follow up (fix for a careless refactoring
    error)
  * Raise an error when no gmvs are available in a scenario computation
  * Small fix in dump_hazards.py: the filenames list contained duplicates
  * Add 'engine' functionality to disable the job supervisor
  * Read logic trees from DB (instead of the filesystem)
  * Extend forms.CharField to allow null values
  * Small fixes to the script restore_hazards.py
  * Update test fixtures used for risk scenario calculations
  * Trivial: Some small tweaks/cleanups
  * File parsing fix
  * Risk BaseCalculator refactoring
  * Run calculations via REST API (initial sketch)
  * Better input loading (update to 'engine' API)
  * Update Risk Event Based QA test
  * Fixed a very subtle bug with the ordering of sites
  * Added index to hzrdi.hazard_site
  * Updated tests to the new interface
    of 'openquake.engine.db.models.SiteCollection'
  * Compute ground motion values from Stochastic Event Set
    in a risk calculation
  * "List calc results" views
  * Misc. engine fixes to stabilize the build
  * Record all OQ software versions in oq_job
  * Export to path or file (not just path)
  * Minor fix to risk QA test collection
  * Engine API improvements
  * Hazard map GeoJSON export
  * Refactoring: moved risk calculation logic to risklib
  * GeoJSON loss map support
  * GeoJSON export prep
  * Include API version in URLs
  * 'calc info' views
  * Rough sketch of the 'list calculations' views
  * Export loss_fraction quantile fix
  * Fix 'hazard_curve_multi' export
  * Fix Risk QA test collection (nosetests)
  * Remove site_collection column from the database
  * Pack and risk demos LP: #1197737
  * Added more monitoring to the hazard calculators

 -- Matteo Nastasi (GEM Foundation) <nastasi@openquake.org>  Wed, 10 Dec 2014 11:17:03 +0100

python-oq-engine (1.0.0-1) precise; urgency=low

  * 'occupants' is now a float
  * Hazard curve import tool: updated NRML hazard curve parser
  * Made sure that the task_ids are stored in the performance table soon enough
    (LP: #1180271)
  * Added fixtures for risk tests
  * Some support to compute avg and std for the GMFs (LP: #1192413)
  * Renamed the GMF tables (LP: #1192512)
  * Kill running celery tasks on job failure (LP: #1180271)
  * Removed 'patches' folder
  * Event loss csv: fix delimiting character (LP: #1192179)
  * Fixed restore_hazards_test.py (LP: #1189772)
  * Fix restore hazards (LP: #1189772)
  * Fix risk/classical/case_3 (LP: #1190569)
  * Fix get_asset_chunk unit test
  * Added dumping of ses_collection/ses/ses_rupture (LP: #1189750)
  * Fixed the issue with sequences in restore_hazards.py (LP: #1189772)
  * Risk Probabilistic Event Based Calculator - QA Test
  * Fix the GMF export and tables (LP: #1169078,#1187413)
  * Some work to fix qa_tests/risk/event_based_bcr (LP: #1188497)
  * Run risk demos to test the package (LP: #1188117)
  * Update risk demos
  * renamed units -> number_of_units. Support for asset_category == "population"
    (LP: #1188104)
  * Fixed the z1pt0<->z2pt5 inversion problem (LP: #1186490)
  * Removed the special case for gmf_scenario
  * Exposure DB schema update (LP: #1185488)
  * Fix the site_data table to store one site per row; change gmf_agg to point
    to site_data (LP: #1184603)
  * Fix export of Benefit Cost Ratio calculator outputs. (LP: #1181182)
  * Inserted the GMFs with the CacheInserter instead of the BulkInserter
    (LP: #1184624)
  * Added better instrumentation to the hazard getters
  * Make the engine smart enough to infer the right block size (LP: #1183329)
  * New risk demos (LP: #1180698,#1181182)
  * Time event validation fix (LP: #1181235)
  * Unicode list cast fix
  * Implement distribution by SES in the event based hazard calculator
    (LP: #1040141)
  * Remove gmf scenario (LP: #1170628)
  * Purge gmf table (LP: #1170632)
  * Parallelize the queries of kind "insert into gmf agg" by using the standard
    mechanism (LP: #1178054)
  * Skipped hazard/event_based/case_4/test.py (LP: #1181908)
  * Remove the dependency from the gmf/gmf_set tables in the XML export
    procedure (LP: #1169078)
  * Saved memory in the hazard getters by returning only the distinct GMFs
    (LP: #1175941)
  * Fixed the case of no gmfcollections and cleaned up the post processing
    mechanism (LP: #1176887)
  * Filter the ruptures according to the maximum_distance criterium
    (LP: #1178571)
  * New hazard demos (LP: #1168756)
  * Parallelize insert into gmf_agg table (LP: #1178054)
  * Removed some verbose logs in debug mode (LP: #1170938)
  * lxc sandbox - improved CI with sandboxed source tests (LP: #1177319)
  * Report "calculation", not the job (LP: #1178583)
  * Fix performance_monitor_test.py on Mac OS X (LP: #1177403)
  * Remove config.gem files from demos
  * Vulnerability functions for contents, occupants and non-structural damage
    (LP: #1174231)
  * Improved the memory profiling (LP: #1175941)
  * Cleanup of the hazard getters and small improvements to help the performance
    analysis of risk calculators (LP: #1175941)
  * Add a facility to import hazard_curves from XML files (LP: #1175452)
  * Refactoring of risk calculators (LP: #1175702)
  * Added references to RiskCalculation model
  * --config-file option (LP: #1174316)
  * Update calls to risklib to the latest interface (LP: #1174301)
  * Event-Based Hazard: Better hazard curve / GMF validation (LP: #1167302)
  * Improved hazard doc
  * CONTRIBUTORS.txt
  * DB cleanup
  * --optimize-source-model pre-processing option (LP: #1096867)
  * Relax validation rules on interest rate for benefit-cost ratio analysis
    (LP: #1172324)
  * Support non-unique taxonomy -> IMT association across different
    vulnerability files (LP: #1171782)
  * Point source block size (LP: #1096867)
  * Use "hazard curve multi imt" also when all the realizations are considered
    (LP: #1171389)
  * Fix aggregate loss curve computation (LP: #1171361)
  * Add instrumentation via the EnginePerformanceMonitor to all the calculators
    (LP: #1171060)
  * Replaced run_job_sp with run_hazard_job (LP: #1153512)
  * Cleanup input reuse
  * Simplify hazard getter query
  * Add a forgotten constrain ON DELETE CASCADE on the table gmf_agg
    (LP: #1170637)
  * Mean loss curve computation updated (LP: #1168454,#1169886,#1170630)
  * Changed the generation of hazard_curves to use the gmf_agg table
    (LP: #1169703)
  * Add geospatial index on gmf_agg
  * Fix hazard map and UHS export filenames (include PoE) (LP: #1169988)
  * Lower the parameter ses_per_logic_tree_path in the event_based QA tests to
    make them much faster (LP: #1169883)
  * Fix Event based mean loss curve computation (LP: #1168454)
  * An attempt to solve the memory occupation issue for the event_based risk
    calculator (LP: #1169577)
  * Update event based mean/quantile loss curve computation (LP: #1168454)
  * Fix disagg export file name (LP: #1163276)
  * Include 'investigation_time' in exported UHS XML (LP: #1169106)
  * Raise warnings when invalid/unknown/unnecessary params are specified
    (LP: #1164324)
  * Fix characteristic fault rupture serialization (LP: #1169069)
  * Fixed a bug in event_based/core_test.py due to the version of mock used
    (LP: #1167310)
  * Make sure the generated XML are valid according to NRML (LP: #1169106)
  * Fix the tests of the event_based depending on random number details
    (LP: #1167310)
  * Scenario risk is using "default" connection on a cluster (LP: #1167969)
  * Add a mechanism to populate the db from CSV files, without the need to run
    a fake calculation (LP: #1167310,#1167693)
  * Source model NRML to hazardlib conversion now throws useful error messages
    (LP: #1154512)
  * Organization of hazard exports (LP: #1163276)
  * Some trivial optimizations in Risk Event Based calculator
  * Do not use 'default' user on raw cursors. (LP: #1167776)
  * Removed a bunch of old test fixtures
  * release updated
  * hazard curves in multiple imts (LP: #1160427)
  * Critical fix to disaggregation interpolation (LP: #1167245)
  * Fix setup.py version number
  * Fix char source logic tree validation (LP: #1166756)
  * Update version to 1.0
  * Reflect latest interface changes in risklib (LP: #1166252)
  * Event base performance (LP: #1168233)
  * Fix a "reproducibility" issue when getting hazard sites from exposure
    (LP: #1163818)
  * Disaggregation in event based risk calculator (LP: #1160993)
  * Read 'sites' from 'sites_csv' (LP: #1097618)
  * add debconf tool to manage postgresql.conf file modification
  * Issue 1160993 (LP: #1160993,#1160845)
  * Importing GMF from XML: step 2 (LP: #1160398)
  * Disaggregation of losses by taxonomy (LP: #1160845)
  * Vulnerability model validation (LP: #1157072)
  * Big docs cleanup
  * Mean and quantile Loss map support (LP: #1159865)
  * Event-Based Hazard: Save multi-surface ruptures (LP: #1144225)
  * Fix loss curve export (LP: #1157072)
  * Fix an incorrect parameter in event-based hazard QA tests, cases 2 and 4
  * end-to-end qa tests for Scenario Risk and Scenario Damage
  * Trivial fix for setup.py
  * New E2E regression tests
  * Updated QA tests due to change in risklib
  * Engine cleanup
  * Characteristic source logic tree support (LP: #1144225)
  * Added a script to dump the hazard outputs needed for the risk (LP: #1156998)
  * Remove complete logic tree flags when redundant (LP: #1155904)
  * Do not read risk inputs from fylesystem but from ModelContent
  * Remove --force-inputs feature (LP: #1154552)
  * UHS Export (LP: #1082312)
  * UHS post-processing (LP: #1082312)
  * Fragility model using structure dependent IMT (LP: #1154549)
  * Correct bin/openquake help string for --log-level
  * Hazard post-processing code cleanup (LP: #1082312)
  * Allow Event-Based hazard post-processing to run without celery
  * More event-based hazard QA tests (LP: #1088864)
  * Real errors are masked in the qa_test since the real computation runs in a
    subprocess (LP: #1153512)
  * Minor simplification of the hazard_getter query
  * Correlation model qa tests (LP: #1097646)
  * Vulnerability model using structure dependent intensity measure types
    (LP: #1149270)
  * Fix a broken scenario hazard export test
  * Support for Characteristic Fault Sources (LP: #1144225)
  * Added a missing KILOMETERS_TO_METERS conversion in the hazard_getters
  * Average Losses (LP: #1152237)
  * Improved the error message for unavailable gsims
  * Companion changes to https://github.com/gem/oq-risklib/pull/38
  * Fix 1144741 (LP: #1144741)
  * Fix 1144388 (LP: #1144388)
  * Fixed ordering bug in the XML export of gmf_scenario (LP: #1152172)
  * Don't save hazard curves to the DB which are all zeros (LP: #1096926)
  * Add hazard nose attribute to the hazard QA test
  * Avoid fully qualified name in the XML <uncertaintyModel> tag (LP: #1116398)
  * Fix Scenario Risk calculator
  * New CLI functionality: delete old calculations (LP: #1117052)
  * DB security cleanup (LP: #1117052)
  * Event-Based Hazard Spatial Correlation QA tests (LP: #1099467)
  * Correct OQ engine version in db script
  * Preloaded exposure (LP: #1132902)
  * 1132708 and 1132731 (LP: #1132731)
  * Stabilize classical hazard QA test case 11
  * DB schema bootstrap script now runs silently by default
  * Fix aggregate loss export test
  * Fix a broken disagg/core test
  * Easy hazard getters optimization (LP: #1132708)
  * Fix progress risk
  * Event loss tables (LP: #1132699)
  * Fix the memory occupation issue for the scenario_risk calculator
    (LP: #1132018,#1132017)
  * Performance monitor to measure times and memory occupation of bottleneck
    code (LP: #1132017)
  * Scenario insured losses
  * Version fix (already present fix in master, add a test to verify it)
  * Classical Hazard QA test, SA IMT case (LP: #1073591)
  * Optimize hazard curve insertion (LP: #1100332)
  * updates due to the latest risklib api changes
  * Fixed the bug introduced by change the location field from Geometry to
    Geography
  * "openquake --version broked" fix
  * Fixed bug in the distribution of the realizations logic
  * Simplified the hazard getters so that they are pickleable without effort
  * Update to disaggregation equation (LP: #1116262)
  * Scenario Aggregated Loss
  * Risk maximum distance (LP: #1095582)
  * Add timestamps to calculation summary output (LP: #1129271)
  * More efficient hazard curve update transactions. (LP: #1121825)
  * Scenario risk tests
  * Added parameter taxonomies_from_fragility_model (LP: #1122817)
  * Add a check for missing taxonomies in the scenario_damage calculator
    (LP: #1122817)
  * Add '_update_progress' for clearer profiling (LP: #1121825)
  * Removed many global dictionaries and adopted a convention-over-configuration
    approach
  * Generation of ground motion fields only within a certain distance from the
    rupture (LP: #1121940)
  * Link between Rupture / Stochastic Event Set and Ground motion field outputs
    (LP: #1119553)
  * Fixed the qa_test for scenario_damage
  * Fix HazardCalculation.get_imts()
  * Donot save absolute losses (LP: #1096881)
  * Scenario hazard: fix a reference to the site collection
  * Fixes scenario hazard correlation
  * Scenario risk
  * Changed DmgState to have a foreign key to OqJob, not to Output; also removed
    the CollapseMap special treatment (LP: #1100371)
  * Drop upload table
  * Remove several global dictionaries from the engine
  * Mean and quantile Loss curve computation (LP: #1101270)
  * Cache the SiteCollection to avoid redundant recreation (LP: #1096915)
  * Scenario hazard correlation model (LP: #1097646)

 -- Matteo Nastasi (GEM Foundation) <nastasi@openquake.org>  Mon, 24 Jun 2013 17:39:07 +0200

python-oq-engine (0.9.1-1) precise; urgency=low

  * upstream release

 -- Matteo Nastasi (GEM Foundation) <nastasi@openquake.org>  Mon, 11 Feb 2013 11:00:54 +0100

python-oq-engine (0.8.3-3) precise; urgency=low

  * Add missing monitor.py source

 -- Muharem Hrnjadovic <mh@foldr3.com>  Tue, 23 Oct 2012 10:16:18 +0200

python-oq-engine (0.8.3-2) precise; urgency=low

  * Use arch-independent JAVA_HOME env. variable values (LP: #1069804)

 -- Muharem Hrnjadovic <mh@foldr3.com>  Mon, 22 Oct 2012 15:30:39 +0200

python-oq-engine (0.8.3-1) precise; urgency=low

  * upstream release

 -- Muharem Hrnjadovic <mh@foldr3.com>  Fri, 19 Oct 2012 19:53:00 +0200

python-oq-engine (0.8.2-5) precise; urgency=low

  * Make sure the vs30_type param is capitalized (LP: #1050792)

 -- Muharem Hrnjadovic <mh@foldr3.com>  Fri, 21 Sep 2012 12:01:34 +0200

python-oq-engine (0.8.2-4) precise; urgency=low

  * fix JAVA_HOME value so it works in ubuntu 12.04 LTS (LP: #1051941)

 -- Muharem Hrnjadovic <mh@foldr3.com>  Mon, 17 Sep 2012 14:52:12 +0200

python-oq-engine (0.8.2-3) precise; urgency=low

  * Insured loss probabilistic event based calculator (LP: #1045318)

 -- Muharem Hrnjadovic <mh@foldr3.com>  Wed, 05 Sep 2012 09:22:36 +0200

python-oq-engine (0.8.2-2) precise; urgency=low

  * remove namespace/module ambiguity

 -- Muharem Hrnjadovic <mh@foldr3.com>  Tue, 04 Sep 2012 17:08:17 +0200

python-oq-engine (0.8.2-1) precise; urgency=low

  * Upstream release (LP: #1045214)

 -- Muharem Hrnjadovic <mh@foldr3.com>  Tue, 04 Sep 2012 08:52:53 +0200

python-oq-engine (0.8.1-5) precise; urgency=low

  * rm threaded serialization patch (since it increases overall run time)

 -- Muharem Hrnjadovic <mh@foldr3.com>  Wed, 25 Jul 2012 17:01:32 +0200

python-oq-engine (0.8.1-4) precise; urgency=low

  * Try threaded serialization in order to fix performance regression
    (LP: #1027874)

 -- Muharem Hrnjadovic <mh@foldr3.com>  Mon, 23 Jul 2012 13:21:32 +0200

python-oq-engine (0.8.1-3) precise; urgency=low

  * Fix import exception when DJANGO_SETTINGS_MODULE is not set (LP: #1027776)

 -- Muharem Hrnjadovic <mh@foldr3.com>  Mon, 23 Jul 2012 09:08:01 +0200

python-oq-engine (0.8.1-2) precise; urgency=low

  * Fix for region discretization bug (LP: #1027041)

 -- Muharem Hrnjadovic <mh@foldr3.com>  Sun, 22 Jul 2012 10:12:25 +0200

python-oq-engine (0.8.1-1) precise; urgency=low

  * new upstream release (LP: #1027030)

 -- Muharem Hrnjadovic <mh@foldr3.com>  Fri, 20 Jul 2012 15:06:18 +0200

python-oq-engine (0.7.0-4) precise; urgency=low

  * fix typo in oq_restart script (LP: #994565)

 -- Muharem Hrnjadovic <mh@foldr3.com>  Fri, 04 May 2012 15:01:54 +0200

python-oq-engine (0.7.0-3) precise; urgency=low

  * Correct the version displayed by OpenQuake (on demand).

 -- Muharem Hrnjadovic <mh@foldr3.com>  Fri, 04 May 2012 08:20:18 +0200

python-oq-engine (0.7.0-2) oneiric; urgency=low

  * Fix bug in the classical PSHA calculator (LP: #984055)

 -- Muharem Hrnjadovic <mh@foldr3.com>  Wed, 02 May 2012 22:00:59 +0200

python-oq-engine (0.7.0-1) oneiric; urgency=low

  * Upstream release, rev. 0.7.0

 -- Muharem Hrnjadovic <mh@foldr3.com>  Wed, 02 May 2012 21:34:03 +0200

python-oq-engine (0.6.1-9) oneiric; urgency=low

  * Fix db router config for the oqmif schema (LP: #993256)

 -- Muharem Hrnjadovic <mh@foldr3.com>  Wed, 02 May 2012 15:23:40 +0200

python-oq-engine (0.6.1-8) oneiric; urgency=low

  * Re-apply fix for ERROR: role "oq_ged4gem" does not exist (LP: #968056)

 -- Muharem Hrnjadovic <mh@foldr3.com>  Wed, 02 May 2012 10:23:40 +0200

python-oq-engine (0.6.1-7) oneiric; urgency=low

  * delete obsolete .pyc files in /usr/openquake (LP: #984912)

 -- Muharem Hrnjadovic <mh@foldr3.com>  Thu, 19 Apr 2012 10:28:45 +0200

python-oq-engine (0.6.1-6) oneiric; urgency=low

  * Remove spurious 'oqmif' db user from settings.py (LP: #980769)

 -- Muharem Hrnjadovic <mh@foldr3.com>  Fri, 13 Apr 2012 14:35:54 +0200

python-oq-engine (0.6.1-5) oneiric; urgency=low

  * Pass the postgres port to the 'createlang' command as well.

 -- Muharem Hrnjadovic <mh@foldr3.com>  Fri, 13 Apr 2012 10:37:26 +0200

python-oq-engine (0.6.1-4) oneiric; urgency=low

  * Fix psql invocation.

 -- Muharem Hrnjadovic <mh@foldr3.com>  Fri, 13 Apr 2012 06:01:12 +0200

python-oq-engine (0.6.1-3) oneiric; urgency=low

  * Support machines with multiple postgres versions (LP: #979881)

 -- Muharem Hrnjadovic <mh@foldr3.com>  Fri, 13 Apr 2012 05:49:41 +0200

python-oq-engine (0.6.1-2) oneiric; urgency=low

  * Fix oq_restart_workers script so it uses the correct db table (oq_job)

 -- Muharem Hrnjadovic <mh@foldr3.com>  Wed, 04 Apr 2012 11:29:36 +0200

python-oq-engine (0.6.1-1) oneiric; urgency=low

  * OpenQuake 0.6.1 upstream release (LP: #971541)

 -- Muharem Hrnjadovic <mh@foldr3.com>  Tue, 03 Apr 2012 08:52:39 +0200

python-oq-engine (0.6.0-15) oneiric; urgency=low

  * Support machines with multiple postgres versions (LP: #979881)

 -- Muharem Hrnjadovic <mh@foldr3.com>  Thu, 12 Apr 2012 18:56:58 +0200

python-oq-engine (0.6.0-14) oneiric; urgency=low

  * Improved version string, post-installation actions

 -- Muharem Hrnjadovic <mh@foldr3.com>  Fri, 30 Mar 2012 17:21:40 +0200

python-oq-engine (0.6.0-13) oneiric; urgency=low

  * proper fix for GMF serialization problem (LP: #969014)

 -- Muharem Hrnjadovic <mh@foldr3.com>  Fri, 30 Mar 2012 15:14:41 +0200

python-oq-engine (0.6.0-12) oneiric; urgency=low

  * Fix GMF serialization in the hazard event based calculator (LP: #969014)

 -- Muharem Hrnjadovic <mh@foldr3.com>  Fri, 30 Mar 2012 12:15:44 +0200

python-oq-engine (0.6.0-11) oneiric; urgency=low

  * Fix ERROR: role "oq_ged4gem" does not exist (LP: #968056)

 -- Muharem Hrnjadovic <mh@foldr3.com>  Thu, 29 Mar 2012 10:44:23 +0200

python-oq-engine (0.6.0-10) oneiric; urgency=low

  * Fix BaseHazardCalculator, so self.calc gets initialized.

 -- Muharem Hrnjadovic <mh@foldr3.com>  Fri, 23 Mar 2012 07:20:47 +0100

python-oq-engine (0.6.0-9) oneiric; urgency=low

  * Turn off accidental worker-side logic tree processing (LP: #962788)

 -- Muharem Hrnjadovic <mh@foldr3.com>  Fri, 23 Mar 2012 06:27:36 +0100

python-oq-engine (0.6.0-8) oneiric; urgency=low

  * Package tested and ready for deployment.

 -- Muharem Hrnjadovic <mh@foldr3.com>  Tue, 20 Mar 2012 15:54:31 +0100

python-oq-engine (0.6.0-7) oneiric; urgency=low

  * All demos pass, rebuild this package

 -- Muharem Hrnjadovic <mh@foldr3.com>  Wed, 07 Mar 2012 18:12:26 +0100

python-oq-engine (0.6.0-6) oneiric; urgency=low

  * Another db user fix

 -- Muharem Hrnjadovic <mh@foldr3.com>  Wed, 07 Mar 2012 17:18:31 +0100

python-oq-engine (0.6.0-5) oneiric; urgency=low

  * Fix database users

 -- Muharem Hrnjadovic <mh@foldr3.com>  Wed, 07 Mar 2012 16:39:49 +0100

python-oq-engine (0.6.0-4) oneiric; urgency=low

  * Fix distro series

 -- Muharem Hrnjadovic <mh@foldr3.com>  Wed, 07 Mar 2012 09:25:57 +0100

python-oq-engine (0.6.0-3) precise; urgency=low

  * Added license file

 -- Muharem Hrnjadovic <mh@foldr3.com>  Wed, 07 Mar 2012 08:35:12 +0100

python-oq-engine (0.6.0-2) oneiric; urgency=low

  * added sample celeryconfig.py file

 -- Muharem Hrnjadovic <mh@foldr3.com>  Mon, 05 Mar 2012 20:07:23 +0100

python-oq-engine (0.6.0-1) oneiric; urgency=low

  * OpenQuake rev. 0.6.0 upstream release (LP: #946879)
  * add postgresql-plpython-9.1 dependency (LP: #929429)

 -- Muharem Hrnjadovic <mh@foldr3.com>  Mon, 05 Mar 2012 11:05:22 +0100

python-oq-engine (0.5.1-2) oneiric; urgency=low

  * add postrm script (LP: #906613)

 -- Muharem Hrnjadovic <mh@foldr3.com>  Thu, 02 Feb 2012 13:00:06 +0100

python-oq-engine (0.5.1-1) oneiric; urgency=low

  * 0.5.1 upstream release (LP: #925339)

 -- Muharem Hrnjadovic <mh@foldr3.com>  Thu, 02 Feb 2012 10:11:58 +0100

python-oq-engine (0.5.0-9) oneiric; urgency=low

  * Fix error resulting from backporting code.

 -- Muharem Hrnjadovic <mh@foldr3.com>  Wed, 25 Jan 2012 16:27:49 +0100

python-oq-engine (0.5.0-8) oneiric; urgency=low

  * Fix hazard map serialization failure (LP: #921604)

 -- Muharem Hrnjadovic <mh@foldr3.com>  Wed, 25 Jan 2012 16:06:54 +0100

python-oq-engine (0.5.0-7) oneiric; urgency=low

  * Remove one last 'sudo' from db setup script

 -- Muharem Hrnjadovic <mh@foldr3.com>  Wed, 25 Jan 2012 12:17:35 +0100

python-oq-engine (0.5.0-6) oneiric; urgency=low

  * NRML files are written only once (LP: #914614)
  * optimize parallel results collection (LP: #914613)
  * fix "current realization" progress counter value (LP: #914477)

 -- Muharem Hrnjadovic <mh@foldr3.com>  Thu, 19 Jan 2012 15:16:51 +0100

python-oq-engine (0.5.0-5) oneiric; urgency=low

  * Revert to the usual database user names.

 -- Muharem Hrnjadovic <mh@foldr3.com>  Tue, 10 Jan 2012 10:49:49 +0100

python-oq-engine (0.5.0-4) oneiric; urgency=low

  * Remove "sudo" from db setup script (LP: #914139)

 -- Muharem Hrnjadovic <mh@foldr3.com>  Tue, 10 Jan 2012 08:18:14 +0100

python-oq-engine (0.5.0-3) oneiric; urgency=low

  * Fix demo files.

 -- Muharem Hrnjadovic <mh@foldr3.com>  Mon, 09 Jan 2012 21:10:08 +0100

python-oq-engine (0.5.0-2) oneiric; urgency=low

  * Calculation and serialization are to be carried out in parallel
    (LP: #910985)

 -- Muharem Hrnjadovic <mh@foldr3.com>  Mon, 09 Jan 2012 15:53:05 +0100

python-oq-engine (0.5.0-1) oneiric; urgency=low

  * Prepare rel. 0.5.0 of python-oq-engine (LP: #913540)
  * set JAVA_HOME for celeryd (LP: #911697)

 -- Muharem Hrnjadovic <mh@foldr3.com>  Mon, 09 Jan 2012 07:15:31 +0100

python-oq-engine (0.4.6-11) oneiric; urgency=low

  * Facilitate java-side kvs connection caching
    (LP: #894261, #907760, #907993).

 -- Muharem Hrnjadovic <mh@foldr3.com>  Mon, 02 Jan 2012 13:42:42 +0100

python-oq-engine (0.4.6-10) oneiric; urgency=low

  * Only use one amqp log handler per celery worker (LP: #907360).

 -- Muharem Hrnjadovic <mh@foldr3.com>  Mon, 02 Jan 2012 13:10:50 +0100

python-oq-engine (0.4.6-9) oneiric; urgency=low

  * add a debian/preinst script that makes sure we have no garbage
    from previous package installation lying around (LP: #906613).

 -- Muharem Hrnjadovic <mh@foldr3.com>  Tue, 20 Dec 2011 10:43:12 +0100

python-oq-engine (0.4.6-8) oneiric; urgency=low

  * Repackage 0.4.6-6 (no asynchronous classical PSHA code)
    for oneiric (also fix the postgres-9.1 issues).

 -- Muharem Hrnjadovic <mh@foldr3.com>  Fri, 16 Dec 2011 11:34:47 +0100

python-oq-engine (0.4.6-6) oneiric; urgency=low

  * Make sure /var/lib/openquake/disagg-results exists and has an
    appropriate owner and permissions (LP: #904659)

 -- Muharem Hrnjadovic <mh@foldr3.com>  Thu, 15 Dec 2011 12:26:28 +0100

python-oq-engine (0.4.6-5) natty; urgency=low

  * Make sure the demos that were broken in 0.4.6 are not installed
    (LP: #901112)

 -- Muharem Hrnjadovic <mh@foldr3.com>  Fri, 09 Dec 2011 16:40:50 +0100

python-oq-engine (0.4.6-4) natty; urgency=low

  * Tolerate the failure of chown and/or chmod on /var/lib/openquake
    (LP: #902083)

 -- Muharem Hrnjadovic <mh@foldr3.com>  Fri, 09 Dec 2011 10:38:46 +0100

python-oq-engine (0.4.6-3) natty; urgency=low

  * Remove UHS changes in order to fix python-java-bridge failures
    (LP: #900617)

 -- Muharem Hrnjadovic <mh@foldr3.com>  Fri, 09 Dec 2011 07:51:19 +0100

python-oq-engine (0.4.6-2) oneiric; urgency=low

  * Add missing dependency, python-h5py (LP: #900300)

 -- Muharem Hrnjadovic <mh@foldr3.com>  Mon, 05 Dec 2011 15:09:37 +0100

python-oq-engine (0.4.6-1) oneiric; urgency=low

  * Upstream release (LP: #898634)
  * Make postgres dependencies less version dependent (LP: #898622)

 -- Muharem Hrnjadovic <mh@foldr3.com>  Mon, 05 Dec 2011 10:51:46 +0100

python-oq-engine (0.4.4-19) oneiric; urgency=low

  * Functions called from celery tasks should not make use of logic trees
    (LP: #880743)

 -- Muharem Hrnjadovic <mh@foldr3.com>  Mon, 24 Oct 2011 14:37:41 +0200

python-oq-engine (0.4.4-18) oneiric; urgency=low

  * Add python-setuptools as a python-oq-engine dependency (LP: #877915)

 -- Muharem Hrnjadovic <mh@foldr3.com>  Sun, 23 Oct 2011 18:29:41 +0200

python-oq-engine (0.4.4-17) oneiric; urgency=low

  * Refresh the demos and make sure the newest ones are always installed
    under /usr/openquake/demos

 -- Muharem Hrnjadovic <mh@foldr3.com>  Sun, 23 Oct 2011 18:12:59 +0200

python-oq-engine (0.4.4-16) oneiric; urgency=low

  * Remove superfluous OPENQUAKE_ROOT import.

 -- Muharem Hrnjadovic <mh@foldr3.com>  Sun, 23 Oct 2011 16:42:17 +0200

python-oq-engine (0.4.4-15) oneiric; urgency=low

  * Added the python code needed for the new logic tree implementation
    (LP: #879451)

 -- Muharem Hrnjadovic <mh@foldr3.com>  Sun, 23 Oct 2011 12:27:15 +0200

python-oq-engine (0.4.4-14) oneiric; urgency=low

  * leave exceptions raised by celery tasks alone (LP: #878736)

 -- Muharem Hrnjadovic <mh@foldr3.com>  Thu, 20 Oct 2011 12:30:50 +0200

python-oq-engine (0.4.4-13) oneiric; urgency=low

  * Avoid failures while reraising exceptions (LP: #877992)

 -- Muharem Hrnjadovic <mh@foldr3.com>  Wed, 19 Oct 2011 15:03:58 +0200

python-oq-engine (0.4.4-12) natty; urgency=low

  * Impose upper limit on JVM memory usage (LP: #821002)

 -- Muharem Hrnjadovic <mh@foldr3.com>  Mon, 17 Oct 2011 17:35:40 +0200

python-oq-engine (0.4.4-11) oneiric; urgency=low

  * add python-oq-engine_0.4.4.orig.tar.gz to upload

 -- Muharem Hrnjadovic <mh@foldr3.com>  Fri, 14 Oct 2011 11:57:11 +0200

python-oq-engine (0.4.4-10) oneiric; urgency=low

  * Ubuntu 11.10 upload.

 -- Muharem Hrnjadovic <mh@foldr3.com>  Fri, 14 Oct 2011 11:37:17 +0200

python-oq-engine (0.4.4-9) natty; urgency=low

  * 'new_in_this_release' files apply to latest upgrade (LP: #873205)

 -- Muharem Hrnjadovic <mh@foldr3.com>  Thu, 13 Oct 2011 10:36:04 +0200

python-oq-engine (0.4.4-8) natty; urgency=low

  * Make sure all demo files are unzipped (LP: #872816)

 -- Muharem Hrnjadovic <mh@foldr3.com>  Thu, 13 Oct 2011 10:17:08 +0200

python-oq-engine (0.4.4-7) natty; urgency=low

  * More robust detection of the 'openquake' system group (LP #872814)

 -- Muharem Hrnjadovic <mh@foldr3.com>  Wed, 12 Oct 2011 14:37:40 +0200

python-oq-engine (0.4.4-6) natty; urgency=low

  * make the demo files writable by owner *and* group.

 -- Muharem Hrnjadovic <mh@foldr3.com>  Tue, 11 Oct 2011 16:09:51 +0200

python-oq-engine (0.4.4-5) natty; urgency=low

  * Remove unneeded database users (LP #872277)
  * fix smoketests (add DEPTHTO1PT0KMPERSEC, VS30_TYPE parameter defaults)

 -- Muharem Hrnjadovic <mh@foldr3.com>  Tue, 11 Oct 2011 15:48:20 +0200

python-oq-engine (0.4.4-4) natty; urgency=low

  * turn off -x flag in debian/postinst
  * unzip the example files in /usr/openquake/demos

 -- Muharem Hrnjadovic <mh@foldr3.com>  Tue, 11 Oct 2011 14:55:30 +0200

python-oq-engine (0.4.4-3) natty; urgency=low

  * fix lintian warning

 -- Muharem Hrnjadovic <mh@foldr3.com>  Tue, 11 Oct 2011 14:26:25 +0200

python-oq-engine (0.4.4-2) natty; urgency=low

  * Use dh_installexamples to include the smoketests in the package.

 -- Muharem Hrnjadovic <mh@foldr3.com>  Tue, 11 Oct 2011 12:23:06 +0200

python-oq-engine (0.4.4-1) natty; urgency=low

  * fix permissions for config files in /etc/openquake (LP #850766)
  * be more intelligent about pg_hba.conf files (LP #848579)
  * add smoke tests to the package (LP #810982)

 -- Muharem Hrnjadovic <mh@foldr3.com>  Tue, 11 Oct 2011 11:47:30 +0200

python-oq-engine (0.4.3-21) natty; urgency=low

  * Remove unneeded dependency on fabric (LP: #852004)

 -- Muharem Hrnjadovic <mh@foldr3.com>  Fri, 16 Sep 2011 20:47:49 +0000

python-oq-engine (0.4.3-20) natty; urgency=low

  * Shut down celery prior to restarting postgres and setting up the database
    (LP: #846388)

 -- Muharem Hrnjadovic <mh@foldr3.com>  Sat, 10 Sep 2011 19:47:56 +0200

python-oq-engine (0.4.3-19) natty; urgency=low

  * Close all db connections in order to prevent package upgrade failures
   (LP: 846279)

 -- Muharem Hrnjadovic <mh@foldr3.com>  Sat, 10 Sep 2011 09:37:34 +0200

python-oq-engine (0.4.3-18) natty; urgency=low

  * declare the "include_defaults" flag in the openquake script (LP: #845994)

 -- Muharem Hrnjadovic <mh@foldr3.com>  Fri, 09 Sep 2011 22:38:40 +0200

python-oq-engine (0.4.3-17) natty; urgency=low

  * package the correct software revision (LP: #845583)

 -- Muharem Hrnjadovic <mh@foldr3.com>  Fri, 09 Sep 2011 15:00:05 +0200

python-oq-engine (0.4.3-16) natty; urgency=low

  * Add all required db users to pg_hba.conf (LP: #845461)

 -- Muharem Hrnjadovic <mh@foldr3.com>  Fri, 09 Sep 2011 11:25:41 +0200

python-oq-engine (0.4.3-15) natty; urgency=low

  * Remove obsolete dependency on python-geoalchemy (LP: #845439)

 -- Muharem Hrnjadovic <mh@foldr3.com>  Fri, 09 Sep 2011 10:25:25 +0200

python-oq-engine (0.4.3-14) natty; urgency=low

  * turn off 'set -x' in debian/postinst

 -- Muharem Hrnjadovic <mh@foldr3.com>  Fri, 09 Sep 2011 07:18:34 +0200

python-oq-engine (0.4.3-13) natty; urgency=low

  * Better detection of postgresql-8.4

 -- Muharem Hrnjadovic <mh@foldr3.com>  Fri, 09 Sep 2011 07:16:11 +0200

python-oq-engine (0.4.3-12) natty; urgency=low

  * detect the absence of the rabbitmq and postgres services and refrain
    from the corresponding initialization actions  (LP: #845344)

 -- Muharem Hrnjadovic <mh@foldr3.com>  Fri, 09 Sep 2011 06:47:32 +0200

python-oq-engine (0.4.3-11) natty; urgency=low

  * Fix logging sink configuration file and location.

 -- Muharem Hrnjadovic <mh@foldr3.com>  Wed, 07 Sep 2011 14:31:51 +0200

python-oq-engine (0.4.3-10) natty; urgency=low

  * Fix database user/permissions for admin schema.

 -- Muharem Hrnjadovic <mh@foldr3.com>  Wed, 07 Sep 2011 14:07:30 +0200

python-oq-engine (0.4.3-9) natty; urgency=low

  * turn off 'set -x' in debian/postinst

 -- Muharem Hrnjadovic <mh@foldr3.com>  Tue, 06 Sep 2011 17:44:37 +0200

python-oq-engine (0.4.3-8) natty; urgency=low

  * Fixed database (user) setup and general breakage (LP: #842472)

 -- Muharem Hrnjadovic <mh@foldr3.com>  Tue, 06 Sep 2011 17:42:51 +0200

python-oq-engine (0.4.3-7) natty; urgency=low

  * Fix database (user) setup (LP: #842472)
  * Copy configuration file to /etc/openquake (LP: #842468)

 -- Muharem Hrnjadovic <mh@foldr3.com>  Tue, 06 Sep 2011 15:34:17 +0200

python-oq-engine (0.4.3-6) natty; urgency=low

  * Delay the import of openquake.engine.job to allow the user to see the version
    and/or help without errors (LP: #842604)

 -- Muharem Hrnjadovic <mh@foldr3.com>  Tue, 06 Sep 2011 14:37:06 +0200

python-oq-engine (0.4.3-5) natty; urgency=low

  * Copy configuration file to /usr/openquake (LP: #842468)

 -- Muharem Hrnjadovic <mh@foldr3.com>  Tue, 06 Sep 2011 11:45:55 +0200

python-oq-engine (0.4.3-4) natty; urgency=low

  * Fix 'Architecture' field in debian/control.

 -- Muharem Hrnjadovic <mh@foldr3.com>  Mon, 05 Sep 2011 21:35:10 +0200

python-oq-engine (0.4.3-3) natty; urgency=low

  * Add Django as a dependency (LP: #830974)

 -- Muharem Hrnjadovic <mh@foldr3.com>  Mon, 05 Sep 2011 21:33:01 +0200

python-oq-engine (0.4.3-2) natty; urgency=low

  * Make db error detection smarter (LP: #819710)

 -- Muharem Hrnjadovic <mh@foldr3.com>  Mon, 05 Sep 2011 21:30:16 +0200

python-oq-engine (0.4.3-1) natty; urgency=low

  * Upstream release (LP: #839424)

 -- Muharem Hrnjadovic <mh@foldr3.com>  Mon, 05 Sep 2011 18:13:42 +0200

python-oq-engine (0.4.1-12) natty; urgency=low

  * Better error detection for schema creation output (LP #819710)
  * Remove unneeded python-guppy dependency (LP #826487)

 -- Muharem Hrnjadovic <mh@foldr3.com>  Mon, 15 Aug 2011 03:16:43 +0200

python-oq-engine (0.4.1-11) natty; urgency=low

  * Add the cache garbage collector script (LP #817541)

 -- Muharem Hrnjadovic <mh@foldr3.com>  Thu, 28 Jul 2011 16:56:33 +0200

python-oq-engine (0.4.1-10) natty; urgency=low

  * The name of the default db should be 'openquake'

 -- Muharem Hrnjadovic <mh@foldr3.com>  Tue, 26 Jul 2011 15:47:18 +0200

python-oq-engine (0.4.1-9) natty; urgency=low

  * postgresql reload after pg_hba.conf modification was missing

 -- Muharem Hrnjadovic <mh@foldr3.com>  Tue, 26 Jul 2011 15:28:52 +0200

python-oq-engine (0.4.1-8) natty; urgency=low

  * log4j.properties needs to live in the openquake source code tree
    (LP #816397)

 -- Muharem Hrnjadovic <mh@foldr3.com>  Tue, 26 Jul 2011 14:52:20 +0200

python-oq-engine (0.4.1-7) natty; urgency=low

  * Fix obsolete celeryconfig.py file.

 -- Muharem Hrnjadovic <mh@foldr3.com>  Tue, 26 Jul 2011 14:24:25 +0200

python-oq-engine (0.4.1-6) natty; urgency=low

  * Move xml schemas to the openquake source code tree (LP #816375)

 -- Muharem Hrnjadovic <mh@foldr3.com>  Tue, 26 Jul 2011 13:52:56 +0200

python-oq-engine (0.4.1-5) natty; urgency=low

  * Fix mistake in postinst (db init output in now redirected correctly)

 -- Muharem Hrnjadovic <mh@foldr3.com>  Tue, 26 Jul 2011 12:16:20 +0200

python-oq-engine (0.4.1-4) natty; urgency=low

  * database initialisation is now checked for errors

 -- Muharem Hrnjadovic <mh@foldr3.com>  Tue, 26 Jul 2011 11:25:18 +0200

python-oq-engine (0.4.1-3) natty; urgency=low

  * when invoked from postinst the sudo commands in the create_oq_schema
    script break it (since the latter is run by the postgres user)

 -- Muharem Hrnjadovic <mh@foldr3.com>  Tue, 26 Jul 2011 07:58:31 +0200

python-oq-engine (0.4.1-2) natty; urgency=low

  * get_uiapi_writer_session() has defaults (LP #815912)
  * moved the db-rooted source code tree under openquake (LP #816232)

 -- Muharem Hrnjadovic <mh@foldr3.com>  Tue, 26 Jul 2011 06:35:03 +0200

python-oq-engine (0.4.1-1) natty; urgency=low

  * OpenQuake 0.4.1 release
  * add postgresql-8.4 as a recommended package (LP #810953)
  * configure the OpenQuake database if postgres is installed (LP #810955)
  * add dependencies (LP #813961)
  * add the sticky bit to /usr/openquake (LP #810985)

 -- Muharem Hrnjadovic <mh@foldr3.com>  Thu, 21 Jul 2011 11:48:36 +0200

python-oq-engine (0.3.9-6) natty; urgency=low

  * The rabbitmq-server and redis-server packages should be merely recommended
    since we may want to install the openquake package on worker machines but
    deploy the two daemons in question elsewhere.

 -- Muharem Hrnjadovic <mh@foldr3.com>  Tue, 14 Jun 2011 20:12:50 +0200

python-oq-engine (0.3.9-5) natty; urgency=low

  * The number of celery tasks is based on the number of CPUs/cores
    (when the HAZARD_TASKS parameter is not set).

 -- Muharem Hrnjadovic <mh@foldr3.com>  Thu, 09 Jun 2011 15:15:54 +0200

python-oq-engine (0.3.9-4) natty; urgency=low

  * Create /usr/openquake in postinst

 -- Muharem Hrnjadovic <mh@foldr3.com>  Tue, 07 Jun 2011 16:43:24 +0200

python-oq-engine (0.3.9-3) natty; urgency=low

  * Added java-oq dependency

 -- Muharem Hrnjadovic <mh@foldr3.com>  Tue, 07 Jun 2011 14:58:44 +0200

python-oq-engine (0.3.9-2) natty; urgency=low

  * Added the python-geoalchemy dependency.

 -- Muharem Hrnjadovic <mh@foldr3.com>  Tue, 07 Jun 2011 10:30:02 +0200

python-oq-engine (0.3.9-1) natty; urgency=low

  * Upstream OpenQuake python sources.

 -- Muharem Hrnjadovic <mh@foldr3.com>  Mon, 06 Jun 2011 11:42:24 +0200<|MERGE_RESOLUTION|>--- conflicted
+++ resolved
@@ -1,10 +1,7 @@
   [Michele Simionato]
-<<<<<<< HEAD
   * Added a distribution mode celery_zmq
+  * Added the ability to use a preimported exposure in risk calculations
   * Substantial cleanup of the parallelization framework
-=======
-  * Added the ability to use a preimported exposure in risk calculations
->>>>>>> 4a1708be
   * Fixed a bug with nonparametric sources producing negative probabilities
 
 python3-oq-engine (2.9.0-1~precise01) precise; urgency=low
