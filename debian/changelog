<<<<<<< HEAD
  [Michele Simionato]
  * Replaced the event based calculators based on Postgres with the new ones
    based on the HDF5 technology
=======
python-oq-engine (1.5.1-0~precise01) precise; urgency=low

  [Michele Simionato]
  * Fixed a bug affecting exposures with multiple assets on the same site

 -- Matteo Nastasi (GEM Foundation) <nastasi@openquake.org>  Fri, 25 Sep 2015 14:22:08 +0200
>>>>>>> 2d5409d3

python-oq-engine (1.5.0-0~precise01) precise; urgency=low

  [Michele Simionato]
  * The event based calculators in the engine are now officially deprecated
    and they raise a warning when used
  * Optimization: we do not generate the full epsilon matrix if all
    coefficients of variation are zero
  * Fixed two subtle bugs in the management of the epsilons: it means that
    all event based risk calculations with nonzero coefficients of variations
    will produce slightly different numbers with respect to before
  * Removed excessive checking on the exposure attributes 'deductible' and
    'insuredLimit' that made it impossible to run legitimate calculations
  * Changed the meaning of 'average_loss' for the aggregated curves: now it
    is the sum of the aggregated losses in the event loss table,
    before it was extracted from the aggregated loss curve
  * Changed the way the average losses (and insured average losses) are
    computed by the event based risk calculator: now they are extracted
    from the event loss table, before they were extracted from the loss curves
  * Set to NULL the stddev_losses and stddev_insured_losses for the event based
    risk calculator, since they were computed incorrectly
  * Introduced a new experimental command
    'oq-engine --show-view CALCULATION_ID VIEW_NAME'; the only view available
    for the moment is 'mean_avg_losses'
  * Negative calculation IDs are interpreted in a Pythonic way, i.e. -1
    means the last calculation, -2 the calculation before the last one, etc.
  * If a site parameter is more distant than 5 kilometers from its closest
    site, a warning is logged
  * Changed the splitting of fault sources to reduce the number of generated
    sources and avoid data transfer failures if rupture_mesh_spacing is too
    small
  * Changed the event loss table export: now the CSV file does not contain
    the magnitude and the rows are ordered by rupture tag first and loss second
  * Removed the calculator EventBasedBCR
  * Longitude and latitude are now rounded to 5 digits
  * Fixed a very subtle bug in the vulnerability functions, potentially
    affecting calculations with nonzero coefficients of variation and nonzero
    minIML; the numbers produced by the engine were incorrect; see
    https://bugs.launchpad.net/oq-engine/+bug/1459926
  * 'investigation_time' has been replaced by 'risk_investigation_time' in
    risk configuration files
  * Initial support for Django 1.7

  [Daniele Viganò]
  * Removed the bin/openquake wrapper: now only bin/oq-engine is
    available

  [Michele Simionato]
  * Added parameter parallel_source_splitting in openquake.cfg

  [Daniele Viganò]
  * setup.py improvements
  * Added MANIFEST.in
  * celeryconfig.py moved from /usr/openquake/engine to
    /usr/share/openquake/engine

  [Matteo Nastasi]
  * Packaging system improvement

 -- Matteo Nastasi (GEM Foundation) <nastasi@openquake.org>  Wed, 23 Sep 2015 15:48:01 +0200

python-oq-engine (1.4.1-0~precise01) precise; urgency=low

  [Michele Simionato]
  * Added a new 'ebr' hazard/risk calculator
  * Fixed the engine core export: now it can export datastore outputs as
    zip files
  * Now the parameter concurrent_tasks is read from the .ini file
  * Parallelized the source splitting procedure
  * Fixed a bug in the hazard calculators which were not using the parameter
    concurrent_tasks from the configuration file

 -- Matteo Nastasi (GEM Foundation) <nastasi@openquake.org>  Fri, 15 May 2015 10:06:26 +0200

python-oq-engine (1.4.0-2~precise01) precise; urgency=low

  [Daniele Viganò]
  * Fixed debian/control: add missing lsb-release to build deps

 -- Matteo Nastasi (GEM Foundation) <nastasi@openquake.org>  Fri, 08 May 2015 14:33:26 +0200

python-oq-engine (1.4.0-1~precise01) precise; urgency=low

  [Matteo Nastasi, Daniele Viganò]
  * Fixed dependencies version management

 -- Matteo Nastasi (GEM Foundation) <nastasi@openquake.org>  Thu, 07 May 2015 14:14:09 +0200

python-oq-engine (1.4.0-0~precise01) precise; urgency=low

  [Matteo Nastasi, Daniele Viganò]
  * Add binary package support for both Ubuntu 12.04 (Precise)
    and Ubuntu 14.04 (Trusty)

  [Michele Simionato]
  * Removed the SiteModel table: now the association between the sites and the
    site model is done by using hazardlib.geo.geodetic.min_distance

  [Daniele Viganò]
  * added authentication support to the 'engineweb' and the 'engineserver'

  [Michele Simionato]
  * the aggregate loss curves can be exported in CSV format

  [Matteo Nastasi]
  * added 'outtypes' attribute with list of possible output types for
    each output item in outputs list API command
  * added '/v1/calc/<id>/status' API command
  * added 'engineweb' django application as local web client for oq-engine

  [Michele Simionato]
  * Renamed the maximum_distance parameter of the risk calculators to
    asset_hazard_distance, to avoid confusion with the maximum_distance
    parameter of the hazard calculators, which has a different meaning;
    is it an error to set the maximum_distance in a job_risk.ini file
  * Added to the API an URL /v1/calc/:calc_id/remove to hide jobs
  * A new key is_running is added to the list of dictionaries returned by
    the URL /v1/calc/list
  * Replaced the mock tests for the engine server with real functional tests
  * Added a resource /v1/calc/:calc_id/traceback to get the traceback of a
    failed calculation
  * Now the logs are stored also in the database, both for the controller node
    and the worker nodes
  * Bypassed Django when deleting calculations from the database: this avoids
    running out of memory for large calculations
  * Fixed an issue in the scenario calculator: the GMFs were not filtered
    according to the distance to the rupture
  * Now critical errors appear in the log file
  * Added a --run command to run hazard and risk together
  * Fixed bug in the event based calculator; in the case
    number_of_logic_tree_samples > 0 it was generating incorrect hazard curves.
    Also improved (a lot) the performance in this case.
  * Fixed a tricky bug happening when some tectonic region type are filtered
    away.
  * The event based risk calculator now save only the non-zero losses in
    the table event_loss_asset.
  * Added a CSV exporter for the Stochastic Event Sets, for debugging purposes.
  * The GMF CSV exporter now sorts the output by rupture tag.

  [Matteo Nastasi]
  * Each pull request must be accompanied by an update of the debian
    changelog now.

 -- Matteo Nastasi (GEM Foundation) <nastasi@openquake.org>  Thu, 07 May 2015 11:33:24 +0200

python-oq-engine (1.3.0-1) precise; urgency=low

  [Matteo Nastasi]
  * gunzip xml demos files after copied into /usr/openquake/engine directory

 -- Matteo Nastasi (GEM Foundation) <nastasi@openquake.org>  Thu, 26 Feb 2015 16:35:20 +0100

python-oq-engine (1.3.0-0) precise; urgency=low

  [Michele Simionato]
  * Updated python-django dependency >= 1.6.1, (our repository already
    includes a backported version for Ubuntu 'precise' 12.04); this change
    makes unnecessary "standard_conforming_strings" postgresql configuration
    variable setting
  * The event based risk calculator is able to disaggregate the event loss
    table per asset. To enable this feature, just list the assets you are
    interested in in the job.ini file: "specific_assets = a1 a2 a3"
  * We have a new hazard calculator, which can be invoked by setting in the
    job.ini file: "calculation_mode = classical_tiling"
    This calculators is the same as the classical calculator (i.e. you will
    get the same numbers) but instead of considering all the hazard sites at
    once, it splits them in tiles and compute the hazard curves for each tile
    sequentially. The intended usage is for very large calculations that
    exceed the available memory. It is especially convenient when you have
    very large logic trees and you are interested only in the statistics (i.e.
    mean curves and quantile curves). In that case you should use it with the
    option individual_curves=false. Notice that this calculator is still in
    an experimental stage and at the moment is does not support UHS curves.
    Hazard maps and hazard curves are supported.
  * We have a new risk calculator, which can be invoked by setting in the
    job.ini file: "calculation_mode = classical_damage"
    This calculator is able to compute the damage distribution for each asset
    starting from the hazard curves produced by the classical
    (or classical_tiling) calculator and a set of fragility functions. Also
    this calculator should be considered in experimental stage.
  * A significant change has been made when the parameter
    number_of_logic_tree_samples is set to a non-zero value. Now, if a branch
    of the source model logic tree is sampled twice we will generate the
    ruptures twice; before the ruptures were generated once and counted twice.
    For the classical calculator there is no effect on the numbers (sampling
    the same branch twice will produce two copies of identical ruptures);
    however, for the event based calculator, sampling the same branch twice
    will produce different ruptures. For instance, in the case of a simple
    source model with a single tectonic region type, before we would have
    generated a single file with the stochastic event sets, now we generate
    number_of_logic_tree_samples files with different stochastic event sets.
    The previous behavior was an optimization-induced bug.
  * Better validation of the input files (fragility models, job.ini)
  * The ability to extract the sites from the site_model.xml file
  * Several missing QA tests have been added
  * The export mechanism has been enhanced and more outputs are being exported
    in CSV format
  * New parameter complex_fault_mesh_spacing
  * Some error messages have been improved
  * A lot of functionality has been ported from the engine to oq-lite,
    i.e.  a lite version of the engine that does not depend on
    PostgreSQL/PostGIS/Django nor from RabbitMQ/Celery. This version is
    much easier to install than the regular engine and it is meant for
    small/medium computation that do not require a cluster. The engine
    demos, have been moved to the oq-risklib repository, so that they can
    be run via the oq-lite command without installing the full engine.
  * Currently the following calculators have been ported (all are to be
    intended as experimental): classical hazard, classical tiling, event
    based hazard, scenario hazard, classical risk, scenario damage,
    classical damage.

 -- Matteo Nastasi (GEM Foundation) <nastasi@openquake.org>  Thu, 26 Feb 2015 10:44:03 +0100

python-oq-engine (1.2.2-0) precise; urgency=low

  * consistency in version management between debian/ubuntu package and
    library from git sources

 -- Matteo Nastasi (GEM Foundation) <nastasi@openquake.org>  Thu, 18 Dec 2014 16:25:05 +0100

python-oq-engine (1.2.1-2) precise; urgency=low

  * Fixed custom dependencies versions (again)

 -- Matteo Nastasi (GEM Foundation) <nastasi@openquake.org>  Tue, 16 Dec 2014 10:48:19 +0100

python-oq-engine (1.2.1-1) precise; urgency=low

  * Fixed custom dependencies versions

 -- Matteo Nastasi (GEM Foundation) <nastasi@openquake.org>  Tue, 16 Dec 2014 09:48:19 +0100

python-oq-engine (1.2.1-0) precise; urgency=low

  * Fixed the logging handler

 -- Matteo Nastasi (GEM Foundation) <nastasi@openquake.org>  Mon, 15 Dec 2014 10:17:30 +0100

python-oq-engine (1.2.0-3) precise; urgency=low

  * Add constraint on python-django dependency version

 -- Matteo Nastasi (GEM Foundation) <nastasi@openquake.org>  Thu, 11 Dec 2014 10:04:45 +0100

python-oq-engine (1.2.0-2) precise; urgency=low

  * More precise exception message

 -- Matteo Nastasi (GEM Foundation) <nastasi@openquake.org>  Wed, 10 Dec 2014 16:21:06 +0100

python-oq-engine (1.2.0-1) precise; urgency=low

  * Bugs fixed in 1.2 release: http://goo.gl/GjbF2r
  * Replace a reference to the 'openquake' command with 'oq-engine'
  * Moved the expected outputs of the ScenarioDamage QA tests in qa_tests_data
  * Moved the logic tree realizations into commonlib
  * It is now possible to compute the uniform spectra even when
    individual_curves is false
  * Reduced the precision when exporting GMFs to XML
  * Fixed test_job_from_file
  * Delayed the OqParam validation
  * Simplified the monitoring
  * Extract the QA tests data from the engine
  * Renamed commonlib.general -> baselib.general
  * Removed the dependency from oq-commonlib
  * Avoid warning no XML exporter for event_loss
  * Update packager and postinst to use the openquake2 db (new default one)
  * Use shallow-clone to improve CI builds speed
  * Download calculation results as files
  * Added an API to retrieve the engine version
  * Unified the export framework for hazard and risk
  * Fast export of the GMFs
  * Fast scenario export
  * Fixed test_is_readable_all_files_lack_permissions when run as root
  * Now 'test_script_lower_than_current_version' does not require an Internet
    connection
  * Warn the user if she asks for statistical outputs but using a single hazard
    output
  * Move the calculation of input/output weights into commonlib
  * Changed the export_dir in several tests
  * Now the packagers makes a HTML report with the performances of the demos
  * Remove hardcoded references to openquake2 in oq_create_db
  * Move JobStats creation inside job_from_file
  * Fixed precision
  * Align openquake_worker.cfg with openquake.cfg
  * Implement memory hard limit control
  * Using commonlib.readinput.get_source_models
  * Check that the hazard calculation mode is consistent with risk calculation
    mode
  * Rollback only if a transaction is on
  * Fixed a bug in export_risk
  * Daily html report
  * Reflected the API change in commonlib.readinput.get_oqparam
  * Updated the engine to cope with the changes in risklib and commonlib
  * Fixed the name of the SES file
  * Changed some hard-coded weights in general.py
  * Changed the import of the calc module
  * Drop risk calculation table
  * Simplified the risk calculators
  * Reflected the API change in hazardlib.calc.gmf.GmfComputer
  * Added a test for duplicated tags in import_gmf_scenario.py
  * Implemented losses per event per asset
  * Dependency check
  * Removed more risk unit tests
  * Removed another couple of redundant tests
  * Remove check on setup.py version since now it's taken from init
  * Fixed _calc_to_response_data
  * Fixed bug when running risk calculations from the platform
  * openquake wrapper script
  * Changed version number in setup.py too
  * Updated version to 1.2
  * Renamed nrml_version->commonlib_version
  * Fixed a bug in the engine server (wrong calculation_id)
  * Fix oq-engine command name in output list
  * Removed the dependency from nrmllib
  * Fixed two merge errors
  * Important fixes pre-2.0 copied from the better-risk branch
  * Renamed the command openquake->oq-engine
  * Change ses collection
  * Fixed the migration script 0007
  * Fixed a bug with the quantile_hazard_curves attribute
  * Removed EventBasedHazardCalculatorTestCase
  * Remove the hazard_calculation table
  * correct complex source for wrong order in edges points
  * missing file open fixed
  * Removed routing tests
  * Added the script correct_complex_sources
  * Complex surf validation
  * Insert the IMT in the db, if not already there
  * The intensity measure types are now sorted also in the scenario calculator
  * Simplified the QA test scenario_damage/case_4
  * Enable 'set -x' when $GEM_SET_DEBUG is true
  * Remove a try finally in engine server task.py
  * Simplification because now the maximum_distance is mandatory
  * Fixed a wrong source model used in the Event Based export test
  * Fixed the what_if_I_upgrade check
  * Added a table imt_taxonomy
  * Fixed the management of missing db upgrades
  * Now the engine is using the new validation mechanism for the hazard sources
  * Fixed the name of a field (risk_job_id->job_id)
  * Special case when the hazard is known at the exact sites of the assets
  * Moved the epsilons from the getters to the database
  * Update the database name in openquake_worker.cfg
  * Removed the old validation mechanism
  * The parameter concurrent_tasks must be available to the workers too
  * Solved the problem with UHS
  * Fixed master https://ci.openquake.org/job/master_oq-engine/1208
  * If individual_curves is set, multi-imt curves must not be generated
  * --what-if-I-upgrade functionality
  * Stats only
  * Short output summary
  * Removed task_no
  * Hazard curves from gmfs
  * Fixed a critical bug with --hazard-output-id
  * Fix the test check_limits_event_based
  * Changed the output_weight for the event based calculator
  * Introduced --hazard-job-id and made it possible to reuse exposures imported
    in the hazard part of the computation
  * Replaced the ScenarioGetter with the GroundMotionFieldGetter
  * Return loss matrix
  * Removed --schema-path from oq_create_db
  * Calculation limits
  * Fixed a bug on tablespace permissions
  * Make the event based calculator more debuggable
  * Added the column uniq_ruptures to the table source_info
  * Db migrations
  * Db migrations 2
  * Saved more sources in source_info
  * Perform means and quantiles in memory
  * Parallel filtering
  * Reintroduce the 'terminate_job_when_celery_is_down' config option
  * Fix risk disaggregation
  * Ordering the sources after filtering-splitting
  * Source ordering
  * Gmf from ruptures
  * Fixed a stupid bug with OQ_TERMINATE_JOB_WHEN_CELERY_IS_DOWN
  * Introduced a variable OQ_TERMINATE_JOB_WHEN_CELERY_IS_DOWN
  * The random seeds have now a default value of 42
  * Added a check for invalid quantile computations
  * Now hazard calculations can be deleted safely
  * Add a file openquake_worker.cfg to be read in the workers
  * Simplified the LOG_FORMAT by removing the name
  * Avoid an ugly error when no tasks are spawned
  * Added a view on the event loss table for convenience of analysis
  * Epsilon sampling feature
  * Distribute-by-rupture phase 2
  * Restored distribution-by-rupture in the event based calculator
  * Provide a good error message when a source model contains GSIMs not in the
    file gsim_logic_tree
  * Moved parse_config from the engine to commonlib
  * Added a test checking the existence of the __init__.py files and fixed the
    QA test classical/case_15
  * Refactored initialize_realizations and added a warning when
    num_samples > num_realizations
  * Fixed a missing import
  * Saving the rupture hypocenter fully into the database
  * Removed an offending ALTER OWNER
  * Source info table
  * Added a test for sampling a large source model logic tree
  * Hazard curves from gmfs
  * Removed num_sites and num_sources from job_stats
  * Removed redundant tests
  * Retrieved the correct output directly, not via an order by
  * Making use of commonlib.parallel in the engine
  * Enhanced qatest_1, so that it subsumes regression_1 and regression_2
  * Taking advantage of the new riskloaders in commonlib
  * Added a missing integer cast
  * Changed disagg/case_1 to use full enumeration
  * Fixed the ordering of the ruptures in the event based calculator
  * Fixed a bug in the GroundMotionValuesGetter
  * Reflected the API change in refactor-risk-model
  * Sent the tectonic region types with less sources first, and fixed
    an ordering bug in a QA test
  * Turn AMQPChannelExceptions into warnings
  * Hide the SES output from a scenario calculator
  * Add a debug flag to enable set -x in packager.sh
  * Better task spawning
  * Reflected the changes to the GmfComputer in hazardlib
  * Fixed the bug in the risk event based calculator with multiple realizations
  * Fix gmf duplication
  * Removed the need for logictree.enumerate_paths
  * Fixed a small bug
  * Removed a commonlib dependency breaking the oqcreate script
  * Now the indices of the filtered sites are stored in the
    ProbabilisticRupture table
  * Fixed another import
  * Fixed a wrong import
  * Moved logictree to commonlib and fixed all the tests
  * Removed the obsolete table hzrdr.ses and small refactoring
  * Tasks with fewer assets are submitted first
  * Better parallelization of the risk calculators
  * Reducing the celery timeout from 30s to 3s
  * Fixed a tricky bug in the scenario calculator with duplicate imts
  * Fixed the ScenarioExportTestCase by changing the position of the points
  * The scenario calculator is now block-size independent
  * Use only the relevant tectonic region types to build the GMPE logic tree
  * Fixed a broadcasting in the classical calculator
  * Saving memory on the controller node
  * Restored the source model sampling feature
  * Complex logic tree test
  * Solved the block size dependence in the risk calculators
  * Fixed a critical ordering bug
  * Changed the _do_run_calc signature
  * Avoid returning duplicated data in the classical calculator
  * Changed the order of the statements in 01-remove-cnode_stats.sql
  * Added a cache on the GSIMs for the probabilities of no exceedence in the
    classical calculator
  * Fix the export of GmfSets in the case of multiple source models
  * Fixed underflow error in postgres
  * Fixed a bug with celery ping
  * Avoid errors on signals when the engine is run through the server
  * Errors in a task are converted into a RuntimeError
  * Remove calculation unit
  * The IML must be extrapolated to zero for large poes
  * Log a warning when more than 80% of the memory is used
  * Refactored the hazard getters
  * Removed the SES table
  * Added a nice error message for far away sources
  * Add support in the engine for a local_settings.py
  * Send the site collection via rabbitmq, not via the database
  * Improvements to the CeleryNodeMonitor
  * Minimal tweaks to the risk calculators
  * Save the number of sites in JobStats as soon as it is available
  * Fix branch var to be compliant within the new CI git plugin
  * Restored the lost fine monitoring on the hazard getters
  * Cluster monitor
  * Celery check
  * Removed the obsolete table uiapi.cnode_stats
  * Make use of the light site collection introduced in hazardlib
  * Optimize the disaggregation calculator
  * Fix a memory leak of celery
  * Remove python-gdal and fix issue with postinst
  * Manual pickling/unpickling
  * Updates Copyright to 2014
  * The rupture tag must be unique
  * Turn SIGTERM into SIGINT
  * Remove another engine-server test script from pylint
  * Removed the dependency on the current working directory from
    utils_config_test
  * Replace README.txt with README.md in the packager script
  * Increase the tolerance in the disaggregation test
  * Readme merge
  * Avoid storing copies of the ruptures
  * Untrapped exceptions in oqtask give ugly error messages
  * Support for posting zipfiles to the engine-server
  * Using iter_native in celery
  * Added test for the loss_fraction exporter
  * Fixed a missing loss_type in export_loss_fraction_xml
  * Merging the engine server inside the engine repository
  * Removing ruptures phase 2
  * Restored qatest 1
  * Added tests for failing computations
  * Removed the progress handler from the engine
  * Better error and logging management
  * Exclude tests folder from pylint check
  * Fixing the build master_oq-engine #790
  * Ruptures are not read from the database anymore, only written
  * In development mode celery is automatically started/stopped together with
    the engine server
  * Remove common directory from risk demos
  * Remove duplication hazard risk
  * Removing the duplication run_hazard/run_risk in engine.py
  * Renamed directories and packages to be consistent with GEM conventions
  * Fixed test_initialize_sources
  * Getting a more uniform distribution of the tasks
  * Remove celery
  * Remove time_span from disaggregation calculator
  * Return the traceback from celery to the controller node
  * If there are no GMVs within the maximum distance for the given assets, the
    computation should not fail with an ugly error but print a warning
  * Better error management
  * Fixed a stupid error in compute_hazard_curves
  * Support for non-parametric sources
  * Fixed the issue of slow sources
  * Fixed the two upgrade scripts breaking the migration from 1.0 to 1.1
  * Add --export-hazard-outputs and --export-risk-outputs switches; also add
    geojson export for hazard curves
  * Light monitor
  * Set CELERY_MAX_CACHED_RESULTS = 1
  * Changed from relative path to full path
  * Fix the feature "import gmf scenario data from file"
  * version: remove warning for pkg install + git program installed case
  * Remove block_size and point_source_block_size
  * Move the unit tests inside the openquake.engine directory
  * Version visualization improvement
  * Added missing CASCADE on a DB migration script
  * Raised the tolerance in ClassicalHazardCase13TestCase
  * In the event based calculator split by ruptures, not by SES
  * BROKER_POOL_LIMIT is causing problem so set it to none
  * Split area sources
  * Force BROKER_POOL_LIMIT to 10
  * Fixed an upgrade script
  * Prefiltering sources in all calculators
  * Savaged the easy part of the work on the decouple-logic-trees branch
  * Changed the way hazard map are interpolated
  * Fixed a bug with static urls
  * Remove database related code
  * Removed hazard curve progress
  * Improved the IMT management in the engine by leveraging the new
    functionality in hazardlib
  * Configuration file for storing oq-platform connection parameters
  * Add loss type to risk outputs
  * Remove parsed source
  * Fix remove demos symlinks
  * gmf.lt_realization_id can be NULL
  * Fixed the _prep_geometry feature of Risk and Hazard calculations
  * Remove a reference to the removed view hzrdr.gmf_family
  * Engine-Server: support for multiple platform installations
  * Removed the complete_logic_tree flags
  * Fixed setup.py
  * Removed the SourceProgress table
  * New risk demos
  * Run a risk calculation
  * Remove validation on site models
  * Removed the rest of the stuff related to the supervisor
  * Removed the supervisor, redis, kombu and related stuff
  * Removed a wrong import
  * An import ordering issue is breaking Jenkins
  * Various small fixes for oq_create_db script
  * Do not register a progress handler if it is not passed
  * Engine Unit test fix
  * Geonode integration
  * Progress Bar support
  * Finally fixed the dependency from the blocksize in the event based
    calculator
  * A simple fix for engine_test.py
  * Replace numpy arrays with postgres array fields in output tables
  * Dump and restore Stochastic Event Set
  * Removed the old distribution and used parallelize as default distribution
    mechanism everywhere
  * Change the distribution in the risk calculators
  * Save in job_stats how much the database increased during the current
    computation
  * Removed calc_num task properly
  * Change dist classical
  * Improve the table job_stats
  * Now the CacheImporter infers the fields from the database, in the right
    order
  * Removed parsed_rupture_model from the db
  * The revoke command should not terminate the workers
  * Remove JobCompletedError
  * Override hazard investigation time in risk event based calculator
  * Companion of https://github.com/gem/oq-engine/pull/1298/
  * Companion of https://github.com/gem/oq-nrmllib/pull/116
  * Simplify schema
  * Filter the sources before storing them in the database
  * Improve the parallelize distribution
  * Fix disaggregation
  * Changed the distance in hazardlib
  * Improve memory consumption in the GMF calculation
  * The file with the exported disagg matrix must contain the poe in the name
  * The multiple sites QA test (classical/case_13) broke
  * Solve the dependency from the parameter concurrent_tasks
  * QA test for multiple sites
  * Cross domain ajax fix for view methods [r=matley] [f=*1234765]
  * Tweaks to make platform calcs work [r=matley] [f=*1234765]
  * Create job and calculation objects in a transaction
  * Make test fixtures optional
  * Get the list of the available magnitude scaling relationships at runtime
  * Save memory when exporting the GMF
  * Fixed a typo in an ordering query
  * Insured loss curves statistics
  * When exporting the GMF, we need to export the rupture tags, not the ids
  * Hazard Curve Parser import update [r=micheles] [f=*trivial]
  * To save space in the db and to avoid running into the text field size
    limit, change model_content.raw_content to store gzipped content
  * Add a tag to the ruptures
  * Change the dump/restore procedures to work with directories, not tarfiles
  * Fix risk QA tests fixtures
  * Documentation for the REST API
  * Fix hazard_curve_multi export path
  * Revise insured losses algorithm
  * Post-calculation migration
  * Correction of baseline DB revision
  * Review Risk demos
  * A couple of fixes to scenario tests
  * Compute standard deviation of losses
  * Validate time_event
  * Add 404 responses in the case of non-existent artifacts
  * Run calcs, part 2
  * Minor loss map export fix
  * Fix for installing source code via pip/git
  * Remove cache from HazardCurveGetterPerAsset
  * Changed an import from nrmllib
  * Pyflakes fixes to the calculators and engine module
  * Reading logic trees from DB - follow up (fix for a careless refactoring
    error)
  * Raise an error when no gmvs are available in a scenario computation
  * Small fix in dump_hazards.py: the filenames list contained duplicates
  * Add 'engine' functionality to disable the job supervisor
  * Read logic trees from DB (instead of the filesystem)
  * Extend forms.CharField to allow null values
  * Small fixes to the script restore_hazards.py
  * Update test fixtures used for risk scenario calculations
  * Trivial: Some small tweaks/cleanups
  * File parsing fix
  * Risk BaseCalculator refactoring
  * Run calculations via REST API (initial sketch)
  * Better input loading (update to 'engine' API)
  * Update Risk Event Based QA test
  * Fixed a very subtle bug with the ordering of sites
  * Added index to hzrdi.hazard_site
  * Updated tests to the new interface
    of 'openquake.engine.db.models.SiteCollection'
  * Compute ground motion values from Stochastic Event Set
    in a risk calculation
  * "List calc results" views
  * Misc. engine fixes to stabilize the build
  * Record all OQ software versions in oq_job
  * Export to path or file (not just path)
  * Minor fix to risk QA test collection
  * Engine API improvements
  * Hazard map GeoJSON export
  * Refactoring: moved risk calculation logic to risklib
  * GeoJSON loss map support
  * GeoJSON export prep
  * Include API version in URLs
  * 'calc info' views
  * Rough sketch of the 'list calculations' views
  * Export loss_fraction quantile fix
  * Fix 'hazard_curve_multi' export
  * Fix Risk QA test collection (nosetests)
  * Remove site_collection column from the database
  * Pack and risk demos LP: #1197737
  * Added more monitoring to the hazard calculators

 -- Matteo Nastasi (GEM Foundation) <nastasi@openquake.org>  Wed, 10 Dec 2014 11:17:03 +0100

python-oq-engine (1.0.0-1) precise; urgency=low

  * 'occupants' is now a float
  * Hazard curve import tool: updated NRML hazard curve parser
  * Made sure that the task_ids are stored in the performance table soon enough
    (LP: #1180271)
  * Added fixtures for risk tests
  * Some support to compute avg and std for the GMFs (LP: #1192413)
  * Renamed the GMF tables (LP: #1192512)
  * Kill running celery tasks on job failure (LP: #1180271)
  * Removed 'patches' folder
  * Event loss csv: fix delimiting character (LP: #1192179)
  * Fixed restore_hazards_test.py (LP: #1189772)
  * Fix restore hazards (LP: #1189772)
  * Fix risk/classical/case_3 (LP: #1190569)
  * Fix get_asset_chunk unit test
  * Added dumping of ses_collection/ses/ses_rupture (LP: #1189750)
  * Fixed the issue with sequences in restore_hazards.py (LP: #1189772)
  * Risk Probabilistic Event Based Calculator - QA Test
  * Fix the GMF export and tables (LP: #1169078,#1187413)
  * Some work to fix qa_tests/risk/event_based_bcr (LP: #1188497)
  * Run risk demos to test the package (LP: #1188117)
  * Update risk demos
  * renamed units -> number_of_units. Support for asset_category == "population"
    (LP: #1188104)
  * Fixed the z1pt0<->z2pt5 inversion problem (LP: #1186490)
  * Removed the special case for gmf_scenario
  * Exposure DB schema update (LP: #1185488)
  * Fix the site_data table to store one site per row; change gmf_agg to point
    to site_data (LP: #1184603)
  * Fix export of Benefit Cost Ratio calculator outputs. (LP: #1181182)
  * Inserted the GMFs with the CacheInserter instead of the BulkInserter
    (LP: #1184624)
  * Added better instrumentation to the hazard getters
  * Make the engine smart enough to infer the right block size (LP: #1183329)
  * New risk demos (LP: #1180698,#1181182)
  * Time event validation fix (LP: #1181235)
  * Unicode list cast fix
  * Implement distribution by SES in the event based hazard calculator
    (LP: #1040141)
  * Remove gmf scenario (LP: #1170628)
  * Purge gmf table (LP: #1170632)
  * Parallelize the queries of kind "insert into gmf agg" by using the standard
    mechanism (LP: #1178054)
  * Skipped hazard/event_based/case_4/test.py (LP: #1181908)
  * Remove the dependency from the gmf/gmf_set tables in the XML export
    procedure (LP: #1169078)
  * Saved memory in the hazard getters by returning only the distinct GMFs
    (LP: #1175941)
  * Fixed the case of no gmfcollections and cleaned up the post processing
    mechanism (LP: #1176887)
  * Filter the ruptures according to the maximum_distance criterium
    (LP: #1178571)
  * New hazard demos (LP: #1168756)
  * Parallelize insert into gmf_agg table (LP: #1178054)
  * Removed some verbose logs in debug mode (LP: #1170938)
  * lxc sandbox - improved CI with sandboxed source tests (LP: #1177319)
  * Report "calculation", not the job (LP: #1178583)
  * Fix performance_monitor_test.py on Mac OS X (LP: #1177403)
  * Remove config.gem files from demos
  * Vulnerability functions for contents, occupants and non-structural damage
    (LP: #1174231)
  * Improved the memory profiling (LP: #1175941)
  * Cleanup of the hazard getters and small improvements to help the performance
    analysis of risk calculators (LP: #1175941)
  * Add a facility to import hazard_curves from XML files (LP: #1175452)
  * Refactoring of risk calculators (LP: #1175702)
  * Added references to RiskCalculation model
  * --config-file option (LP: #1174316)
  * Update calls to risklib to the latest interface (LP: #1174301)
  * Event-Based Hazard: Better hazard curve / GMF validation (LP: #1167302)
  * Improved hazard doc
  * CONTRIBUTORS.txt
  * DB cleanup
  * --optimize-source-model pre-processing option (LP: #1096867)
  * Relax validation rules on interest rate for benefit-cost ratio analysis
    (LP: #1172324)
  * Support non-unique taxonomy -> IMT association across different
    vulnerability files (LP: #1171782)
  * Point source block size (LP: #1096867)
  * Use "hazard curve multi imt" also when all the realizations are considered
    (LP: #1171389)
  * Fix aggregate loss curve computation (LP: #1171361)
  * Add instrumentation via the EnginePerformanceMonitor to all the calculators
    (LP: #1171060)
  * Replaced run_job_sp with run_hazard_job (LP: #1153512)
  * Cleanup input reuse
  * Simplify hazard getter query
  * Add a forgotten constrain ON DELETE CASCADE on the table gmf_agg
    (LP: #1170637)
  * Mean loss curve computation updated (LP: #1168454,#1169886,#1170630)
  * Changed the generation of hazard_curves to use the gmf_agg table
    (LP: #1169703)
  * Add geospatial index on gmf_agg
  * Fix hazard map and UHS export filenames (include PoE) (LP: #1169988)
  * Lower the parameter ses_per_logic_tree_path in the event_based QA tests to
    make them much faster (LP: #1169883)
  * Fix Event based mean loss curve computation (LP: #1168454)
  * An attempt to solve the memory occupation issue for the event_based risk
    calculator (LP: #1169577)
  * Update event based mean/quantile loss curve computation (LP: #1168454)
  * Fix disagg export file name (LP: #1163276)
  * Include 'investigation_time' in exported UHS XML (LP: #1169106)
  * Raise warnings when invalid/unknown/unnecessary params are specified
    (LP: #1164324)
  * Fix characteristic fault rupture serialization (LP: #1169069)
  * Fixed a bug in event_based/core_test.py due to the version of mock used
    (LP: #1167310)
  * Make sure the generated XML are valid according to NRML (LP: #1169106)
  * Fix the tests of the event_based depending on random number details
    (LP: #1167310)
  * Scenario risk is using "default" connection on a cluster (LP: #1167969)
  * Add a mechanism to populate the db from CSV files, without the need to run
    a fake calculation (LP: #1167310,#1167693)
  * Source model NRML to hazardlib conversion now throws useful error messages
    (LP: #1154512)
  * Organization of hazard exports (LP: #1163276)
  * Some trivial optimizations in Risk Event Based calculator
  * Do not use 'default' user on raw cursors. (LP: #1167776)
  * Removed a bunch of old test fixtures
  * release updated
  * hazard curves in multiple imts (LP: #1160427)
  * Critical fix to disaggregation interpolation (LP: #1167245)
  * Fix setup.py version number
  * Fix char source logic tree validation (LP: #1166756)
  * Update version to 1.0
  * Reflect latest interface changes in risklib (LP: #1166252)
  * Event base performance (LP: #1168233)
  * Fix a "reproducibility" issue when getting hazard sites from exposure
    (LP: #1163818)
  * Disaggregation in event based risk calculator (LP: #1160993)
  * Read 'sites' from 'sites_csv' (LP: #1097618)
  * add debconf tool to manage postgresql.conf file modification
  * Issue 1160993 (LP: #1160993,#1160845)
  * Importing GMF from XML: step 2 (LP: #1160398)
  * Disaggregation of losses by taxonomy (LP: #1160845)
  * Vulnerability model validation (LP: #1157072)
  * Big docs cleanup
  * Mean and quantile Loss map support (LP: #1159865)
  * Event-Based Hazard: Save multi-surface ruptures (LP: #1144225)
  * Fix loss curve export (LP: #1157072)
  * Fix an incorrect parameter in event-based hazard QA tests, cases 2 and 4
  * end-to-end qa tests for Scenario Risk and Scenario Damage
  * Trivial fix for setup.py
  * New E2E regression tests
  * Updated QA tests due to change in risklib
  * Engine cleanup
  * Characteristic source logic tree support (LP: #1144225)
  * Added a script to dump the hazard outputs needed for the risk (LP: #1156998)
  * Remove complete logic tree flags when redundant (LP: #1155904)
  * Do not read risk inputs from fylesystem but from ModelContent
  * Remove --force-inputs feature (LP: #1154552)
  * UHS Export (LP: #1082312)
  * UHS post-processing (LP: #1082312)
  * Fragility model using structure dependent IMT (LP: #1154549)
  * Correct bin/openquake help string for --log-level
  * Hazard post-processing code cleanup (LP: #1082312)
  * Allow Event-Based hazard post-processing to run without celery
  * More event-based hazard QA tests (LP: #1088864)
  * Real errors are masked in the qa_test since the real computation runs in a
    subprocess (LP: #1153512)
  * Minor simplification of the hazard_getter query
  * Correlation model qa tests (LP: #1097646)
  * Vulnerability model using structure dependent intensity measure types
    (LP: #1149270)
  * Fix a broken scenario hazard export test
  * Support for Characteristic Fault Sources (LP: #1144225)
  * Added a missing KILOMETERS_TO_METERS conversion in the hazard_getters
  * Average Losses (LP: #1152237)
  * Improved the error message for unavailable gsims
  * Companion changes to https://github.com/gem/oq-risklib/pull/38
  * Fix 1144741 (LP: #1144741)
  * Fix 1144388 (LP: #1144388)
  * Fixed ordering bug in the XML export of gmf_scenario (LP: #1152172)
  * Don't save hazard curves to the DB which are all zeros (LP: #1096926)
  * Add hazard nose attribute to the hazard QA test
  * Avoid fully qualified name in the XML <uncertaintyModel> tag (LP: #1116398)
  * Fix Scenario Risk calculator
  * New CLI functionality: delete old calculations (LP: #1117052)
  * DB security cleanup (LP: #1117052)
  * Event-Based Hazard Spatial Correlation QA tests (LP: #1099467)
  * Correct OQ engine version in db script
  * Preloaded exposure (LP: #1132902)
  * 1132708 and 1132731 (LP: #1132731)
  * Stabilize classical hazard QA test case 11
  * DB schema bootstrap script now runs silently by default
  * Fix aggregate loss export test
  * Fix a broken disagg/core test
  * Easy hazard getters optimization (LP: #1132708)
  * Fix progress risk
  * Event loss tables (LP: #1132699)
  * Fix the memory occupation issue for the scenario_risk calculator
    (LP: #1132018,#1132017)
  * Performance monitor to measure times and memory occupation of bottleneck
    code (LP: #1132017)
  * Scenario insured losses
  * Version fix (already present fix in master, add a test to verify it)
  * Classical Hazard QA test, SA IMT case (LP: #1073591)
  * Optimize hazard curve insertion (LP: #1100332)
  * updates due to the latest risklib api changes
  * Fixed the bug introduced by change the location field from Geometry to
    Geography
  * "openquake --version broked" fix
  * Fixed bug in the distribution of the realizations logic
  * Simplified the hazard getters so that they are pickleable without effort
  * Update to disaggregation equation (LP: #1116262)
  * Scenario Aggregated Loss
  * Risk maximum distance (LP: #1095582)
  * Add timestamps to calculation summary output (LP: #1129271)
  * More efficient hazard curve update transactions. (LP: #1121825)
  * Scenario risk tests
  * Added parameter taxonomies_from_fragility_model (LP: #1122817)
  * Add a check for missing taxonomies in the scenario_damage calculator
    (LP: #1122817)
  * Add '_update_progress' for clearer profiling (LP: #1121825)
  * Removed many global dictionaries and adopted a convention-over-configuration
    approach
  * Generation of ground motion fields only within a certain distance from the
    rupture (LP: #1121940)
  * Link between Rupture / Stochastic Event Set and Ground motion field outputs
    (LP: #1119553)
  * Fixed the qa_test for scenario_damage
  * Fix HazardCalculation.get_imts()
  * Donot save absolute losses (LP: #1096881)
  * Scenario hazard: fix a reference to the site collection
  * Fixes scenario hazard correlation
  * Scenario risk
  * Changed DmgState to have a foreign key to OqJob, not to Output; also removed
    the CollapseMap special treatment (LP: #1100371)
  * Drop upload table
  * Remove several global dictionaries from the engine
  * Mean and quantile Loss curve computation (LP: #1101270)
  * Cache the SiteCollection to avoid redundant recreation (LP: #1096915)
  * Scenario hazard correlation model (LP: #1097646)

 -- Matteo Nastasi (GEM Foundation) <nastasi@openquake.org>  Mon, 24 Jun 2013 17:39:07 +0200

python-oq-engine (0.9.1-1) precise; urgency=low

  * upstream release

 -- Matteo Nastasi (GEM Foundation) <nastasi@openquake.org>  Mon, 11 Feb 2013 11:00:54 +0100

python-oq-engine (0.8.3-3) precise; urgency=low

  * Add missing monitor.py source

 -- Muharem Hrnjadovic <mh@foldr3.com>  Tue, 23 Oct 2012 10:16:18 +0200

python-oq-engine (0.8.3-2) precise; urgency=low

  * Use arch-independent JAVA_HOME env. variable values (LP: #1069804)

 -- Muharem Hrnjadovic <mh@foldr3.com>  Mon, 22 Oct 2012 15:30:39 +0200

python-oq-engine (0.8.3-1) precise; urgency=low

  * upstream release

 -- Muharem Hrnjadovic <mh@foldr3.com>  Fri, 19 Oct 2012 19:53:00 +0200

python-oq-engine (0.8.2-5) precise; urgency=low

  * Make sure the vs30_type param is capitalized (LP: #1050792)

 -- Muharem Hrnjadovic <mh@foldr3.com>  Fri, 21 Sep 2012 12:01:34 +0200

python-oq-engine (0.8.2-4) precise; urgency=low

  * fix JAVA_HOME value so it works in ubuntu 12.04 LTS (LP: #1051941)

 -- Muharem Hrnjadovic <mh@foldr3.com>  Mon, 17 Sep 2012 14:52:12 +0200

python-oq-engine (0.8.2-3) precise; urgency=low

  * Insured loss probabilistic event based calculator (LP: #1045318)

 -- Muharem Hrnjadovic <mh@foldr3.com>  Wed, 05 Sep 2012 09:22:36 +0200

python-oq-engine (0.8.2-2) precise; urgency=low

  * remove namespace/module ambiguity

 -- Muharem Hrnjadovic <mh@foldr3.com>  Tue, 04 Sep 2012 17:08:17 +0200

python-oq-engine (0.8.2-1) precise; urgency=low

  * Upstream release (LP: #1045214)

 -- Muharem Hrnjadovic <mh@foldr3.com>  Tue, 04 Sep 2012 08:52:53 +0200

python-oq-engine (0.8.1-5) precise; urgency=low

  * rm threaded serialization patch (since it increases overall run time)

 -- Muharem Hrnjadovic <mh@foldr3.com>  Wed, 25 Jul 2012 17:01:32 +0200

python-oq-engine (0.8.1-4) precise; urgency=low

  * Try threaded serialization in order to fix performance regression
    (LP: #1027874)

 -- Muharem Hrnjadovic <mh@foldr3.com>  Mon, 23 Jul 2012 13:21:32 +0200

python-oq-engine (0.8.1-3) precise; urgency=low

  * Fix import exception when DJANGO_SETTINGS_MODULE is not set (LP: #1027776)

 -- Muharem Hrnjadovic <mh@foldr3.com>  Mon, 23 Jul 2012 09:08:01 +0200

python-oq-engine (0.8.1-2) precise; urgency=low

  * Fix for region discretization bug (LP: #1027041)

 -- Muharem Hrnjadovic <mh@foldr3.com>  Sun, 22 Jul 2012 10:12:25 +0200

python-oq-engine (0.8.1-1) precise; urgency=low

  * new upstream release (LP: #1027030)

 -- Muharem Hrnjadovic <mh@foldr3.com>  Fri, 20 Jul 2012 15:06:18 +0200

python-oq-engine (0.7.0-4) precise; urgency=low

  * fix typo in oq_restart script (LP: #994565)

 -- Muharem Hrnjadovic <mh@foldr3.com>  Fri, 04 May 2012 15:01:54 +0200

python-oq-engine (0.7.0-3) precise; urgency=low

  * Correct the version displayed by OpenQuake (on demand).

 -- Muharem Hrnjadovic <mh@foldr3.com>  Fri, 04 May 2012 08:20:18 +0200

python-oq-engine (0.7.0-2) oneiric; urgency=low

  * Fix bug in the classical PSHA calculator (LP: #984055)

 -- Muharem Hrnjadovic <mh@foldr3.com>  Wed, 02 May 2012 22:00:59 +0200

python-oq-engine (0.7.0-1) oneiric; urgency=low

  * Upstream release, rev. 0.7.0

 -- Muharem Hrnjadovic <mh@foldr3.com>  Wed, 02 May 2012 21:34:03 +0200

python-oq-engine (0.6.1-9) oneiric; urgency=low

  * Fix db router config for the oqmif schema (LP: #993256)

 -- Muharem Hrnjadovic <mh@foldr3.com>  Wed, 02 May 2012 15:23:40 +0200

python-oq-engine (0.6.1-8) oneiric; urgency=low

  * Re-apply fix for ERROR: role "oq_ged4gem" does not exist (LP: #968056)

 -- Muharem Hrnjadovic <mh@foldr3.com>  Wed, 02 May 2012 10:23:40 +0200

python-oq-engine (0.6.1-7) oneiric; urgency=low

  * delete obsolete .pyc files in /usr/openquake (LP: #984912)

 -- Muharem Hrnjadovic <mh@foldr3.com>  Thu, 19 Apr 2012 10:28:45 +0200

python-oq-engine (0.6.1-6) oneiric; urgency=low

  * Remove spurious 'oqmif' db user from settings.py (LP: #980769)

 -- Muharem Hrnjadovic <mh@foldr3.com>  Fri, 13 Apr 2012 14:35:54 +0200

python-oq-engine (0.6.1-5) oneiric; urgency=low

  * Pass the postgres port to the 'createlang' command as well.

 -- Muharem Hrnjadovic <mh@foldr3.com>  Fri, 13 Apr 2012 10:37:26 +0200

python-oq-engine (0.6.1-4) oneiric; urgency=low

  * Fix psql invocation.

 -- Muharem Hrnjadovic <mh@foldr3.com>  Fri, 13 Apr 2012 06:01:12 +0200

python-oq-engine (0.6.1-3) oneiric; urgency=low

  * Support machines with multiple postgres versions (LP: #979881)

 -- Muharem Hrnjadovic <mh@foldr3.com>  Fri, 13 Apr 2012 05:49:41 +0200

python-oq-engine (0.6.1-2) oneiric; urgency=low

  * Fix oq_restart_workers script so it uses the correct db table (oq_job)

 -- Muharem Hrnjadovic <mh@foldr3.com>  Wed, 04 Apr 2012 11:29:36 +0200

python-oq-engine (0.6.1-1) oneiric; urgency=low

  * OpenQuake 0.6.1 upstream release (LP: #971541)

 -- Muharem Hrnjadovic <mh@foldr3.com>  Tue, 03 Apr 2012 08:52:39 +0200

python-oq-engine (0.6.0-15) oneiric; urgency=low

  * Support machines with multiple postgres versions (LP: #979881)

 -- Muharem Hrnjadovic <mh@foldr3.com>  Thu, 12 Apr 2012 18:56:58 +0200

python-oq-engine (0.6.0-14) oneiric; urgency=low

  * Improved version string, post-installation actions

 -- Muharem Hrnjadovic <mh@foldr3.com>  Fri, 30 Mar 2012 17:21:40 +0200

python-oq-engine (0.6.0-13) oneiric; urgency=low

  * proper fix for GMF serialization problem (LP: #969014)

 -- Muharem Hrnjadovic <mh@foldr3.com>  Fri, 30 Mar 2012 15:14:41 +0200

python-oq-engine (0.6.0-12) oneiric; urgency=low

  * Fix GMF serialization in the hazard event based calculator (LP: #969014)

 -- Muharem Hrnjadovic <mh@foldr3.com>  Fri, 30 Mar 2012 12:15:44 +0200

python-oq-engine (0.6.0-11) oneiric; urgency=low

  * Fix ERROR: role "oq_ged4gem" does not exist (LP: #968056)

 -- Muharem Hrnjadovic <mh@foldr3.com>  Thu, 29 Mar 2012 10:44:23 +0200

python-oq-engine (0.6.0-10) oneiric; urgency=low

  * Fix BaseHazardCalculator, so self.calc gets initialized.

 -- Muharem Hrnjadovic <mh@foldr3.com>  Fri, 23 Mar 2012 07:20:47 +0100

python-oq-engine (0.6.0-9) oneiric; urgency=low

  * Turn off accidental worker-side logic tree processing (LP: #962788)

 -- Muharem Hrnjadovic <mh@foldr3.com>  Fri, 23 Mar 2012 06:27:36 +0100

python-oq-engine (0.6.0-8) oneiric; urgency=low

  * Package tested and ready for deployment.

 -- Muharem Hrnjadovic <mh@foldr3.com>  Tue, 20 Mar 2012 15:54:31 +0100

python-oq-engine (0.6.0-7) oneiric; urgency=low

  * All demos pass, rebuild this package

 -- Muharem Hrnjadovic <mh@foldr3.com>  Wed, 07 Mar 2012 18:12:26 +0100

python-oq-engine (0.6.0-6) oneiric; urgency=low

  * Another db user fix

 -- Muharem Hrnjadovic <mh@foldr3.com>  Wed, 07 Mar 2012 17:18:31 +0100

python-oq-engine (0.6.0-5) oneiric; urgency=low

  * Fix database users

 -- Muharem Hrnjadovic <mh@foldr3.com>  Wed, 07 Mar 2012 16:39:49 +0100

python-oq-engine (0.6.0-4) oneiric; urgency=low

  * Fix distro series

 -- Muharem Hrnjadovic <mh@foldr3.com>  Wed, 07 Mar 2012 09:25:57 +0100

python-oq-engine (0.6.0-3) precise; urgency=low

  * Added license file

 -- Muharem Hrnjadovic <mh@foldr3.com>  Wed, 07 Mar 2012 08:35:12 +0100

python-oq-engine (0.6.0-2) oneiric; urgency=low

  * added sample celeryconfig.py file

 -- Muharem Hrnjadovic <mh@foldr3.com>  Mon, 05 Mar 2012 20:07:23 +0100

python-oq-engine (0.6.0-1) oneiric; urgency=low

  * OpenQuake rev. 0.6.0 upstream release (LP: #946879)
  * add postgresql-plpython-9.1 dependency (LP: #929429)

 -- Muharem Hrnjadovic <mh@foldr3.com>  Mon, 05 Mar 2012 11:05:22 +0100

python-oq-engine (0.5.1-2) oneiric; urgency=low

  * add postrm script (LP: #906613)

 -- Muharem Hrnjadovic <mh@foldr3.com>  Thu, 02 Feb 2012 13:00:06 +0100

python-oq-engine (0.5.1-1) oneiric; urgency=low

  * 0.5.1 upstream release (LP: #925339)

 -- Muharem Hrnjadovic <mh@foldr3.com>  Thu, 02 Feb 2012 10:11:58 +0100

python-oq-engine (0.5.0-9) oneiric; urgency=low

  * Fix error resulting from backporting code.

 -- Muharem Hrnjadovic <mh@foldr3.com>  Wed, 25 Jan 2012 16:27:49 +0100

python-oq-engine (0.5.0-8) oneiric; urgency=low

  * Fix hazard map serialization failure (LP: #921604)

 -- Muharem Hrnjadovic <mh@foldr3.com>  Wed, 25 Jan 2012 16:06:54 +0100

python-oq-engine (0.5.0-7) oneiric; urgency=low

  * Remove one last 'sudo' from db setup script

 -- Muharem Hrnjadovic <mh@foldr3.com>  Wed, 25 Jan 2012 12:17:35 +0100

python-oq-engine (0.5.0-6) oneiric; urgency=low

  * NRML files are written only once (LP: #914614)
  * optimize parallel results collection (LP: #914613)
  * fix "current realization" progress counter value (LP: #914477)

 -- Muharem Hrnjadovic <mh@foldr3.com>  Thu, 19 Jan 2012 15:16:51 +0100

python-oq-engine (0.5.0-5) oneiric; urgency=low

  * Revert to the usual database user names.

 -- Muharem Hrnjadovic <mh@foldr3.com>  Tue, 10 Jan 2012 10:49:49 +0100

python-oq-engine (0.5.0-4) oneiric; urgency=low

  * Remove "sudo" from db setup script (LP: #914139)

 -- Muharem Hrnjadovic <mh@foldr3.com>  Tue, 10 Jan 2012 08:18:14 +0100

python-oq-engine (0.5.0-3) oneiric; urgency=low

  * Fix demo files.

 -- Muharem Hrnjadovic <mh@foldr3.com>  Mon, 09 Jan 2012 21:10:08 +0100

python-oq-engine (0.5.0-2) oneiric; urgency=low

  * Calculation and serialization are to be carried out in parallel
    (LP: #910985)

 -- Muharem Hrnjadovic <mh@foldr3.com>  Mon, 09 Jan 2012 15:53:05 +0100

python-oq-engine (0.5.0-1) oneiric; urgency=low

  * Prepare rel. 0.5.0 of python-oq-engine (LP: #913540)
  * set JAVA_HOME for celeryd (LP: #911697)

 -- Muharem Hrnjadovic <mh@foldr3.com>  Mon, 09 Jan 2012 07:15:31 +0100

python-oq-engine (0.4.6-11) oneiric; urgency=low

  * Facilitate java-side kvs connection caching
    (LP: #894261, #907760, #907993).

 -- Muharem Hrnjadovic <mh@foldr3.com>  Mon, 02 Jan 2012 13:42:42 +0100

python-oq-engine (0.4.6-10) oneiric; urgency=low

  * Only use one amqp log handler per celery worker (LP: #907360).

 -- Muharem Hrnjadovic <mh@foldr3.com>  Mon, 02 Jan 2012 13:10:50 +0100

python-oq-engine (0.4.6-9) oneiric; urgency=low

  * add a debian/preinst script that makes sure we have no garbage
    from previous package installation lying around (LP: #906613).

 -- Muharem Hrnjadovic <mh@foldr3.com>  Tue, 20 Dec 2011 10:43:12 +0100

python-oq-engine (0.4.6-8) oneiric; urgency=low

  * Repackage 0.4.6-6 (no asynchronous classical PSHA code)
    for oneiric (also fix the postgres-9.1 issues).

 -- Muharem Hrnjadovic <mh@foldr3.com>  Fri, 16 Dec 2011 11:34:47 +0100

python-oq-engine (0.4.6-6) oneiric; urgency=low

  * Make sure /var/lib/openquake/disagg-results exists and has an
    appropriate owner and permissions (LP: #904659)

 -- Muharem Hrnjadovic <mh@foldr3.com>  Thu, 15 Dec 2011 12:26:28 +0100

python-oq-engine (0.4.6-5) natty; urgency=low

  * Make sure the demos that were broken in 0.4.6 are not installed
    (LP: #901112)

 -- Muharem Hrnjadovic <mh@foldr3.com>  Fri, 09 Dec 2011 16:40:50 +0100

python-oq-engine (0.4.6-4) natty; urgency=low

  * Tolerate the failure of chown and/or chmod on /var/lib/openquake
    (LP: #902083)

 -- Muharem Hrnjadovic <mh@foldr3.com>  Fri, 09 Dec 2011 10:38:46 +0100

python-oq-engine (0.4.6-3) natty; urgency=low

  * Remove UHS changes in order to fix python-java-bridge failures
    (LP: #900617)

 -- Muharem Hrnjadovic <mh@foldr3.com>  Fri, 09 Dec 2011 07:51:19 +0100

python-oq-engine (0.4.6-2) oneiric; urgency=low

  * Add missing dependency, python-h5py (LP: #900300)

 -- Muharem Hrnjadovic <mh@foldr3.com>  Mon, 05 Dec 2011 15:09:37 +0100

python-oq-engine (0.4.6-1) oneiric; urgency=low

  * Upstream release (LP: #898634)
  * Make postgres dependencies less version dependent (LP: #898622)

 -- Muharem Hrnjadovic <mh@foldr3.com>  Mon, 05 Dec 2011 10:51:46 +0100

python-oq-engine (0.4.4-19) oneiric; urgency=low

  * Functions called from celery tasks should not make use of logic trees
    (LP: #880743)

 -- Muharem Hrnjadovic <mh@foldr3.com>  Mon, 24 Oct 2011 14:37:41 +0200

python-oq-engine (0.4.4-18) oneiric; urgency=low

  * Add python-setuptools as a python-oq-engine dependency (LP: #877915)

 -- Muharem Hrnjadovic <mh@foldr3.com>  Sun, 23 Oct 2011 18:29:41 +0200

python-oq-engine (0.4.4-17) oneiric; urgency=low

  * Refresh the demos and make sure the newest ones are always installed
    under /usr/openquake/demos

 -- Muharem Hrnjadovic <mh@foldr3.com>  Sun, 23 Oct 2011 18:12:59 +0200

python-oq-engine (0.4.4-16) oneiric; urgency=low

  * Remove superfluous OPENQUAKE_ROOT import.

 -- Muharem Hrnjadovic <mh@foldr3.com>  Sun, 23 Oct 2011 16:42:17 +0200

python-oq-engine (0.4.4-15) oneiric; urgency=low

  * Added the python code needed for the new logic tree implementation
    (LP: #879451)

 -- Muharem Hrnjadovic <mh@foldr3.com>  Sun, 23 Oct 2011 12:27:15 +0200

python-oq-engine (0.4.4-14) oneiric; urgency=low

  * leave exceptions raised by celery tasks alone (LP: #878736)

 -- Muharem Hrnjadovic <mh@foldr3.com>  Thu, 20 Oct 2011 12:30:50 +0200

python-oq-engine (0.4.4-13) oneiric; urgency=low

  * Avoid failures while reraising exceptions (LP: #877992)

 -- Muharem Hrnjadovic <mh@foldr3.com>  Wed, 19 Oct 2011 15:03:58 +0200

python-oq-engine (0.4.4-12) natty; urgency=low

  * Impose upper limit on JVM memory usage (LP: #821002)

 -- Muharem Hrnjadovic <mh@foldr3.com>  Mon, 17 Oct 2011 17:35:40 +0200

python-oq-engine (0.4.4-11) oneiric; urgency=low

  * add python-oq-engine_0.4.4.orig.tar.gz to upload

 -- Muharem Hrnjadovic <mh@foldr3.com>  Fri, 14 Oct 2011 11:57:11 +0200

python-oq-engine (0.4.4-10) oneiric; urgency=low

  * Ubuntu 11.10 upload.

 -- Muharem Hrnjadovic <mh@foldr3.com>  Fri, 14 Oct 2011 11:37:17 +0200

python-oq-engine (0.4.4-9) natty; urgency=low

  * 'new_in_this_release' files apply to latest upgrade (LP: #873205)

 -- Muharem Hrnjadovic <mh@foldr3.com>  Thu, 13 Oct 2011 10:36:04 +0200

python-oq-engine (0.4.4-8) natty; urgency=low

  * Make sure all demo files are unzipped (LP: #872816)

 -- Muharem Hrnjadovic <mh@foldr3.com>  Thu, 13 Oct 2011 10:17:08 +0200

python-oq-engine (0.4.4-7) natty; urgency=low

  * More robust detection of the 'openquake' system group (LP #872814)

 -- Muharem Hrnjadovic <mh@foldr3.com>  Wed, 12 Oct 2011 14:37:40 +0200

python-oq-engine (0.4.4-6) natty; urgency=low

  * make the demo files writable by owner *and* group.

 -- Muharem Hrnjadovic <mh@foldr3.com>  Tue, 11 Oct 2011 16:09:51 +0200

python-oq-engine (0.4.4-5) natty; urgency=low

  * Remove unneeded database users (LP #872277)
  * fix smoketests (add DEPTHTO1PT0KMPERSEC, VS30_TYPE parameter defaults)

 -- Muharem Hrnjadovic <mh@foldr3.com>  Tue, 11 Oct 2011 15:48:20 +0200

python-oq-engine (0.4.4-4) natty; urgency=low

  * turn off -x flag in debian/postinst
  * unzip the example files in /usr/openquake/demos

 -- Muharem Hrnjadovic <mh@foldr3.com>  Tue, 11 Oct 2011 14:55:30 +0200

python-oq-engine (0.4.4-3) natty; urgency=low

  * fix lintian warning

 -- Muharem Hrnjadovic <mh@foldr3.com>  Tue, 11 Oct 2011 14:26:25 +0200

python-oq-engine (0.4.4-2) natty; urgency=low

  * Use dh_installexamples to include the smoketests in the package.

 -- Muharem Hrnjadovic <mh@foldr3.com>  Tue, 11 Oct 2011 12:23:06 +0200

python-oq-engine (0.4.4-1) natty; urgency=low

  * fix permissions for config files in /etc/openquake (LP #850766)
  * be more intelligent about pg_hba.conf files (LP #848579)
  * add smoke tests to the package (LP #810982)

 -- Muharem Hrnjadovic <mh@foldr3.com>  Tue, 11 Oct 2011 11:47:30 +0200

python-oq-engine (0.4.3-21) natty; urgency=low

  * Remove unneeded dependency on fabric (LP: #852004)

 -- Muharem Hrnjadovic <mh@foldr3.com>  Fri, 16 Sep 2011 20:47:49 +0000

python-oq-engine (0.4.3-20) natty; urgency=low

  * Shut down celery prior to restarting postgres and setting up the database
    (LP: #846388)

 -- Muharem Hrnjadovic <mh@foldr3.com>  Sat, 10 Sep 2011 19:47:56 +0200

python-oq-engine (0.4.3-19) natty; urgency=low

  * Close all db connections in order to prevent package upgrade failures
   (LP: 846279)

 -- Muharem Hrnjadovic <mh@foldr3.com>  Sat, 10 Sep 2011 09:37:34 +0200

python-oq-engine (0.4.3-18) natty; urgency=low

  * declare the "include_defaults" flag in the openquake script (LP: #845994)

 -- Muharem Hrnjadovic <mh@foldr3.com>  Fri, 09 Sep 2011 22:38:40 +0200

python-oq-engine (0.4.3-17) natty; urgency=low

  * package the correct software revision (LP: #845583)

 -- Muharem Hrnjadovic <mh@foldr3.com>  Fri, 09 Sep 2011 15:00:05 +0200

python-oq-engine (0.4.3-16) natty; urgency=low

  * Add all required db users to pg_hba.conf (LP: #845461)

 -- Muharem Hrnjadovic <mh@foldr3.com>  Fri, 09 Sep 2011 11:25:41 +0200

python-oq-engine (0.4.3-15) natty; urgency=low

  * Remove obsolete dependency on python-geoalchemy (LP: #845439)

 -- Muharem Hrnjadovic <mh@foldr3.com>  Fri, 09 Sep 2011 10:25:25 +0200

python-oq-engine (0.4.3-14) natty; urgency=low

  * turn off 'set -x' in debian/postinst

 -- Muharem Hrnjadovic <mh@foldr3.com>  Fri, 09 Sep 2011 07:18:34 +0200

python-oq-engine (0.4.3-13) natty; urgency=low

  * Better detection of postgresql-8.4

 -- Muharem Hrnjadovic <mh@foldr3.com>  Fri, 09 Sep 2011 07:16:11 +0200

python-oq-engine (0.4.3-12) natty; urgency=low

  * detect the absence of the rabbitmq and postgres services and refrain
    from the corresponding initialization actions  (LP: #845344)

 -- Muharem Hrnjadovic <mh@foldr3.com>  Fri, 09 Sep 2011 06:47:32 +0200

python-oq-engine (0.4.3-11) natty; urgency=low

  * Fix logging sink configuration file and location.

 -- Muharem Hrnjadovic <mh@foldr3.com>  Wed, 07 Sep 2011 14:31:51 +0200

python-oq-engine (0.4.3-10) natty; urgency=low

  * Fix database user/permissions for admin schema.

 -- Muharem Hrnjadovic <mh@foldr3.com>  Wed, 07 Sep 2011 14:07:30 +0200

python-oq-engine (0.4.3-9) natty; urgency=low

  * turn off 'set -x' in debian/postinst

 -- Muharem Hrnjadovic <mh@foldr3.com>  Tue, 06 Sep 2011 17:44:37 +0200

python-oq-engine (0.4.3-8) natty; urgency=low

  * Fixed database (user) setup and general breakage (LP: #842472)

 -- Muharem Hrnjadovic <mh@foldr3.com>  Tue, 06 Sep 2011 17:42:51 +0200

python-oq-engine (0.4.3-7) natty; urgency=low

  * Fix database (user) setup (LP: #842472)
  * Copy configuration file to /etc/openquake (LP: #842468)

 -- Muharem Hrnjadovic <mh@foldr3.com>  Tue, 06 Sep 2011 15:34:17 +0200

python-oq-engine (0.4.3-6) natty; urgency=low

  * Delay the import of openquake.engine.job to allow the user to see the version
    and/or help without errors (LP: #842604)

 -- Muharem Hrnjadovic <mh@foldr3.com>  Tue, 06 Sep 2011 14:37:06 +0200

python-oq-engine (0.4.3-5) natty; urgency=low

  * Copy configuration file to /usr/openquake (LP: #842468)

 -- Muharem Hrnjadovic <mh@foldr3.com>  Tue, 06 Sep 2011 11:45:55 +0200

python-oq-engine (0.4.3-4) natty; urgency=low

  * Fix 'Architecture' field in debian/control.

 -- Muharem Hrnjadovic <mh@foldr3.com>  Mon, 05 Sep 2011 21:35:10 +0200

python-oq-engine (0.4.3-3) natty; urgency=low

  * Add Django as a dependency (LP: #830974)

 -- Muharem Hrnjadovic <mh@foldr3.com>  Mon, 05 Sep 2011 21:33:01 +0200

python-oq-engine (0.4.3-2) natty; urgency=low

  * Make db error detection smarter (LP: #819710)

 -- Muharem Hrnjadovic <mh@foldr3.com>  Mon, 05 Sep 2011 21:30:16 +0200

python-oq-engine (0.4.3-1) natty; urgency=low

  * Upstream release (LP: #839424)

 -- Muharem Hrnjadovic <mh@foldr3.com>  Mon, 05 Sep 2011 18:13:42 +0200

python-oq-engine (0.4.1-12) natty; urgency=low

  * Better error detection for schema creation output (LP #819710)
  * Remove unneeded python-guppy dependency (LP #826487)

 -- Muharem Hrnjadovic <mh@foldr3.com>  Mon, 15 Aug 2011 03:16:43 +0200

python-oq-engine (0.4.1-11) natty; urgency=low

  * Add the cache garbage collector script (LP #817541)

 -- Muharem Hrnjadovic <mh@foldr3.com>  Thu, 28 Jul 2011 16:56:33 +0200

python-oq-engine (0.4.1-10) natty; urgency=low

  * The name of the default db should be 'openquake'

 -- Muharem Hrnjadovic <mh@foldr3.com>  Tue, 26 Jul 2011 15:47:18 +0200

python-oq-engine (0.4.1-9) natty; urgency=low

  * postgresql reload after pg_hba.conf modification was missing

 -- Muharem Hrnjadovic <mh@foldr3.com>  Tue, 26 Jul 2011 15:28:52 +0200

python-oq-engine (0.4.1-8) natty; urgency=low

  * log4j.properties needs to live in the openquake source code tree
    (LP #816397)

 -- Muharem Hrnjadovic <mh@foldr3.com>  Tue, 26 Jul 2011 14:52:20 +0200

python-oq-engine (0.4.1-7) natty; urgency=low

  * Fix obsolete celeryconfig.py file.

 -- Muharem Hrnjadovic <mh@foldr3.com>  Tue, 26 Jul 2011 14:24:25 +0200

python-oq-engine (0.4.1-6) natty; urgency=low

  * Move xml schemas to the openquake source code tree (LP #816375)

 -- Muharem Hrnjadovic <mh@foldr3.com>  Tue, 26 Jul 2011 13:52:56 +0200

python-oq-engine (0.4.1-5) natty; urgency=low

  * Fix mistake in postinst (db init output in now redirected correctly)

 -- Muharem Hrnjadovic <mh@foldr3.com>  Tue, 26 Jul 2011 12:16:20 +0200

python-oq-engine (0.4.1-4) natty; urgency=low

  * database initialisation is now checked for errors

 -- Muharem Hrnjadovic <mh@foldr3.com>  Tue, 26 Jul 2011 11:25:18 +0200

python-oq-engine (0.4.1-3) natty; urgency=low

  * when invoked from postinst the sudo commands in the create_oq_schema
    script break it (since the latter is run by the postgres user)

 -- Muharem Hrnjadovic <mh@foldr3.com>  Tue, 26 Jul 2011 07:58:31 +0200

python-oq-engine (0.4.1-2) natty; urgency=low

  * get_uiapi_writer_session() has defaults (LP #815912)
  * moved the db-rooted source code tree under openquake (LP #816232)

 -- Muharem Hrnjadovic <mh@foldr3.com>  Tue, 26 Jul 2011 06:35:03 +0200

python-oq-engine (0.4.1-1) natty; urgency=low

  * OpenQuake 0.4.1 release
  * add postgresql-8.4 as a recommended package (LP #810953)
  * configure the OpenQuake database if postgres is installed (LP #810955)
  * add dependencies (LP #813961)
  * add the sticky bit to /usr/openquake (LP #810985)

 -- Muharem Hrnjadovic <mh@foldr3.com>  Thu, 21 Jul 2011 11:48:36 +0200

python-oq-engine (0.3.9-6) natty; urgency=low

  * The rabbitmq-server and redis-server packages should be merely recommended
    since we may want to install the openquake package on worker machines but
    deploy the two daemons in question elsewhere.

 -- Muharem Hrnjadovic <mh@foldr3.com>  Tue, 14 Jun 2011 20:12:50 +0200

python-oq-engine (0.3.9-5) natty; urgency=low

  * The number of celery tasks is based on the number of CPUs/cores
    (when the HAZARD_TASKS parameter is not set).

 -- Muharem Hrnjadovic <mh@foldr3.com>  Thu, 09 Jun 2011 15:15:54 +0200

python-oq-engine (0.3.9-4) natty; urgency=low

  * Create /usr/openquake in postinst

 -- Muharem Hrnjadovic <mh@foldr3.com>  Tue, 07 Jun 2011 16:43:24 +0200

python-oq-engine (0.3.9-3) natty; urgency=low

  * Added java-oq dependency

 -- Muharem Hrnjadovic <mh@foldr3.com>  Tue, 07 Jun 2011 14:58:44 +0200

python-oq-engine (0.3.9-2) natty; urgency=low

  * Added the python-geoalchemy dependency.

 -- Muharem Hrnjadovic <mh@foldr3.com>  Tue, 07 Jun 2011 10:30:02 +0200

python-oq-engine (0.3.9-1) natty; urgency=low

  * Upstream OpenQuake python sources.

 -- Muharem Hrnjadovic <mh@foldr3.com>  Mon, 06 Jun 2011 11:42:24 +0200<|MERGE_RESOLUTION|>--- conflicted
+++ resolved
@@ -1,15 +1,13 @@
-<<<<<<< HEAD
   [Michele Simionato]
   * Replaced the event based calculators based on Postgres with the new ones
     based on the HDF5 technology
-=======
+
 python-oq-engine (1.5.1-0~precise01) precise; urgency=low
 
   [Michele Simionato]
   * Fixed a bug affecting exposures with multiple assets on the same site
 
  -- Matteo Nastasi (GEM Foundation) <nastasi@openquake.org>  Fri, 25 Sep 2015 14:22:08 +0200
->>>>>>> 2d5409d3
 
 python-oq-engine (1.5.0-0~precise01) precise; urgency=low
 
