--- conflicted
+++ resolved
@@ -130,23 +130,6 @@
     def setUp(self):
         self.manager = models.ExposureData.objects
 
-<<<<<<< HEAD
-    def test_get_asset_chunk(self):
-        p = mock.patch(self.base + '_get_asset_chunk_query_args')
-        m = p.start()
-        m.return_value = (
-            "select id from riski.exposure_data where 1 = %s", (1,))
-        try:
-            self.assertEqual(
-                models.ExposureData.objects.count(),
-                len(
-                    self.manager.get_asset_chunk(
-                        mock.Mock(), mock.Mock(), mock.Mock(), mock.Mock())))
-        finally:
-            p.stop()
-
-=======
->>>>>>> 722e397b
     def test_get_asset_chunk_query_args(self):
         rc = mock.Mock()
         rc.exposure_model.id = 0
