# -*- coding: utf-8 -*-
# vim: tabstop=4 shiftwidth=4 softtabstop=4

# Copyright (c) 2010-2012, GEM Foundation.
#
# OpenQuake is free software: you can redistribute it and/or modify it
# under the terms of the GNU Affero General Public License as published
# by the Free Software Foundation, either version 3 of the License, or
# (at your option) any later version.
#
# OpenQuake is distributed in the hope that it will be useful,
# but WITHOUT ANY WARRANTY; without even the implied warranty of
# MERCHANTABILITY or FITNESS FOR A PARTICULAR PURPOSE.  See the
# GNU General Public License for more details.
#
# You should have received a copy of the GNU Affero General Public License
# along with OpenQuake.  If not, see <http://www.gnu.org/licenses/>.

"""
Helper functions for our unit and smoke tests.
"""


import collections
import functools
import logging
import mock as mock_module
import numpy
import os
import csv
import random
import redis
import shutil
import string
import sys
import tempfile
import textwrap
import time
import shapely

from django.core import exceptions

from openquake.engine.db import models
from openquake.engine import engine
from openquake.engine import logs
from openquake.engine.utils import config, get_calculator_class


CD = os.path.dirname(__file__)  # current directory

RUNNER = os.path.abspath(os.path.join(CD, '../../bin/openquake'))

DATA_DIR = os.path.abspath(os.path.join(CD, '../data'))

OUTPUT_DIR = os.path.abspath(os.path.join(CD, '../data/output'))

WAIT_TIME_STEP_FOR_TASK_SECS = 0.5
MAX_WAIT_LOOPS = 10


#: Wraps mock.patch() to make mocksignature=True by default.
patch = functools.partial(mock_module.patch, mocksignature=True)


def default_user():
    """Return the default user to be used for test setups."""
    return models.OqUser.objects.get(user_name="openquake")


def insert_inputs(job, inputs):
    """Insert the input records for the given data and job."""
    for imt, imp in inputs:
        iobj = models.Input(path=imp, input_type=imt, owner=job.owner,
                            size=random.randint(1024, 16 * 1024))
        iobj.save()
        i2j = models.Input2job(input=iobj, oq_job=job)
        i2j.save()


def _patched_mocksignature(func, mock=None, skipfirst=False):
    """
    Fixes arguments order and support of staticmethods in mock.mocksignature.
    """
    static = False
    if isinstance(func, staticmethod):
        static = True
        func = func.__func__

    if mock is None:
        mock = mock_module.Mock()
    signature, func = mock_module._getsignature(func, skipfirst)

    checker = eval("lambda %s: None" % signature)
    mock_module._copy_func_details(func, checker)

    def funcopy(*args, **kwargs):
        checker(*args, **kwargs)
        return mock(*args, **kwargs)

    if not hasattr(mock_module, '_setup_func'):
        # compatibility with mock < 0.8
        funcopy.mock = mock
    else:
        mock_module._setup_func(funcopy, mock)
    if static:
        funcopy = staticmethod(funcopy)
    return funcopy
mock_module.mocksignature = _patched_mocksignature


def get_data_path(file_name):
    return os.path.join(DATA_DIR, file_name)


def store_one_site(hc, xy=(42, 42)):
    """
    Save a record in SiteData, to be used for testing purposes
    """
    return models.SiteData.objects.create(
        hazard_calculation=hc,
        location='POINT(%s %s)' % xy,
        vs30=hc.reference_vs30_value,
        vs30_measured=hc.reference_vs30_type == 'measured',
        z1pt0=hc.reference_depth_to_2pt5km_per_sec,
        z2pt5=hc.reference_depth_to_1pt0km_per_sec,
    )


def demo_file(file_name):
    """
    Take a file name and return the full path to the file in the demos
    directory.
    """
    return os.path.join(
        os.path.dirname(__file__), "../../demos", file_name)


# this function is used in various tests to run a computation in-process;
# task distribution is disabled by default to make it possible to debug and
# profile the tests; notice however that in the QA tests (see
# BaseQATestCase.run_hazard) the distribution is enabled
def run_hazard_job(cfg, exports=None):
    """
    Given the path to job config file, run the job and assert that it was
    successful. If this assertion passes, return the completed job.

    :param str cfg:
        Path to a job config file.
    :param list exports:
        A list of export format types. Currently only 'xml' is supported.
    :returns:
        The completed :class:`~openquake.engine.db.models.OqJob`.
    """
    if exports is None:
        exports = []

    job = get_hazard_job(cfg)
    job.is_running = True
    job.save()

    models.JobStats.objects.create(oq_job=job)

    hc = job.hazard_calculation
    calc = get_calculator_class('hazard', hc.calculation_mode)(job)
    try:
        logs.init_logs_amqp_send(
            level='ERROR', calc_domain='hazard', calc_id=hc.id)
        engine._do_run_calc(job, exports, calc, 'hazard')
    finally:
        job.is_running = False
        job.calc = calc
        job.save()
    return job


def run_risk_job(cfg, exports=None, hazard_calculation_id=None,
                 hazard_output_id=None):
    """
    """
    if exports is None:
        exports = []

    # You can't specify both a hazard output and hazard calculation
    # Pick one
    assert not (hazard_calculation_id is not None
                and hazard_output_id is not None)

    job = get_risk_job(cfg, hazard_calculation_id=hazard_calculation_id,
                       hazard_output_id=hazard_output_id)
    job.is_running = True
    job.save()

    models.JobStats.objects.create(oq_job=job)

    rc = job.risk_calculation
    calc = get_calculator_class('risk', rc.calculation_mode)(job)
    logs.init_logs_amqp_send(level='ERROR', calc_domain='risk', calc_id=rc.id)
    completed_job = engine._do_run_calc(job, exports, calc, 'risk')
    job.is_running = False
    job.save()

    return completed_job


def timeit(method):
    """Decorator for timing methods"""

    def _timed(*args, **kw):
        """Wrapped function for timed methods"""
        timestart = time.time()
        result = method(*args, **kw)
        timeend = time.time()

        print '%r (%r, %r) %2.2f sec' % (
            method.__name__, args, kw, timeend - timestart)
        return result
    try:
        import nose
        return nose.tools.make_decorator(method)(_timed)
    except ImportError:
        pass
    return _timed


def assertDeepAlmostEqual(test_case, expected, actual, *args, **kwargs):
    """
    Assert that two complex structures have almost equal contents.

    Compares lists, dicts and tuples recursively. Checks numeric values
    using test_case's :py:meth:`unittest.TestCase.assertAlmostEqual` and
    checks all other values with :py:meth:`unittest.TestCase.assertEqual`.
    Accepts additional positional and keyword arguments and pass those
    intact to assertAlmostEqual() (that's how you specify comparison
    precision).

    :param test_case: TestCase object on which we can call all of the basic
        'assert' methods.
    :type test_case: :py:class:`unittest.TestCase` object
    """
    is_root = not '__trace' in kwargs
    trace = kwargs.pop('__trace', 'ROOT')
    try:
        if isinstance(expected, (int, float, long, complex)):
            test_case.assertAlmostEqual(expected, actual, *args, **kwargs)
        elif isinstance(expected, (list, tuple, numpy.ndarray)):
            test_case.assertEqual(len(expected), len(actual))
            for index in xrange(len(expected)):
                v1, v2 = expected[index], actual[index]
                assertDeepAlmostEqual(test_case, v1, v2,
                                      __trace=repr(index), *args, **kwargs)
        elif isinstance(expected, dict):
            test_case.assertEqual(set(expected), set(actual))
            for key in expected:
                assertDeepAlmostEqual(test_case, expected[key], actual[key],
                                      __trace=repr(key), *args, **kwargs)
        else:
            test_case.assertEqual(expected, actual)
    except AssertionError as exc:
        exc.__dict__.setdefault('traces', []).append(trace)
        if is_root:
            trace = ' -> '.join(reversed(exc.traces))
            exc = AssertionError("%s\nTRACE: %s" % (exc.message, trace))
        raise exc


def assertModelAlmostEqual(test_case, expected, actual):
    """
    Assert that two Django models are equal. For values which are numbers,
    we use :py:meth:`unittest.TestCase.assertAlmostEqual` for number
    comparisons with a reasonable precision tolerance.

    If the `expected` input value contains nested models, this function
    will recurse through them and check for equality.

    :param test_case: TestCase object on which we can call all of the basic
        'assert' methods.
    :type test_case: :py:class:`unittest.TestCase` object
    :type expected: dict
    :type actual: dict
    """

    from django.contrib.gis.db import models as gis_models

    test_case.assertEqual(type(expected), type(actual))

    def getattr_or_none(model, field):
        try:
            return getattr(model, field.name)
        except exceptions.ObjectDoesNotExist:
            return None

    for field in expected._meta.fields:
        if field.name == 'last_update':
            continue

        exp_val = getattr_or_none(expected, field)
        act_val = getattr_or_none(actual, field)

        # If it's a number, use assertAlmostEqual to compare
        # the values with a reasonable tolerance.
        if isinstance(exp_val, (int, float, long, complex)):
            test_case.assertAlmostEqual(exp_val, act_val)
        elif isinstance(exp_val, gis_models.Model):
            # make a recursive call in case there are nested models
            assertModelAlmostEqual(test_case, exp_val, act_val)
        else:
            test_case.assertEqual(exp_val, act_val)


# preserve stdout/stderr (note: we want the nose-manipulated stdout/stderr,
# otherwise we could just use __stdout__/__stderr__)
STDOUT = sys.stdout
STDERR = sys.stderr


def cleanup_loggers():
    root = logging.getLogger()

    for h in list(root.handlers):
        if (isinstance(h, logging.FileHandler) or
            isinstance(h, logging.StreamHandler) or
                isinstance(h, logs.AMQPHandler)):
            root.removeHandler(h)

    # restore the damage created by redirect_stdouts_to_logger; this is only
    # necessary because tests perform multiple log initializations, sometimes
    # for AMQP, sometimes for console
    sys.stdout = STDOUT
    sys.stderr = STDERR


class TestStore(object):
    """Simple key value store, to be used in tests only."""

    _conn = None

    @classmethod
    def kvs(cls):
        TestStore.open()
        return TestStore._conn

    @classmethod
    def open(cls):
        """Initialize the test store."""
        if TestStore._conn is not None:
            return
        TestStore._conn = redis.Redis(db=int(config.get("kvs", "test_db")))

    @classmethod
    def close(cls):
        """Close the test store."""
        TestStore._conn.flushdb()
        TestStore._conn = None

    @classmethod
    def nextkey(cls):
        """Generate an unused key

        :return: The test store key generated.
        :rtype: integer
        """
        TestStore.open()
        return TestStore._conn.incr('the-key', amount=1)

    @classmethod
    def add(cls, obj):
        """Add a datum to the store and return the key chosen.

        :param obj: The datum to be added to the store.
        :returns: The identifier of the datum added.
        :rtype: integer
        """
        TestStore.open()
        return TestStore.put(TestStore.nextkey(), obj)

    @classmethod
    def put(cls, key, obj):
        """Append the datum to the kvs list identified the given `key`.

        :param key: The key for the datum to be added to the store.
        :param obj: The datum to be added to the store.
        :returns: The `key` given.
        """
        TestStore.open()
        if isinstance(obj, list) or isinstance(obj, tuple):
            for elem in obj:
                TestStore._conn.rpush(key, elem)
        else:
            TestStore._conn.rpush(key, obj)
        return key

    @classmethod
    def remove(cls, oid):
        """Remove the datum with given identifier from the store.

        :param oid: The identifier associated with the datum to be removed.
        """
        TestStore.open()
        TestStore._conn.delete(oid)

    @classmethod
    def lookup(cls, oid):
        """Return the datum associated with `oid` or `None`.

        :param oid: The identifier of the datum sought.
        """
        TestStore.open()
        num_of_words = TestStore._conn.llen(oid)
        if num_of_words > 1:
            return TestStore._conn.lrange(oid, 0, num_of_words + 1)
        else:
            return TestStore._conn.lindex(oid, 0)

    @classmethod
    def set(cls, key, obj):
        """Asssociate a single datum with the given `key`.

        :param key: The key for the datum to be added to the store.
        :param obj: The datum to be added to the store.
        :returns: The `key` given.
        """
        TestStore.open()
        TestStore._conn.set(key, obj)

    @classmethod
    def get(cls, key):
        """Return the datum associated with the given `key` or `None`.

        :param key: The key of the datum sought.
        :returns: The datum associated with the given `key` or `None`.
        """
        TestStore.open()
        return TestStore._conn.get(key)


def touch(content=None, dir=None, prefix="tmp", suffix="tmp"):
    """Create temporary file with the given content.

    Please note: the temporary file must be deleted bu the caller.

    :param string content: the content to write to the temporary file.
    :param string dir: directory where the file should be created
    :param string prefix: file name prefix
    :param string suffix: file name suffix
    :returns: a string with the path to the temporary file
    """
    if dir is not None:
        if not os.path.exists(dir):
            os.makedirs(dir)
    fh, path = tempfile.mkstemp(dir=dir, prefix=prefix, suffix=suffix)
    if content:
        fh = os.fdopen(fh, "w")
        fh.write(content)
        fh.close()
    return path


class DbTestCase(object):
    """Class which contains various db-related testing helpers."""

    IMLS = [0.005, 0.007, 0.0098, 0.0137, 0.0192, 0.0269, 0.0376, 0.0527,
            0.0738, 0.103, 0.145, 0.203, 0.284, 0.397, 0.556, 0.778]

    @classmethod
    def teardown_inputs(cls, inputs, filesystem_only):
        if filesystem_only:
            return
        [input.delete() for input in inputs]


class ConfigTestCase(object):
    """Class which contains various configuration- and environment-related
    testing helpers."""

    def setup_config(self):
        self.orig_env = os.environ.copy()
        os.environ.clear()
        # Move the local configuration file out of the way if it exists.
        # Otherwise the tests that follow will break.
        local_path = "%s/openquake.cfg" % os.path.abspath(os.getcwd())
        if os.path.isfile(local_path):
            shutil.move(local_path, "%s.test_bakk" % local_path)

    def teardown_config(self):
        os.environ.clear()
        os.environ.update(self.orig_env)
        # Move the local configuration file back into place if it was stashed
        # away.
        local_path = "%s/openquake.cfg" % os.path.abspath(os.getcwd())
        if os.path.isfile("%s.test_bakk" % local_path):
            shutil.move("%s.test_bakk" % local_path, local_path)
        config.Config().cfg.clear()
        config.Config()._load_from_file()

    def prepare_config(self, section, data=None):
        """Set up a configuration with the given `max_mem` value."""
        if data is not None:
            data = '\n'.join(["%s=%s" % item for item in data.iteritems()])
            content = """
                [%s]
                %s""" % (section, data)
        else:
            content = ""
        site_path = touch(content=textwrap.dedent(content))
        os.environ["OQ_SITE_CFG_PATH"] = site_path
        config.Config().cfg.clear()
        config.Config()._load_from_file()


class RedisTestCase(object):
    """Redis-related utilities for testing."""

    def connect(self, *args, **kwargs):
        host = config.get("kvs", "host")
        port = config.get("kvs", "port")
        port = int(port) if port else 6379
        stats_db = config.get("kvs", "stats_db")
        stats_db = int(stats_db) if stats_db else 15
        args = {"host": host, "port": port, "db": stats_db}
        return redis.Redis(**args)


def random_string(length=16):
    """Generate a random string of the given length."""
    result = ""
    while len(result) < length:
        result += random.choice(string.letters + string.digits)
    return result


def prepare_cli_output(raw_output, discard_header=True):
    """Given a huge string of output from a `subprocess.check_output` call,
    split on newlines, strip, and discard empty lines.

    If ``discard_header`` is `True`, drop the first row in the output.

    Returns a `list` of strings, 1 for each row in the CLI output.
    """
    lines = raw_output.split('\n')
    # strip and drop empty lines
    lines = [x.strip() for x in lines if len(x.strip()) > 0]

    if discard_header:
        lines.pop(0)

    return lines


def deep_eq(a, b, decimal=7, exclude=None):
    """Deep compare two objects for equality by traversing __dict__ and
    __slots__.

    Caution: This function will exhaust generators.

    :param decimal:
        Desired precision (digits after the decimal point) for numerical
        comparisons.

    :param exclude: a list of attributes that will be excluded when
    traversing objects

    :returns:
        Return `True` or `False` (to indicate if objects are equal) and a `str`
        message. If the two objects are equal, the message is empty. If the two
        objects are not equal, the message indicates which part of the
        comparison failed.
    """
    exclude = exclude or []

    try:
        _deep_eq(a, b, decimal=decimal, exclude=exclude)
    except AssertionError, err:
        return False, err.message
    return True, ''


def _deep_eq(a, b, decimal, exclude=None):
    """Do the actual deep comparison. If the two items up for comparison are
    not equal, a :exception:`AssertionError` is raised (to
    :function:`deep_eq`).
    """

    exclude = exclude or []

    def _test_dict(a, b):
        """Compare `dict` types recursively."""
        assert len(a) == len(b), (
            "Dicts %(a)s and %(b)s do not have the same length."
            " Actual lengths: %(len_a)s and %(len_b)s") % dict(
                a=a, b=b, len_a=len(a), len_b=len(b))

        for key in a:
            if not key in exclude:
                _deep_eq(a[key], b[key], decimal)

    def _test_seq(a, b):
        """Compare `list` or `tuple` types recursively."""
        assert len(a) == len(b), (
            "Sequences %(a)s and %(b)s do not have the same length."
            " Actual lengths: %(len_a)s and %(len_b)s") % \
            dict(a=a, b=b, len_a=len(a), len_b=len(b))

        for i, item in enumerate(a):
            _deep_eq(item, b[i], decimal)

    # lists or tuples
    if isinstance(a, (list, tuple)):
        _test_seq(a, b)
    # dicts
    elif isinstance(a, dict):
        _test_dict(a, b)
    # objects with a __dict__
    elif hasattr(a, '__dict__'):
        assert a.__class__ == b.__class__, (
            "%s and %s are different classes") % (a.__class__, b.__class__)
        _test_dict(a.__dict__, b.__dict__)
    # iterables (not strings)
    elif isinstance(a, collections.Iterable) and not isinstance(a, str):
        # If there's a generator or another type of iterable, treat it as a
        # `list`. NOTE: Generators will be exhausted if you do this.
        _test_seq(list(a), list(b))
    # objects with __slots__
    elif hasattr(a, '__slots__'):
        assert a.__class__ == b.__class__, (
            "%s and %s are different classes") % (a.__class__, b.__class__)
        assert a.__slots__ == b.__slots__, (
            "slots %s and %s are not the same") % (a.__slots__, b.__slots__)
        for slot in a.__slots__:
            if not slot in exclude:
                _deep_eq(getattr(a, slot), getattr(b, slot), decimal)
    else:
        # Objects must be primitives

        # Are they numbers?
        if isinstance(a, (int, long, float, complex)):
            numpy.testing.assert_almost_equal(a, b, decimal=decimal)
        else:
            assert a == b, "%s != %s" % (a, b)


def get_hazard_job(cfg, username=None):
    """
    Given a path to a config file, create a
    :class:`openquake.engine.db.models.OqJob` object for a hazard calculation.
    """
    username = username if username is not None else default_user().user_name

    job = engine.prepare_job(username)
    params, files = engine.parse_config(open(cfg, 'r'))
    haz_calc = engine.create_hazard_calculation(
        job.owner, params, files.values())
    haz_calc = models.HazardCalculation.objects.get(id=haz_calc.id)
    job.hazard_calculation = haz_calc
    job.save()
    return job


def get_risk_job(cfg, username=None, hazard_calculation_id=None,
                 hazard_output_id=None):
    """
    Given a path to a config file and a hazard_calculation_id
    (or, alternatively, a hazard_output_id, create a
    :class:`openquake.engine.db.models.OqJob` object for a risk calculation.
    """
    username = username if username is not None else default_user().user_name

    # You can't specify both a hazard output and hazard calculation
    # Pick one
    assert not (hazard_calculation_id is not None
                and hazard_output_id is not None)

    job = engine.prepare_job(username)
    params, files = engine.parse_config(open(cfg, 'r'))

    params.update(
        dict(hazard_output_id=hazard_output_id,
             hazard_calculation_id=hazard_calculation_id)
    )

    risk_calc = engine.create_risk_calculation(
        job.owner, params, files.values())
    risk_calc = models.RiskCalculation.objects.get(id=risk_calc.id)
    job.risk_calculation = risk_calc
    job.save()
    return job


def create_gmfset(hazard_job, rlz=None):
    """
    Returns the created GmfSet object.
    """
    hc = hazard_job.hazard_calculation

    rlz = rlz or models.LtRealization.objects.create(
        hazard_calculation=hc, ordinal=1, seed=1, weight=None,
        sm_lt_path="test_sm", gsim_lt_path="test_gsim",
        is_complete=False, total_items=1, completed_items=1)

    gmf_coll = models.GmfCollection.objects.create(
        output=models.Output.objects.create_output(
            hazard_job, "Test Hazard output", "gmf"),
        lt_realization=rlz)

    gmfset = models.GmfSet.objects.create(
        gmf_collection=gmf_coll,
        investigation_time=hc.investigation_time,
        ses_ordinal=1)

    return gmfset


def create_gmf_agg_records(hazard_job, rlz=None, ses_coll=None, points=None):
    """
    Returns the created records.
    """
    gmfset = create_gmfset(hazard_job, rlz)
    ses_coll = ses_coll or models.SESCollection.objects.create(
        output=models.Output.objects.create_output(
            hazard_job, "Test SES Collection", "ses"),
        lt_realization=gmfset.gmf_collection.lt_realization)
    ruptures = get_ruptures(hazard_job, ses_coll, 3)
    records = []
    if points is None:
        points = [(15.310, 38.225), (15.71, 37.225),
                  (15.48, 38.091), (15.565, 38.17),
                  (15.481, 38.25)]
    for point in points:
        site = store_one_site(hazard_job.hazard_calculation, point)
        records.append(models.GmfAgg.objects.create(
            gmf_collection=gmfset.gmf_collection,
            ses=ruptures[0].ses,
            imt="PGA",
            gmvs=[0.1, 0.2, 0.3],
            rupture_ids=[r.id for r in ruptures],
            site=site))

    return records


# NB: create_gmf_from_csv and populate_gmf_agg_from_csv
# will be unified in the future
def create_gmf_from_csv(job, fname):
    """
    Populate the gmf_agg table for an event_based calculation.
    """
    hc = job.hazard_calculation
    hc.investigation_time = 50
    hc.ses_per_logic_tree_path = 1
    hc.save()

    # tricks to fool the oqtask decorator
    job.is_running = True
    job.status = 'post_processing'
    job.save()

    gmf_set = create_gmfset(job)
    gmf_coll = gmf_set.gmf_collection

    ses_coll = models.SESCollection.objects.create(
        output=models.Output.objects.create_output(
            job, "Test SES Collection", "ses"),
        lt_realization=gmf_set.gmf_collection.lt_realization)
    with open(fname, 'rb') as csvfile:
        gmfreader = csv.reader(csvfile, delimiter=',')
        locations = gmfreader.next()

        gmv_matrix = numpy.array(
            [map(float, row) for row in gmfreader]).transpose()

        ruptures = get_ruptures(job, ses_coll, len(gmv_matrix[0]))

        for i, gmvs in enumerate(gmv_matrix):

            point = tuple(map(float, locations[i].split()))
            models.GmfAgg.objects.create(
                gmf_collection=gmf_coll,
                ses=ruptures[0].ses,
                imt="PGA", gmvs=gmvs,
<<<<<<< HEAD
                rupture_ids=[r.id for r in ruptures],
                site=store_one_site(job, point))
=======
                rupture_ids=map(str, rupture_ids),
                site=store_one_site(job.hazard_calculation, point))
>>>>>>> c14de6e9

    return gmf_coll


def populate_gmf_agg_from_csv(job, fname):
    """
    Populate the gmf_agg table for a scenario calculation.
    """
    # tricks to fool the oqtask decorator
    job.is_running = True
    job.status = 'post_processing'
    job.save()

    gmf_coll = models.GmfCollection.objects.create(
        output=models.Output.objects.create_output(
            job, "Test Hazard output", "gmf_scenario"))

    with open(fname, 'rb') as csvfile:
        gmfreader = csv.reader(csvfile, delimiter=',')
        locations = gmfreader.next()

        gmv_matrix = numpy.array(
            [map(float, row) for row in gmfreader]).transpose()

        for i, gmvs in enumerate(gmv_matrix):
            point = tuple(map(float, locations[i].split()))
            models.GmfAgg.objects.create(
                imt="PGA",
                gmf_collection=gmf_coll,
                gmvs=gmvs,
                site=store_one_site(job.hazard_calculation, point))

    return gmf_coll


def get_fake_risk_job(risk_cfg, hazard_cfg, output_type="curve",
                      username=None):
    """
    Takes in input the paths to a risk job config file and a hazard job config
    file.

    Creates fake hazard outputs suitable to be used by a risk
    calculation and then creates a :class:`openquake.engine.db.models.OqJob`
    object for a risk calculation. It also returns the input files
    referenced by the risk config file.

    :param output_type: gmf, gmf_scenario, or curve
    """
    username = username if username is not None else default_user().user_name

    hazard_job = get_hazard_job(hazard_cfg, username)
    hc = hazard_job.hazard_calculation

    rlz = models.LtRealization.objects.create(
        hazard_calculation=hazard_job.hazard_calculation,
        ordinal=1, seed=1, weight=None,
        sm_lt_path="test_sm", gsim_lt_path="test_gsim",
        is_complete=False, total_items=1, completed_items=1)
    if output_type == "curve":
        models.HazardCurve.objects.create(
            lt_realization=rlz,
            output=models.Output.objects.create_output(
                hazard_job, "Test Hazard output", "hazard_curve_multi"),
            investigation_time=hc.investigation_time)

        hazard_output = models.HazardCurve.objects.create(
            lt_realization=rlz,
            output=models.Output.objects.create_output(
                hazard_job, "Test Hazard output", "hazard_curve"),
            investigation_time=hc.investigation_time,
            imt="PGA", imls=[0.1, 0.2, 0.3])

        for point in ["POINT(-1.01 1.01)", "POINT(0.9 1.01)",
                      "POINT(0.01 0.01)", "POINT(0.9 0.9)"]:
            models.HazardCurveData.objects.create(
                hazard_curve=hazard_output,
                poes=[0.1, 0.2, 0.3],
                location="%s" % point)

    elif output_type == "gmf_scenario":
        hazard_output = models.GmfCollection.objects.create(
            output=models.Output.objects.create_output(
                hazard_job, "Test gmf scenario output", "gmf_scenario"))

        for point in [(15.48, 38.0900001), (15.565, 38.17),
                      (15.481, 38.25)]:
            site = store_one_site(hazard_job.hazard_calculation, point)
            models.GmfAgg.objects.create(
                gmf_collection=hazard_output,
                imt="PGA",
                site=site,
                gmvs=[0.1, 0.2, 0.3])

    else:
        hazard_output = create_gmf_agg_records(
            hazard_job, rlz)[0].gmf_collection

    hazard_job.status = "complete"
    hazard_job.save()
    job = engine.prepare_job(username)
    params, files = engine.parse_config(open(risk_cfg, 'r'))

    params.update(dict(hazard_output_id=hazard_output.output.id))

    risk_calc = engine.create_risk_calculation(
        job.owner, params, files.values())
    risk_calc = models.RiskCalculation.objects.get(id=risk_calc.id)
    job.risk_calculation = risk_calc
    job.save()
    return job, files


def get_ruptures(job, ses_collection, num):
    """
    :returns: a list of newly created ruptures associated with
    `job` and an instance of
    :class:`openquake.engine.db.models.HazardCalculation`. It also
    creates a father :class:`openquake.engine.db.models.SES`. Each
    rupture has a magnitude ranging from 0 to 10, no geographic
    information and result_grp_ordinal set to 1.

    :param ses_collection: an instance of
    :class:`openquake.engine.db.models.SESCollection` to be associated
    with the newly created SES object

    :param int num: the number of ruptures to create
    """
    ses = models.SES.objects.create(
        ses_collection=ses_collection,
        investigation_time=job.hazard_calculation.investigation_time,
        ordinal=1)

    return [
        models.SESRupture.objects.create(
            ses=ses,
            magnitude=i * 10. / float(num),
            strike=0,
            dip=0,
            rake=0,
            tectonic_region_type="test region type",
            is_from_fault_source=False,
            lons=[], lats=[], depths=[],
            result_grp_ordinal=1,
            rupture_ordinal=0)
        for i in range(num)]


def random_location_generator(min_x=-180, max_x=180, min_y=-90, max_y=90):
    return shapely.geometry.Point(
        (min_x + random.random() * (max_x - min_x),
         min_y + random.random() * (max_y - min_y)))<|MERGE_RESOLUTION|>--- conflicted
+++ resolved
@@ -776,13 +776,8 @@
                 gmf_collection=gmf_coll,
                 ses=ruptures[0].ses,
                 imt="PGA", gmvs=gmvs,
-<<<<<<< HEAD
                 rupture_ids=[r.id for r in ruptures],
-                site=store_one_site(job, point))
-=======
-                rupture_ids=map(str, rupture_ids),
                 site=store_one_site(job.hazard_calculation, point))
->>>>>>> c14de6e9
 
     return gmf_coll
 
