--- conflicted
+++ resolved
@@ -1,36 +1,32 @@
-[general]
-description = Calculation of the ground motion fields for a scenario
-calculation_mode = scenario
-random_seed = 3
-
-[geometry]
-
-<<<<<<< HEAD
-exposure_file = exposure_plus.xml
-=======
-exposure_file = exposure_model.xml
->>>>>>> 739d1cf3
-
-# km
-rupture_mesh_spacing = 15
-
-[site_params]
-
-reference_vs30_type = measured
-reference_vs30_value = 760.0
-reference_depth_to_2pt5km_per_sec = 5.0
-reference_depth_to_1pt0km_per_sec = 100.0
-
-[calculation]
-rupture_model_file = fault_rupture.xml
-intensity_measure_types = PGA
-truncation_level = 3.0
-# km
-maximum_distance = 200
-gsim = ChiouYoungs2008
-ground_motion_correlation_model =
-ground_motion_correlation_params =
-number_of_ground_motion_fields = 1000
-
-[output]
+[general]
+description = Calculation of the ground motion fields for a scenario
+calculation_mode = scenario
+random_seed = 3
+
+[geometry]
+
+exposure_file = exposure_model.xml
+
+# km
+rupture_mesh_spacing = 15
+
+[site_params]
+
+reference_vs30_type = measured
+reference_vs30_value = 760.0
+reference_depth_to_2pt5km_per_sec = 5.0
+reference_depth_to_1pt0km_per_sec = 100.0
+
+[calculation]
+rupture_model_file = fault_rupture.xml
+intensity_measure_types = PGA
+truncation_level = 3.0
+# km
+maximum_distance = 200
+gsim = ChiouYoungs2008
+ground_motion_correlation_model =
+ground_motion_correlation_params =
+number_of_ground_motion_fields = 1000
+
+[output]
 export_dir = /tmp