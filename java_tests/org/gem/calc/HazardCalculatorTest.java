package org.gem.calc;

import static org.junit.Assert.assertNotNull;
import static org.junit.Assert.assertTrue;

import java.io.IOException;
import java.net.InetSocketAddress;
import java.util.ArrayList;
import java.util.HashMap;
import java.util.Hashtable;
import java.util.Iterator;
import java.util.List;
import java.util.Map;
import java.util.Random;

import junit.framework.Assert;
import net.spy.memcached.MemcachedClient;

import org.gem.engine.CommandLineCalculator;
import org.gem.engine.hazard.memcached.Cache;
import org.junit.After;
import org.junit.Before;
import org.junit.Test;
import org.opensha.commons.calc.magScalingRelations.magScalingRelImpl.WC1994_MagLengthRelationship;
import org.opensha.commons.data.Site;
import org.opensha.commons.geo.BorderType;
import org.opensha.commons.geo.GriddedRegion;
import org.opensha.commons.geo.Location;
import org.opensha.commons.geo.LocationList;
import org.opensha.commons.geo.Region;
import org.opensha.commons.param.DoubleParameter;
import org.opensha.commons.param.event.ParameterChangeWarningListener;
import org.opensha.sha.earthquake.EqkRupForecast;
import org.opensha.sha.earthquake.EqkRupForecastAPI;
import org.opensha.sha.earthquake.EqkRupture;
import org.opensha.sha.earthquake.ProbEqkSource;
import org.opensha.sha.earthquake.rupForecastImpl.FloatingPoissonFaultSource;
import org.opensha.sha.faultSurface.FaultTrace;
import org.opensha.sha.faultSurface.StirlingGriddedSurface;
import org.opensha.sha.imr.ScalarIntensityMeasureRelationshipAPI;
import org.opensha.sha.imr.attenRelImpl.BA_2008_AttenRel;
import org.opensha.sha.imr.param.IntensityMeasureParams.PGA_Param;
import org.opensha.sha.imr.param.OtherParams.ComponentParam;
import org.opensha.sha.imr.param.OtherParams.SigmaTruncLevelParam;
import org.opensha.sha.imr.param.OtherParams.SigmaTruncTypeParam;
import org.opensha.sha.imr.param.OtherParams.StdDevTypeParam;
import org.opensha.sha.imr.param.SiteParams.Vs30_Param;
import org.opensha.sha.magdist.GutenbergRichterMagFreqDist;
import org.opensha.sha.util.TectonicRegionType;

public class HazardCalculatorTest {

    private static List<Site> siteList;
    private static EqkRupForecastAPI erf;
    private static Map<TectonicRegionType, ScalarIntensityMeasureRelationshipAPI> gmpeMap;
    private static List<Double> imlVals;
    private static double integrationDistance = 200.0;
    private static Random rn = new Random();
<<<<<<< HEAD
=======
    private static Boolean correlationFlag = false;
>>>>>>> 5b21d430
    // for memcache tests:
    private static final int PORT = 11211;
    private static final String LOCALHOST = "localhost";
    private MemcachedClient client;
    private Cache cache;

    @Before
    public void setUp() throws IOException {
        setUpSites();
        setUpErf();
        setUpGmpeMap();
        setUpImlValues();
        try {
            setUpMemcache();
        } catch (IOException e) {
            tearDown();
            throw e;
        }
    }

    @After
    public void tearDown() {
        siteList = null;
        erf = null;
        gmpeMap = null;
        imlVals = null;
        if (client != null) {
            client.shutdown();
            client = null;
        }
        if (cache != null) {
            cache.flush();
            cache = null;
        }
    }

    /**
     * Test getHazardCurves when a null list of site is passed
     */
    @Test(expected = IllegalArgumentException.class)
    public void getHazardCurvesNullSiteList() {
        ArrayList<Site> siteList = null;
        HazardCalculator.getHazardCurves(siteList, erf, gmpeMap, imlVals,
                integrationDistance);
    }

    /**
     * Test getHazardCurves when an empty list of site is passed
     */
    @Test(expected = IllegalArgumentException.class)
    public void getHazardCurvesEmptySiteList() {
        ArrayList<Site> siteList = new ArrayList<Site>();
        HazardCalculator.getHazardCurves(siteList, erf, gmpeMap, imlVals,
                integrationDistance);
    }

    /**
     * Test getHazardCurves when a null earthquake rupture forecast is passed
     */
    @Test(expected = IllegalArgumentException.class)
    public void getHazardCurvesNullErf() {
        EqkRupForecastAPI erf = null;
        HazardCalculator.getHazardCurves(siteList, erf, gmpeMap, imlVals,
                integrationDistance);
    }

    /**
     * Test getHazardCurves when a null gmpe map is passed
     */
    @Test(expected = IllegalArgumentException.class)
    public void getHazardCurvesNullGmpeMap() {
        Map<TectonicRegionType, ScalarIntensityMeasureRelationshipAPI> gmpeMap =
                null;
        HazardCalculator.getHazardCurves(siteList, erf, gmpeMap, imlVals,
                integrationDistance);
    }

    /**
     * Test getHazardCurves when an empty gmpe map is passed
     */
    @Test(expected = IllegalArgumentException.class)
    public void getHazardCurvesEmptyGmpeMap() {
        Map<TectonicRegionType, ScalarIntensityMeasureRelationshipAPI> gmpeMap =
                new HashMap<TectonicRegionType, ScalarIntensityMeasureRelationshipAPI>();
        HazardCalculator.getHazardCurves(siteList, erf, gmpeMap, imlVals,
                integrationDistance);
    }

    /**
     * Test getHazardCurves when a null intensity measure levels array is passed
     */
    @Test(expected = IllegalArgumentException.class)
    public void getHazardCurvesNullImlLevelsList() {
        List<Double> imlVals = null;
        HazardCalculator.getHazardCurves(siteList, erf, gmpeMap, imlVals,
                integrationDistance);
    }

    /**
     * Test getHazardCurves when an empty intensity measure levels array is
     * passed
     */
    @Test(expected = IllegalArgumentException.class)
    public void getHazardCurvesEmptyImlLevelsList() {
        List<Double> imlVals = new ArrayList<Double>();
        HazardCalculator.getHazardCurves(siteList, erf, gmpeMap, imlVals,
                integrationDistance);
    }

    /**
     * Test getGroundMotionFields when a null list of site is passed
     */
    @Test(expected = IllegalArgumentException.class)
    public void getGroundMotionFieldsNullSiteList() {
        ArrayList<Site> siteList = null;
        HazardCalculator.getGroundMotionFields(siteList, erf, gmpeMap, rn,
                correlationFlag);
    }

    /**
     * Test getGroundMotionFields when an empty list of site is passed
     */
    @Test(expected = IllegalArgumentException.class)
    public void getGroundMotionFieldsEmptySiteList() {
        ArrayList<Site> siteList = new ArrayList<Site>();
        HazardCalculator.getGroundMotionFields(siteList, erf, gmpeMap, rn,
                correlationFlag);
    }

    /**
     * Test getGroundMotionFields when a null earthquake rupture forecast is
     * passed
     */
    @Test(expected = IllegalArgumentException.class)
    public void getGroundMotionFieldsNullErf() {
        EqkRupForecastAPI erf = null;
        HazardCalculator.getGroundMotionFields(siteList, erf, gmpeMap, rn,
                correlationFlag);
    }

    /**
     * Test getGroundMotionFields when a null gmpe map is passed
     */
    @Test(expected = IllegalArgumentException.class)
    public void getGroundMotionFieldsNullGmpeMap() {
        Map<TectonicRegionType, ScalarIntensityMeasureRelationshipAPI> gmpeMap =
                null;
        HazardCalculator.getGroundMotionFields(siteList, erf, gmpeMap, rn,
                correlationFlag);
    }

    /**
     * Test getGroundMotionFields when an empty gmpe map is passed
     */
    @Test(expected = IllegalArgumentException.class)
    public void getGroundMotionFieldsEmptyGmpeMap() {
        Map<TectonicRegionType, ScalarIntensityMeasureRelationshipAPI> gmpeMap =
                new HashMap<TectonicRegionType, ScalarIntensityMeasureRelationshipAPI>();
        HazardCalculator.getGroundMotionFields(siteList, erf, gmpeMap, rn,
                correlationFlag);
    }

    /**
     * Test getGroundMotionFields when null random number is passed
     */
    @Test(expected = IllegalArgumentException.class)
    public void getGroundMotionFieldsNullRandomNumberGenerator() {
        Random rn = null;
        HazardCalculator.getGroundMotionFields(siteList, erf, gmpeMap, rn,
                correlationFlag);
    }

    /**
     * Test storing a ground motion map
     */
    @Test
    public void storeGroundMotionMapToCache() {
        Map<EqkRupture, Map<Site, Double>> groundMotionFields =
                HazardCalculator.getGroundMotionFields(siteList, erf, gmpeMap,
                        rn, correlationFlag);
        List<String> keys =
                CommandLineCalculator.gmfValuesToMemcache(groundMotionFields,
                        cache);
        // now find a Double object for each key
        Iterator<String> keyIterator = keys.iterator();
        while (keyIterator.hasNext()) {
            String key = keyIterator.next();
            Object valueFromCache = client.get(key);
            assertNotNull(
                    "test storeGroundMotionMapToCache: no value returned from cache",
                    valueFromCache);
            // This is not an assert mehtod, but in error case this cast to
            // Double would cause a ClassCastException and let the test fail.
            Double value = (Double) valueFromCache;
            // If the ground motion map contains this value, I am satisfied.
            // ...but this may be an equal ground motion value belonging to an
            // different site.
            // ...An accurate test has to construct a Site object from the keys
            // and use that "Site" to retrieve the value from the map.
        } // while
    }

    @Test
    public void gmfToJsonTest() {
        int maxTries = 111;
        Map<EqkRupture, Map<Site, Double>> groundMotionFields = null;
        while (maxTries > 0 && groundMotionFields == null
                || groundMotionFields.values().size() == 0) {
            --maxTries;
            // HazardCalculator does not return ground motion fields in more
            // than 50% of the runs. Is it possible that this
            // has to do with the random seed? (That is the parameter that
            // changes for each call.)
            groundMotionFields =
                    HazardCalculator.getGroundMotionFields(siteList, erf,
                            gmpeMap, rn, correlationFlag);

        }
        if (groundMotionFields == null
                || groundMotionFields.values().size() == 0) {
            Assert.fail("HazardCalculator did not return ground motion fields after "
                    + maxTries + " runs." + groundMotionFields.toString());

        }
        String[] eqkRuptureIds = new String[groundMotionFields.values().size()];
        for (int i = 0; i < eqkRuptureIds.length; ++i) {
            eqkRuptureIds[i] = "eqkRupture_id_" + i;
        }
        Map<Site, Double> firstGmf =
                groundMotionFields.values().iterator().next();
        String[] siteIds = new String[firstGmf.size()];
        for (int i = 0; i < siteIds.length; ++i) {
            siteIds[i] = "site_id_" + i;
        }
        String jsonString =
                CommandLineCalculator.gmfToJson("gmf_id", eqkRuptureIds,
                        siteIds, groundMotionFields);
        assertNotNull("jsonString is expected to not to be null", jsonString);
    }

    @Test
    public void gmfToMemcacheTest() {
        int maxTries = 111;
        Map<EqkRupture, Map<Site, Double>> groundMotionFields = null;
        while (maxTries > 0 && groundMotionFields == null
                || groundMotionFields.values().size() == 0) {
            --maxTries;
            // HazardCalculator does not return ground motion fields in more
            // than 50% of the runs. Is it possible that this
            // has to do with the random seed? (That is the parameter that
            // changes for each call.)
            groundMotionFields =
                    HazardCalculator.getGroundMotionFields(siteList, erf,
                            gmpeMap, rn, correlationFlag);

        }
        if (groundMotionFields == null
                || groundMotionFields.values().size() == 0) {
            Assert.fail("HazardCalculator did not return ground motion fields after "
                    + maxTries + " runs." + groundMotionFields.toString());

        }
        Map<Site, Double> firstGmf =
                groundMotionFields.values().iterator().next();
        String[] eqkRuptureIds = new String[groundMotionFields.values().size()];
        for (int i = 0; i < eqkRuptureIds.length; ++i) {
            eqkRuptureIds[i] = "eqkRupture_id_" + i;
        }
        String[] siteIds = new String[firstGmf.size()];
        for (int i = 0; i < siteIds.length; ++i) {
            siteIds[i] = "site_id_" + i;
        }
        String gmfsId = "gmfs_id";
        String memCacheKey = "memCache_key";
        // this is what we expect to find in memcache later
        String jsonFromGmf =
                CommandLineCalculator.gmfToJson("gmf_id", eqkRuptureIds,
                        siteIds, groundMotionFields);
        // converts the groundmotion fields to json and stores them in the cache
        CommandLineCalculator.gmfToMemcache(memCacheKey, gmfsId, eqkRuptureIds,
                siteIds, groundMotionFields, cache);
        String jsonFromMemcache = (String) client.get(memCacheKey);
        assertNotNull("test gmfToMemcacheTest: no value returned from cache",
                jsonFromMemcache);
        assertTrue(jsonFromGmf.compareTo(jsonFromGmf) == 0);
    }

    /**
     * Test storing a ground motion map
     */
    @Test
    public void storeGroundMotionMapToCache() {
        Map<EqkRupture, Map<Site, Double>> groundMotionFields =
                HazardCalculator.getGroundMotionFields(siteList, erf, gmpeMap,
                        rn);
        List<String> keys =
                CommandLineCalculator.gmfValuesToMemcache(groundMotionFields,
                        cache);
        // now find a Double object for each key
        Iterator<String> keyIterator = keys.iterator();
        while (keyIterator.hasNext()) {
            String key = keyIterator.next();
            Object valueFromCache = client.get(key);
            assertNotNull(
                    "test storeGroundMotionMapToCache: no value returned from cache",
                    valueFromCache);
            // This is not an assert mehtod, but in error case this cast to
            // Double would cause a ClassCastException and let the test fail.
            Double value = (Double) valueFromCache;
            // If the ground motion map contains this value, I am satisfied.
            // ...but this may be an equal ground motion value belonging to an
            // different site.
            // ...An accurate test has to construct a Site object from the keys
            // and use that "Site" to retrieve the value from the map.
        } // while
    }

    @Test
    public void gmfToJsonTest() {
        int maxTries = 111;
        Map<EqkRupture, Map<Site, Double>> groundMotionFields = null;
        while (maxTries > 0 && groundMotionFields == null
                || groundMotionFields.values().size() == 0) {
            --maxTries;
            // HazardCalculator does not return ground motion fields in more
            // than 50% of the runs. Is it possible that this
            // has to do with the random seed? (That is the parameter that
            // changes for each call.)
            groundMotionFields =
                    HazardCalculator.getGroundMotionFields(siteList, erf,
                            gmpeMap, rn);

        }
        if (groundMotionFields == null
                || groundMotionFields.values().size() == 0) {
            Assert
                    .fail("HazardCalculator did not return ground motion fields after "
                            + maxTries
                            + " runs."
                            + groundMotionFields.toString());

        }
        String[] eqkRuptureIds = new String[groundMotionFields.values().size()];
        for (int i = 0; i < eqkRuptureIds.length; ++i) {
            eqkRuptureIds[i] = "eqkRupture_id_" + i;
        }
        Map<Site, Double> firstGmf =
                groundMotionFields.values().iterator().next();
        String[] siteIds = new String[firstGmf.size()];
        for (int i = 0; i < siteIds.length; ++i) {
            siteIds[i] = "site_id_" + i;
        }
        String jsonString =
                CommandLineCalculator.gmfToJson("gmf_id", eqkRuptureIds,
                        siteIds, groundMotionFields);
        assertNotNull("jsonString is expected to not to be null", jsonString);
    }

    @Test
    public void gmfToMemcacheTest() {
        int maxTries = 111;
        Map<EqkRupture, Map<Site, Double>> groundMotionFields = null;
        while (maxTries > 0 && groundMotionFields == null
                || groundMotionFields.values().size() == 0) {
            --maxTries;
            // HazardCalculator does not return ground motion fields in more
            // than 50% of the runs. Is it possible that this
            // has to do with the random seed? (That is the parameter that
            // changes for each call.)
            groundMotionFields =
                    HazardCalculator.getGroundMotionFields(siteList, erf,
                            gmpeMap, rn);

        }
        if (groundMotionFields == null
                || groundMotionFields.values().size() == 0) {
            Assert
                    .fail("HazardCalculator did not return ground motion fields after "
                            + maxTries
                            + " runs."
                            + groundMotionFields.toString());

        }
        Map<Site, Double> firstGmf =
                groundMotionFields.values().iterator().next();
        String[] eqkRuptureIds = new String[groundMotionFields.values().size()];
        for (int i = 0; i < eqkRuptureIds.length; ++i) {
            eqkRuptureIds[i] = "eqkRupture_id_" + i;
        }
        String[] siteIds = new String[firstGmf.size()];
        for (int i = 0; i < siteIds.length; ++i) {
            siteIds[i] = "site_id_" + i;
        }
        String gmfsId = "gmfs_id";
        String memCacheKey = "memCache_key";
        // this is what we expect to find in memcache later
        String jsonFromGmf =
                CommandLineCalculator.gmfToJson("gmf_id", eqkRuptureIds,
                        siteIds, groundMotionFields);
        // converts the groundmotion fields to json and stores them in the cache
        CommandLineCalculator.gmfToMemcache(memCacheKey, gmfsId, eqkRuptureIds,
                siteIds, groundMotionFields, cache);
        String jsonFromMemcache = (String) client.get(memCacheKey);
        assertNotNull("test gmfToMemcacheTest: no value returned from cache",
                jsonFromMemcache);
        assertTrue(jsonFromGmf.compareTo(jsonFromGmf) == 0);
    }

    /**
     * Set up list of sites
     */
    private static void setUpSites() {
        siteList = new ArrayList<Site>();
        LocationList border = new LocationList();
        border.add(new Location(35.0, 35.0));
        border.add(new Location(35.0, 38.0));
        border.add(new Location(38.0, 38.0));
        border.add(new Location(38.0, 35.0));
        Region reg = new Region(border, BorderType.MERCATOR_LINEAR);
        double spacing = 0.1;
        GriddedRegion griddedReg = new GriddedRegion(reg, spacing, null);
        for (Location loc : griddedReg.getNodeList()) {
            Site site = new Site(loc);
            site.addParameter(new DoubleParameter(Vs30_Param.NAME, 760.0));
            siteList.add(site);
        }
    }

    /**
     * Set up ERF
     */
    private void setUpErf() {
        erf = new EqkRupForecast() {

            @Override
            public String getName() {
                return new String(
                        "Earthquake rupture forecast for testing pourpose");
            }

            @Override
            public void updateForecast() {
            }

            @Override
            public ArrayList getSourceList() {
                ArrayList<ProbEqkSource> list = new ArrayList<ProbEqkSource>();
                list.add(getFloatingPoissonFaultSource());
                return list;
            }

            @Override
            public ProbEqkSource getSource(int iSource) {
                return getFloatingPoissonFaultSource();
            }

            @Override
            public int getNumSources() {
                return 1;
            }
        };
    }

    /**
     * Set up gmpe map
     */
    private void setUpGmpeMap() {
        gmpeMap =
                new Hashtable<TectonicRegionType, ScalarIntensityMeasureRelationshipAPI>();
        ParameterChangeWarningListener warningListener = null;
        BA_2008_AttenRel imr = new BA_2008_AttenRel(warningListener);
        imr.setParamDefaults();
        imr.getParameter(StdDevTypeParam.NAME).setValue(
                StdDevTypeParam.STD_DEV_TYPE_TOTAL);
        imr.getParameter(SigmaTruncTypeParam.NAME).setValue(
                SigmaTruncTypeParam.SIGMA_TRUNC_TYPE_2SIDED);
        imr.getParameter(SigmaTruncLevelParam.NAME).setValue(3.0);
        imr.setIntensityMeasure(PGA_Param.NAME);
        imr.getParameter(ComponentParam.NAME).setValue(
                ComponentParam.COMPONENT_GMRotI50);
        gmpeMap.put(TectonicRegionType.ACTIVE_SHALLOW, imr);
    }

    /**
     * Set up intensity measure levels
     */
    private void setUpImlValues() {
        imlVals = new ArrayList<Double>();
        imlVals.add(Math.log(0.005));
        imlVals.add(Math.log(0.007));
        imlVals.add(Math.log(0.0098));
        imlVals.add(Math.log(0.0137));
        imlVals.add(Math.log(0.0192));
        imlVals.add(Math.log(0.0269));
        imlVals.add(Math.log(0.0376));
        imlVals.add(Math.log(0.0527));
        imlVals.add(Math.log(0.0738));
        imlVals.add(Math.log(0.103));
        imlVals.add(Math.log(0.145));
        imlVals.add(Math.log(0.203));
        imlVals.add(Math.log(0.284));
        imlVals.add(Math.log(0.397));
        imlVals.add(Math.log(0.556));
        imlVals.add(Math.log(0.778));
        imlVals.add(Math.log(1.09));
    }

    /**
     * Set up the MemcachedClient and the cache to access the same host/port.
     * 
     * @throws IOException
     */
    private void setUpMemcache() throws IOException {
        client = new MemcachedClient(new InetSocketAddress(LOCALHOST, PORT));
        cache = new Cache(LOCALHOST, PORT);
    }

    /**
     * Defines fault source (data taken from Turkey model)
     * 
     * @return
     */
    private static FloatingPoissonFaultSource getFloatingPoissonFaultSource() {
        FaultTrace trace = new FaultTrace("trf41");
        trace.add(new Location(37.413314, 36.866757));
        trace.add(new Location(37.033241, 36.640297));
        trace.add(new Location(36.608673, 36.431566));
        trace.add(new Location(36.488077, 36.375783));
        trace.add(new Location(35.677685, 36.271872));
        double occurrenceRate = 0.017;
        double beta = 2.115;
        double mMin = 6.8;
        double mMax = 7.9;
        double mfdBinWidth = 0.1;
        int num = (int) ((mMax - mMin) / mfdBinWidth + 1);
        GutenbergRichterMagFreqDist mfd =
                new GutenbergRichterMagFreqDist(mMin, mMax, num);
        mfd.setAllButTotMoRate(mMin, mMax, occurrenceRate, beta / Math.log(10));
        double dip = 90.0;
        double rake = 0.0;
        double upperSeismogenicDepth = 0.0;
        double lowerSeismogenicDepth = 0.0;
        double gridSpacing = 1.0;
        StirlingGriddedSurface surf =
                new StirlingGriddedSurface(trace, dip, upperSeismogenicDepth,
                        lowerSeismogenicDepth, gridSpacing);
        FloatingPoissonFaultSource src =
                new FloatingPoissonFaultSource(mfd, surf,
                        new WC1994_MagLengthRelationship(), 0.0, 1.5, 1.0,
                        rake, 50.0, mMin, 1, 12.0);
        src.setTectonicRegionType(TectonicRegionType.ACTIVE_SHALLOW);
        return src;
    }
}<|MERGE_RESOLUTION|>--- conflicted
+++ resolved
@@ -56,10 +56,7 @@
     private static List<Double> imlVals;
     private static double integrationDistance = 200.0;
     private static Random rn = new Random();
-<<<<<<< HEAD
-=======
     private static Boolean correlationFlag = false;
->>>>>>> 5b21d430
     // for memcache tests:
     private static final int PORT = 11211;
     private static final String LOCALHOST = "localhost";
@@ -320,127 +317,6 @@
                 || groundMotionFields.values().size() == 0) {
             Assert.fail("HazardCalculator did not return ground motion fields after "
                     + maxTries + " runs." + groundMotionFields.toString());
-
-        }
-        Map<Site, Double> firstGmf =
-                groundMotionFields.values().iterator().next();
-        String[] eqkRuptureIds = new String[groundMotionFields.values().size()];
-        for (int i = 0; i < eqkRuptureIds.length; ++i) {
-            eqkRuptureIds[i] = "eqkRupture_id_" + i;
-        }
-        String[] siteIds = new String[firstGmf.size()];
-        for (int i = 0; i < siteIds.length; ++i) {
-            siteIds[i] = "site_id_" + i;
-        }
-        String gmfsId = "gmfs_id";
-        String memCacheKey = "memCache_key";
-        // this is what we expect to find in memcache later
-        String jsonFromGmf =
-                CommandLineCalculator.gmfToJson("gmf_id", eqkRuptureIds,
-                        siteIds, groundMotionFields);
-        // converts the groundmotion fields to json and stores them in the cache
-        CommandLineCalculator.gmfToMemcache(memCacheKey, gmfsId, eqkRuptureIds,
-                siteIds, groundMotionFields, cache);
-        String jsonFromMemcache = (String) client.get(memCacheKey);
-        assertNotNull("test gmfToMemcacheTest: no value returned from cache",
-                jsonFromMemcache);
-        assertTrue(jsonFromGmf.compareTo(jsonFromGmf) == 0);
-    }
-
-    /**
-     * Test storing a ground motion map
-     */
-    @Test
-    public void storeGroundMotionMapToCache() {
-        Map<EqkRupture, Map<Site, Double>> groundMotionFields =
-                HazardCalculator.getGroundMotionFields(siteList, erf, gmpeMap,
-                        rn);
-        List<String> keys =
-                CommandLineCalculator.gmfValuesToMemcache(groundMotionFields,
-                        cache);
-        // now find a Double object for each key
-        Iterator<String> keyIterator = keys.iterator();
-        while (keyIterator.hasNext()) {
-            String key = keyIterator.next();
-            Object valueFromCache = client.get(key);
-            assertNotNull(
-                    "test storeGroundMotionMapToCache: no value returned from cache",
-                    valueFromCache);
-            // This is not an assert mehtod, but in error case this cast to
-            // Double would cause a ClassCastException and let the test fail.
-            Double value = (Double) valueFromCache;
-            // If the ground motion map contains this value, I am satisfied.
-            // ...but this may be an equal ground motion value belonging to an
-            // different site.
-            // ...An accurate test has to construct a Site object from the keys
-            // and use that "Site" to retrieve the value from the map.
-        } // while
-    }
-
-    @Test
-    public void gmfToJsonTest() {
-        int maxTries = 111;
-        Map<EqkRupture, Map<Site, Double>> groundMotionFields = null;
-        while (maxTries > 0 && groundMotionFields == null
-                || groundMotionFields.values().size() == 0) {
-            --maxTries;
-            // HazardCalculator does not return ground motion fields in more
-            // than 50% of the runs. Is it possible that this
-            // has to do with the random seed? (That is the parameter that
-            // changes for each call.)
-            groundMotionFields =
-                    HazardCalculator.getGroundMotionFields(siteList, erf,
-                            gmpeMap, rn);
-
-        }
-        if (groundMotionFields == null
-                || groundMotionFields.values().size() == 0) {
-            Assert
-                    .fail("HazardCalculator did not return ground motion fields after "
-                            + maxTries
-                            + " runs."
-                            + groundMotionFields.toString());
-
-        }
-        String[] eqkRuptureIds = new String[groundMotionFields.values().size()];
-        for (int i = 0; i < eqkRuptureIds.length; ++i) {
-            eqkRuptureIds[i] = "eqkRupture_id_" + i;
-        }
-        Map<Site, Double> firstGmf =
-                groundMotionFields.values().iterator().next();
-        String[] siteIds = new String[firstGmf.size()];
-        for (int i = 0; i < siteIds.length; ++i) {
-            siteIds[i] = "site_id_" + i;
-        }
-        String jsonString =
-                CommandLineCalculator.gmfToJson("gmf_id", eqkRuptureIds,
-                        siteIds, groundMotionFields);
-        assertNotNull("jsonString is expected to not to be null", jsonString);
-    }
-
-    @Test
-    public void gmfToMemcacheTest() {
-        int maxTries = 111;
-        Map<EqkRupture, Map<Site, Double>> groundMotionFields = null;
-        while (maxTries > 0 && groundMotionFields == null
-                || groundMotionFields.values().size() == 0) {
-            --maxTries;
-            // HazardCalculator does not return ground motion fields in more
-            // than 50% of the runs. Is it possible that this
-            // has to do with the random seed? (That is the parameter that
-            // changes for each call.)
-            groundMotionFields =
-                    HazardCalculator.getGroundMotionFields(siteList, erf,
-                            gmpeMap, rn);
-
-        }
-        if (groundMotionFields == null
-                || groundMotionFields.values().size() == 0) {
-            Assert
-                    .fail("HazardCalculator did not return ground motion fields after "
-                            + maxTries
-                            + " runs."
-                            + groundMotionFields.toString());
 
         }
         Map<Site, Double> firstGmf =
