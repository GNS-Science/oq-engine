--- conflicted
+++ resolved
@@ -32,53 +32,6 @@
 class EventBasedRiskCase2TestCase(risk.BaseRiskQATestCase):
     cfg = os.path.join(os.path.dirname(__file__), 'job.ini')
 
-<<<<<<< HEAD
-    EXPECTED_LOSS_CURVE_XML = """<?xml version='1.0' encoding='UTF-8'?>
-<nrml xmlns:gml="http://www.opengis.net/gml" xmlns="http://openquake.org/xmlns/nrml/0.4">
-  <lossCurves investigationTime="50.0" sourceModelTreePath="test_sm" gsimTreePath="test_gsim" unit="USD">
-    <lossCurve assetRef="a1">
-      <gml:Point>
-        <gml:pos>15.48 38.09</gml:pos>
-      </gml:Point>
-      <poEs>1.0 0.875 0.75 0.625 0.5 0.375 0.25 0.125 0.0</poEs>
-      <losses>34.3158848505 85.399369608 117.245425501 149.043885673 172.193230479 195.342575285 218.49192009 241.641264896 264.790609701</losses>
-      <lossRatios>0.0114386282835 0.028466456536 0.0390818085005 0.0496812952244 0.057397743493 0.0651141917615 0.07283064003 0.0805470882986 0.0882635365671</lossRatios>
-      <averageLoss>1.4655e+02</averageLoss>
-    </lossCurve>
-    <lossCurve assetRef="a2">
-      <gml:Point>
-        <gml:pos>15.56 38.17</gml:pos>
-      </gml:Point>
-      <poEs>1.0 0.875 0.75 0.625 0.5 0.375 0.25 0.125 0.0</poEs>
-      <losses>8.76706068558 30.247789599 30.8360122116 31.1984360596 31.2782554554 31.3580748512 31.437894247 31.5177136426 31.5975330384</losses>
-      <lossRatios>0.00438353034279 0.0151238947995 0.0154180061058 0.0155992180298 0.0156391277277 0.0156790374256 0.0157189471235 0.0157588568213 0.0157987665192</lossRatios>
-      <averageLoss>2.6565e+01</averageLoss>
-    </lossCurve>
-    <lossCurve assetRef="a3">
-      <gml:Point>
-        <gml:pos>15.48 38.25</gml:pos>
-      </gml:Point>
-      <poEs>1.0 0.875 0.75 0.625 0.5 0.375 0.25 0.125 0.0</poEs>
-      <losses>11.5144783375 34.5514270991 39.0887926791 43.4302192561 44.7861535336 46.1420878111 47.4980220885 48.853956366 50.2098906434</losses>
-      <lossRatios>0.0115144783375 0.0345514270991 0.0390887926791 0.0434302192561 0.0447861535336 0.0461420878111 0.0474980220885 0.048853956366 0.0502098906434</lossRatios>
-      <averageLoss>3.7366e+01</averageLoss>
-    </lossCurve>
-  </lossCurves>
-</nrml>
-"""
-
-    EXPECTED_AGG_LOSS_CURVE_XML = """<?xml version='1.0' encoding='UTF-8'?>
-    <nrml xmlns:gml="http://www.opengis.net/gml" xmlns="http://openquake.org/xmlns/nrml/0.4">
-  <aggregateLossCurve investigationTime="50.0" sourceModelTreePath="test_sm" gsimTreePath="test_gsim" unit="USD">
-    <poEs>1.0 0.875 0.75 0.625 0.5 0.375 0.25 0.125 0.0</poEs>
-    <losses>55.0411 157.5215 191.8946 222.8025 244.5078 266.2131 287.9184 309.6237 331.3290</losses>
-    <averageLoss>2.0754e+02</averageLoss>
-  </aggregateLossCurve>
-</nrml>
-"""
-
-=======
->>>>>>> a455df25
     @noseattr('qa', 'risk', 'event_based')
     def test(self):
         self._run_test()
