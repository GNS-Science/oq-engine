# Copyright (c) 2013, GEM Foundation.
#
# OpenQuake is free software: you can redistribute it and/or modify it
# under the terms of the GNU Affero General Public License as published
# by the Free Software Foundation, either version 3 of the License, or
# (at your option) any later version.
#
# OpenQuake is distributed in the hope that it will be useful,
# but WITHOUT ANY WARRANTY; without even the implied warranty of
# MERCHANTABILITY or FITNESS FOR A PARTICULAR PURPOSE.  See the
# GNU General Public License for more details.
#
# You should have received a copy of the GNU Affero General Public License
# along with OpenQuake.  If not, see <http://www.gnu.org/licenses/>.

import itertools
import math
from openquake.engine.db import models


def joint_prob_of_occurrence(gmvs_site_1, gmvs_site_2, gmv, time_span,
                             num_ses, delta_gmv=0.1):
    """
    Compute the Poissonian probability of a ground shaking value to be in the
    range [``gmv`` - ``delta_gmv`` / 2, ``gmv`` + ``delta_gmv`` / 2] at two
    different locations within a given ``time_span``.

    :param gmvs_site_1, gmvs_site_2:
        Lists of ground motion values (as floats) for two different sites.
    :param gmv:
        Reference value for computing joint probability.
    :param time_span:
        `investigation_time` parameter from the calculation which produced
        these ground motion values.
    :param num_ses:
        `ses_per_logic_tree_path` parameter from the calculation which produced
        these ground motion values. In other words, the total number of
        stochastic event sets.
    """
    assert len(gmvs_site_1) == len(gmvs_site_2)

    half_delta = float(delta_gmv) / 2
    gmv_close = lambda v: (gmv - half_delta <= v <= gmv + half_delta)
    count = 0
    for gmv_site_1, gmv_site_2 in itertools.izip(gmvs_site_1, gmvs_site_2):
        if gmv_close(gmv_site_1) and gmv_close(gmv_site_2):
            count += 1

    prob = 1 - math.exp(- (float(count) / (time_span * num_ses)) * time_span)
    return prob


def get_gmvs_for_location(location, hc_id):
    """
    Get a list of GMVs (as floats) for a given ``location`` and ``job_id``.

    :param str location:
        Location as a POINT string Well Known Text format
    :param int hc_id:
        Hazard Calculation ID
    :returns:
        `list` of ground motion values, as floats
    """
<<<<<<< HEAD
    [site] = models.SiteData.objects.filter(hazard_job=job_id).extra(
        where=["location::geometry ~= 'SRID=4326;%s'::geometry" % location])
    gmvs = []
    for gmf in models.GmfAgg.objects.filter(site=site).order_by('ses'):
        gmvs.extend(gmf.gmvs)
    return gmvs
=======
    [site] = models.SiteData.objects.filter(hazard_calculation=hc_id).extra(
        where=["location = 'SRID=4326;%s'::geography" % location])
    return models.GmfAgg.objects.get(site=site).gmvs
>>>>>>> 7c337028
<|MERGE_RESOLUTION|>--- conflicted
+++ resolved
@@ -61,15 +61,9 @@
     :returns:
         `list` of ground motion values, as floats
     """
-<<<<<<< HEAD
-    [site] = models.SiteData.objects.filter(hazard_job=job_id).extra(
-        where=["location::geometry ~= 'SRID=4326;%s'::geometry" % location])
+    [site] = models.SiteData.objects.filter(hazard_calculation=hc_id).extra(
+        where=["location = 'SRID=4326;%s'::geography" % location])
     gmvs = []
     for gmf in models.GmfAgg.objects.filter(site=site).order_by('ses'):
         gmvs.extend(gmf.gmvs)
-    return gmvs
-=======
-    [site] = models.SiteData.objects.filter(hazard_calculation=hc_id).extra(
-        where=["location = 'SRID=4326;%s'::geography" % location])
-    return models.GmfAgg.objects.get(site=site).gmvs
->>>>>>> 7c337028
+    return gmvs